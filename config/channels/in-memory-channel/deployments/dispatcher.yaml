# Copyright 2019 The Knative Authors
#
# Licensed under the Apache License, Version 2.0 (the "License");
# you may not use this file except in compliance with the License.
# You may obtain a copy of the License at
#
#     http://www.apache.org/licenses/LICENSE-2.0
#
# Unless required by applicable law or agreed to in writing, software
# distributed under the License is distributed on an "AS IS" BASIS,
# WITHOUT WARRANTIES OR CONDITIONS OF ANY KIND, either express or implied.
# See the License for the specific language governing permissions and
# limitations under the License.

apiVersion: apps/v1
kind: Deployment
metadata:
  name: imc-dispatcher
  namespace: knative-eventing
  labels:
    eventing.knative.dev/release: devel
    knative.dev/high-availability: "true"
    app.kubernetes.io/name: imc-dispatcher
    app.kubernetes.io/version: devel
    app.kubernetes.io/part-of: knative-eventing
spec:
  selector:
    matchLabels: &labels
      messaging.knative.dev/channel: in-memory-channel
      messaging.knative.dev/role: dispatcher
  template:
    metadata:
      labels:
        <<: *labels
        app.kubernetes.io/name: imc-dispatcher
        app.kubernetes.io/version: devel
        app.kubernetes.io/part-of: knative-eventing
    spec:
      affinity:
        podAntiAffinity:
          preferredDuringSchedulingIgnoredDuringExecution:
          - podAffinityTerm:
              labelSelector:
                matchLabels: *labels
              topologyKey: kubernetes.io/hostname
            weight: 100
      serviceAccountName: imc-dispatcher
      enableServiceLinks: false
      containers:
      - name: dispatcher
        image: ko://knative.dev/eventing/cmd/in_memory/channel_dispatcher
        readinessProbe: &probe
          failureThreshold: 3
          httpGet:
            path: /healthz
            port: 8080
            scheme: HTTP
          periodSeconds: 2
          successThreshold: 1
          timeoutSeconds: 1
        livenessProbe:
          <<: *probe
          initialDelaySeconds: 5
        env:
          - name: CONFIG_LOGGING_NAME
            value: config-logging
          - name: CONFIG_OBSERVABILITY_NAME
            value: config-observability
          - name: METRICS_DOMAIN
            value: knative.dev/inmemorychannel-dispatcher
          - name: SYSTEM_NAMESPACE
            valueFrom:
              fieldRef:
                fieldPath: metadata.namespace
          - name: POD_NAME
            valueFrom:
              fieldRef:
                fieldPath: metadata.name
          - name: CONTAINER_NAME
            value: dispatcher
          - name: MAX_IDLE_CONNS
            value: "1000"
          - name: MAX_IDLE_CONNS_PER_HOST
            value: "1000"
        ports:
          - containerPort: 8080
            name: http
            protocol: TCP
          - containerPort: 9090
            name: metrics
        securityContext:
          allowPrivilegeEscalation: false
          readOnlyRootFilesystem: true
          runAsNonRoot: true
          capabilities:
            drop:
<<<<<<< HEAD
            - all
        resources:
          requests:
            cpu: 100m
            memory: 200Mi
          limits:
            cpu: 1000m
            memory: 1200Mi
=======
            - all
>>>>>>> 8dd35982
<|MERGE_RESOLUTION|>--- conflicted
+++ resolved
@@ -94,15 +94,12 @@
           runAsNonRoot: true
           capabilities:
             drop:
-<<<<<<< HEAD
             - all
+
         resources:
           requests:
             cpu: 100m
             memory: 200Mi
           limits:
             cpu: 1000m
-            memory: 1200Mi
-=======
-            - all
->>>>>>> 8dd35982
+            memory: 1200Mi