--- conflicted
+++ resolved
@@ -18,12 +18,9 @@
   name: config-tracing
   namespace: knative-eventing
   labels:
-<<<<<<< HEAD
     knative.dev/config-category: eventing
     knative.dev/config-propagation: original
-=======
     eventing.knative.dev/release: devel
->>>>>>> 6bfffff5
 data:
   _example: |
     ################################
