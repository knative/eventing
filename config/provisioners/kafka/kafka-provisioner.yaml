--- conflicted
+++ resolved
@@ -31,17 +31,6 @@
 metadata:
   name: kafka-channel-controller
 rules:
-<<<<<<< HEAD
-- apiGroups: ["eventing.knative.dev"]
-  resources: ["clusterchannelprovisioners", "channels"]
-  verbs: ["get", "watch", "list", "update"]
-- apiGroups: [""]
-  resources: ["services"]
-  verbs: ["get", "watch", "list", "create"]
-- apiGroups: ["networking.istio.io"]
-  resources: ["virtualservices"]
-  verbs: ["get", "watch", "list", "create"]
-=======
   - apiGroups:
       - eventing.knative.dev
     resources:
@@ -52,7 +41,24 @@
       - list
       - watch
       - update
->>>>>>> 1182e06b
+  - apiGroups:
+      - "" # Core API group.
+    resources:
+      - services
+    verbs:
+      - get
+      - list
+      - watch
+      - create
+  - apiGroups:
+      - networking.istio.io
+    resources:
+      - virtualservices
+    verbs:
+      - get
+      - list
+      - watch
+      - create
 ---
 
 apiVersion: rbac.authorization.k8s.io/v1beta1
