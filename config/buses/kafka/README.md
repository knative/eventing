--- conflicted
+++ resolved
@@ -8,14 +8,9 @@
     kubectl apply -n kafka -f config/buses/kafka/broker/kafka-broker.yaml
     ```
 1. Configure the bus to use the Kafka broker:
-    * change `$NAMESPACE` to the namespace for the bus, or `knative-eventing` for cluster buses
     * replace the broker URL if not using the provided broker
     ```
-<<<<<<< HEAD
-    kubectl create configmap kafka-bus-config --namespace $NAMESPACE --from-literal=KAFKA_BROKERS=kafkabroker.kafka:9092
-=======
-    kubectl -n knative-eventing create configmap kafka-bus-config --from-literal=KAFKA_BROKERS=kafkabroker.kafka:9092
->>>>>>> 3d05b4a3
+    kubectl create configmap kafka-bus-config --namespace knative-eventing --from-literal=KAFKA_BROKERS=kafkabroker.kafka:9092
     ```
 1. For cluster wide deployment, change the kind in `config/buses/kafka/kafka-bus.yaml` from `Bus` to `ClusterBus`.
 1. Apply the Kafka Bus:
@@ -38,18 +33,20 @@
 from the subscription's channel and forwards them over HTTP to the
 subscriber.
 
-<<<<<<< HEAD
-To view logs (for cluster wide deployment replace `bus` with `clusterbus`):
-- for the dispatcher
+To view logs:
+- for the clusterbus
     ```
-    kail -d kafka-bus-dispatcher -c dispatcher
+    # dispatcher
+    kail -d kafka-clusterbus-dispatcher -c dispatcher
+
+    # provisioner
+    kail -d kafka-clusterbus-provisioner -c provisioner
     ```
-- for the provisioner
+- for a namespaced bus, replace $NAMESPACE with the namespace for your bus
     ```
-    kail -d kafka-bus-provisioner -c provisioner
-    ```
-=======
-To view logs:
-- for the dispatcher `kail -d kafka-[namespace]-bus-dispatcher -c dispatcher`
-- for the provisioner `kail -d kafka-[namespace]-bus-provisioner -c provisioner`
->>>>>>> 3d05b4a3
+    # dispatcher
+    kail -d kafka-$NAMESPACE-bus-dispatcher -c dispatcher
+
+    # provisioner
+    kail -d kafka-$NAMESPACE-bus-provisioner -c provisioner
+    ```