--- conflicted
+++ resolved
@@ -2,17 +2,6 @@
 
 Deployment steps:
 1. Setup [Knative Eventing](../../../DEVELOPMENT.md)
-<<<<<<< HEAD
-1. Install a Kafka broker. A simple setup is provided:
-    ```
-    kubectl create namespace kafka
-    kubectl apply -n kafka -f config/buses/kafka/broker/kafka-broker.yaml
-    ```
-1. Configure the bus to use the Kafka broker:
-    * replace the broker URL if not using the provided broker
-    ```
-    kubectl create configmap kafka-bus-config --namespace knative-eventing --from-literal=KAFKA_BROKERS=kafkabroker.kafka:9092
-=======
 1. Install an Apache Kafka cluster. There are two choices:
    * Simple installation of [Apache Kafka](broker).
    * A production grade installation using the [Strimzi Kafka Operator](strimzi).
@@ -20,7 +9,6 @@
 1. Now that the Apache Kafka is installed, configure the bus to use the Kafka broker, replace the broker URL if not using the provided broker:
     ```
     kubectl -n knative-eventing create configmap kafka-bus-config --from-literal=KAFKA_BOOTSTRAP_SERVERS=kafkabroker.kafka:9092
->>>>>>> e6b0bd99
     ```
     > Note: If you are using Strimzi, the value for the URL is `my-cluster-kafka-bootstrap.kafka.9092`.
 1. For cluster wide deployment, change the kind in `config/buses/kafka/kafka-bus.yaml` from `Bus` to `ClusterBus`.
