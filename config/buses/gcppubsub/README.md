# GCP Cloud Pub/Sub - Knative Bus

Deployment steps:
1. Setup [Knative Eventing](../../../DEVELOPMENT.md)
1. [Create a service account](https://console.cloud.google.com/iam-admin/serviceaccounts/project) with the 'Pub/Sub Editor' role, and (https://cloud.google.com/iam/docs/creating-managing-service-account-keys)[download a new JSON private key].
1. Configure the bus:
     1. Create a secret for the downloaded key:
         ```
         kubectl create secret generic gcppubsub-bus-key --namespace knative-eventing --from-file=key.json=PATH-TO-KEY-FILE.json
         ```
    1. Create a configmap, replacing `$PROJECT_ID` with your GCP Project ID: 
        ```
        kubectl create configmap gcppubsub-bus-config --namespace knative-eventing --from-literal=GOOGLE_CLOUD_PROJECT=$PROJECT_ID
        ```
1. For cluster wide deployment, change the kind in `config/buses/gcppubsub/gcppubsub-bus.yaml` from `Bus` to `ClusterBus`.
<<<<<<< HEAD
1. Apply the 'gcppubsub' bus:
    ```
    ko apply -f config/buses/gcppubsub/
=======
1. Apply the 'gcppubsub' Bus `ko apply -f config/buses/gcppubsub/`
1. If you want to set the default Knative Bus to GCP Cloud Pub/Sub run the following command to edit the Knative Eventing configuration (requires the above change in kind from `Bus` to `ClusterBus`):
    ```shell
    kubectl get cm flow-controller-config -n knative-eventing -oyaml  \
    | sed -e 's/default-cluster-bus: stub/  default-cluster-bus: gcppubsub/' \
    | kubectl replace -f -
>>>>>>> e6b0bd99
    ```
1. Create Channels that reference the 'gcppubsub' Bus
1. (Optional) Install [Kail](https://github.com/boz/kail) - Kubernetes tail

The bus has an independent provisioner and dispatcher.

The provisioner will create GCP Pub/Sub Topics and Subscriptions for each Knative Channel and Subscription (respectively) targeting the Bus. Clients should avoid interacting with topics and subscriptions provisioned by the Bus.

The dispatcher receives events via a Channel's Service from inside the cluster and sends them to the Pub/Sub Topic. Events on the Pub/Sub topic for an active subscription are forwarded via HTTP to the subscribers. HTTP responses with a 2xx status code are ack'ed while all other status codes will nack the event, delivery will be reattempted up to the limits defined by Cloud Pub/Sub.

Note: Cloud Pub/Sub does not guarantee exactly once delivery, subscribers must guard against multiple deliveries of the same event.

To view logs:
- for the clusterbus
    ```
    # dispatcher
    kail -d gcppubsub-clusterbus-dispatcher -c dispatcher

    # provisioner
    kail -d gcppubsub-clusterbus-provisioner -c provisioner
    ```
- for a namespaced bus, replace $NAMESPACE with the namespace for your bus
    ```
    # dispatcher
    kail -d gcppubsub-$NAMESPACE-bus-dispatcher -c dispatcher

    # provisioner
    kail -d gcppubsub-$NAMESPACE-bus-provisioner -c provisioner
    ```<|MERGE_RESOLUTION|>--- conflicted
+++ resolved
@@ -13,18 +13,12 @@
         kubectl create configmap gcppubsub-bus-config --namespace knative-eventing --from-literal=GOOGLE_CLOUD_PROJECT=$PROJECT_ID
         ```
 1. For cluster wide deployment, change the kind in `config/buses/gcppubsub/gcppubsub-bus.yaml` from `Bus` to `ClusterBus`.
-<<<<<<< HEAD
-1. Apply the 'gcppubsub' bus:
-    ```
-    ko apply -f config/buses/gcppubsub/
-=======
 1. Apply the 'gcppubsub' Bus `ko apply -f config/buses/gcppubsub/`
 1. If you want to set the default Knative Bus to GCP Cloud Pub/Sub run the following command to edit the Knative Eventing configuration (requires the above change in kind from `Bus` to `ClusterBus`):
     ```shell
     kubectl get cm flow-controller-config -n knative-eventing -oyaml  \
     | sed -e 's/default-cluster-bus: stub/  default-cluster-bus: gcppubsub/' \
     | kubectl replace -f -
->>>>>>> e6b0bd99
     ```
 1. Create Channels that reference the 'gcppubsub' Bus
 1. (Optional) Install [Kail](https://github.com/boz/kail) - Kubernetes tail
