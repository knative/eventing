--- conflicted
+++ resolved
@@ -3,20 +3,15 @@
 Deployment steps:
 1. Setup [Knative Eventing](../../../DEVELOPMENT.md)
 1. [Create a service account](https://console.cloud.google.com/iam-admin/serviceaccounts/project) with the 'Pub/Sub Editor' role, and download a new JSON private key.
-<<<<<<< HEAD
-1. Configure the bus. Change `$NAMESPACE` to the namespace for the bus, or `knative-eventing` for cluster buses:
+1. Configure the bus:
      1. Create a secret for the downloaded key:
          ```
-         kubectl create secret generic gcppubsub-bus-key --namespace $NAMESPACE --from-file=key.json=PATH-TO-KEY-FILE.json
+         kubectl create secret generic gcppubsub-bus-key --namespace knative-eventing --from-file=key.json=PATH-TO-KEY-FILE.json
          ```
     1. Create a configmap, replacing `$PROJECT_ID` with your GCP Project ID: 
         ```
-        kubectl create configmap gcppubsub-bus-config --namespace $NAMESPACE --from-literal=GOOGLE_CLOUD_PROJECT=$PROJECT_ID
+        kubectl create configmap gcppubsub-bus-config --namespace knative-eventing --from-literal=GOOGLE_CLOUD_PROJECT=$PROJECT_ID
         ```
-=======
-1. Create a secret for the downloaded key `kubectl -n knative-eventing create secret generic gcppubsub-bus-key --from-file=key.json=PATH-TO-KEY-FILE.json`
-1. Configure the bus, replacing `$PROJECT_ID` with your GCP Project ID, `kubectl -n knative-eventing create configmap gcppubsub-bus-config --from-literal=GOOGLE_CLOUD_PROJECT=$PROJECT_ID`
->>>>>>> 3d05b4a3
 1. For cluster wide deployment, change the kind in `config/buses/gcppubsub/gcppubsub-bus.yaml` from `Bus` to `ClusterBus`.
 1. Apply the 'gcppubsub' bus:
     ```
@@ -33,18 +28,20 @@
 
 Note: Cloud Pub/Sub does not guarantee exactly once delivery, subscribers must guard against multiple deliveries of the same event.
 
-<<<<<<< HEAD
-To view logs (for cluster wide deployment replace `bus` with `clusterbus`):
-- for the dispatcher
+To view logs:
+- for the clusterbus
     ```
-    kail -d gcppubsub-bus-dispatcher -c dispatcher
+    # dispatcher
+    kail -d gcppubsub-clusterbus-dispatcher -c dispatcher
+
+    # provisioner
+    kail -d gcppubsub-clusterbus-provisioner -c provisioner
     ```
-- for the provisioner
+- for a namespaced bus, replace $NAMESPACE with the namespace for your bus
     ```
-    kail -d gcppubsub-bus-provisioner -c provisioner
-    ```
-=======
-To view logs:
-- for the dispatcher `kail -d gcppubsub-[namespace]-bus-dispatcher -c dispatcher`
-- for the provisioner `kail -d gcppubsub-[namespace]-bus-provisioner -c provisioner`
->>>>>>> 3d05b4a3
+    # dispatcher
+    kail -d gcppubsub-$NAMESPACE-bus-dispatcher -c dispatcher
+
+    # provisioner
+    kail -d gcppubsub-$NAMESPACE-bus-provisioner -c provisioner
+    ```