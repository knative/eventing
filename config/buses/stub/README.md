--- conflicted
+++ resolved
@@ -18,12 +18,20 @@
 
 Note: The stub bus does not guarantee delivery, errors will not be reattempted.
 
-<<<<<<< HEAD
-To view logs (for cluster wide deployment replace `bus` with `clusterbus`):
+To view logs:
+- for the clusterbus
+    ```
+    # dispatcher
+    kail -d stub-clusterbus-dispatcher -c dispatcher
 
-```
-kail -d stub-bus-dispatcher -c dispatcher
-```
-=======
-To view logs: `kail -d stub-[namespace]-bus-dispatcher -c dispatcher`
->>>>>>> 3d05b4a3
+    # provisioner
+    kail -d stub-clusterbus-provisioner -c provisioner
+    ```
+- for a namespaced bus, replace $NAMESPACE with the namespace for your bus
+    ```
+    # dispatcher
+    kail -d stub-$NAMESPACE-bus-dispatcher -c dispatcher
+
+    # provisioner
+    kail -d stub-$NAMESPACE-bus-provisioner -c provisioner
+    ```