# Stub - Knative Bus

Deployment steps:
1. Setup [Knative Eventing](../../../DEVELOPMENT.md)
1. For cluster wide deployment, change the kind in `config/buses/stub/stub-bus.yaml` from `Bus` to `ClusterBus`.
1. Apply the 'stub' bus:

    ```
    ko apply -f config/buses/stub/
    ```

1. Create Channels that reference the 'stub' Bus
1. (Optional) Install [Kail](https://github.com/boz/kail) - Kubernetes tail

The bus is only a dispatcher.

The dispatcher receives events via a Channel's Service from inside the cluster and forwarded via HTTP to the subscribers.

Note: The stub bus does not guarantee delivery, errors will not be reattempted.

<<<<<<< HEAD
To view logs:

```
kail -d stub-bus -c dispatcher
```
=======
To view logs: `kail -d stub-bus-dispatcher -c dispatcher`
>>>>>>> 8043ed81
<|MERGE_RESOLUTION|>--- conflicted
+++ resolved
@@ -18,12 +18,8 @@
 
 Note: The stub bus does not guarantee delivery, errors will not be reattempted.
 
-<<<<<<< HEAD
-To view logs:
+To view logs (for cluster wide deployment replace `bus` with `clusterbus`):
 
 ```
-kail -d stub-bus -c dispatcher
-```
-=======
-To view logs: `kail -d stub-bus-dispatcher -c dispatcher`
->>>>>>> 8043ed81
+kail -d stub-bus-dispatcher -c dispatcher
+```