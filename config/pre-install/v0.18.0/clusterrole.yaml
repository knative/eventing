# Copyright 2020 The Knative Authors
#
# Licensed under the Apache License, Version 2.0 (the "License");
# you may not use this file except in compliance with the License.
# You may obtain a copy of the License at
#
#     http://www.apache.org/licenses/LICENSE-2.0
#
# Unless required by applicable law or agreed to in writing, software
# distributed under the License is distributed on an "AS IS" BASIS,
# WITHOUT WARRANTIES OR CONDITIONS OF ANY KIND, either express or implied.
# See the License for the specific language governing permissions and
# limitations under the License.

apiVersion: rbac.authorization.k8s.io/v1
kind: ClusterRole
metadata:
  name: knative-eventing-pre-install-job-role
  labels:
    eventing.knative.dev/release: devel
rules:
  # Storage version upgrader needs to be able to patch CRDs.
  - apiGroups:
      - "apiextensions.k8s.io"
    resources:
      - "customresourcedefinitions"
      - "customresourcedefinitions/status"
    verbs:
      - "get"
      - "list"
      - "update"
      - "patch"
      - "watch"
  # Our own resources we care about.
  - apiGroups:
      - "sources.knative.dev"
    resources:
      - "containersources"
      - "sinkbindings"
      - "pingsources"
<<<<<<< HEAD
    verbs: &everything      
=======
    verbs: &everything
>>>>>>> 2a8e83e6
      - "get"
      - "list"
      - "create"
      - "update"
      - "delete"
      - "patch"
      - "watch"
  - apiGroups:
      - "eventing.knative.dev"
    resources:
      - "brokers"
      - "triggers"
    verbs: *everything

  - apiGroups:
      - "messaging.knative.dev"
    resources:
      - "channels"
      - "inmemorychannels"
      - "subscriptions"
    verbs: *everything

  - apiGroups:
      - "flows.knative.dev"
    resources:
      - "parallels"
      - "sequences"
    verbs: *everything
<|MERGE_RESOLUTION|>--- conflicted
+++ resolved
@@ -38,11 +38,7 @@
       - "containersources"
       - "sinkbindings"
       - "pingsources"
-<<<<<<< HEAD
-    verbs: &everything      
-=======
     verbs: &everything
->>>>>>> 2a8e83e6
       - "get"
       - "list"
       - "create"
