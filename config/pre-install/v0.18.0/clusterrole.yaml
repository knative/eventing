--- conflicted
+++ resolved
@@ -37,12 +37,8 @@
     resources:
       - "containersources"
       - "sinkbindings"
-<<<<<<< HEAD
       - "pingsources"
-    verbs:
-=======
     verbs: &everything
->>>>>>> c00bf151
       - "get"
       - "list"
       - "create"
