# Copyright 2020 The Knative Authors
#
# Licensed under the Apache License, Version 2.0 (the "License");
# you may not use this file except in compliance with the License.
# You may obtain a copy of the License at
#
#     http://www.apache.org/licenses/LICENSE-2.0
#
# Unless required by applicable law or agreed to in writing, software
# distributed under the License is distributed on an "AS IS" BASIS,
# WITHOUT WARRANTIES OR CONDITIONS OF ANY KIND, either express or implied.
# See the License for the specific language governing permissions and
# limitations under the License.

apiVersion: apiextensions.k8s.io/v1
kind: CustomResourceDefinition
metadata:
  labels:
    eventing.knative.dev/release: devel
    eventing.knative.dev/source: "true"
    duck.knative.dev/source: "true"
    duck.knative.dev/binding: "true"
    knative.dev/crd-install: "true"
  name: sinkbindings.sources.knative.dev
spec:
  group: sources.knative.dev
  versions:
    - &version
      name: v1alpha1
      served: true
      storage: false
      subresources:
        status: {}
      schema:
        openAPIV3Schema:
          type: object
          # this is a work around so we don't need to flush out the
          # schema for each version at this time
          #
          # see issue: https://github.com/knative/serving/issues/912
          x-kubernetes-preserve-unknown-fields: true
      additionalPrinterColumns:
        - name: Ready
          type: string
          jsonPath: ".status.conditions[?(@.type=='Ready')].status"
        - name: Reason
          type: string
          jsonPath: ".status.conditions[?(@.type=='Ready')].reason"
        - name: Sink
          type: string
          jsonPath: ".status.sinkUri"
        - name: Age
          type: date
          jsonPath: .metadata.creationTimestamp
    - <<: *version
      name: v1alpha2
      served: true
      storage: false
    - <<: *version
      name: v1beta1
<<<<<<< HEAD
      served: true
      storage: true
=======
      served: false
      storage: false
>>>>>>> 9f653d08
  names:
    categories:
      - all
      - knative
      - eventing
      - sources
      - bindings
    kind: SinkBinding
    plural: sinkbindings
  scope: Namespaced
  conversion:
    strategy: Webhook
    webhook:
      conversionReviewVersions: ["v1", "v1beta1"]
      clientConfig:
        service:
          name: eventing-webhook
          namespace: knative-eventing<|MERGE_RESOLUTION|>--- conflicted
+++ resolved
@@ -28,7 +28,7 @@
     - &version
       name: v1alpha1
       served: true
-      storage: false
+      storage: true
       subresources:
         status: {}
       schema:
@@ -58,13 +58,8 @@
       storage: false
     - <<: *version
       name: v1beta1
-<<<<<<< HEAD
       served: true
-      storage: true
-=======
-      served: false
       storage: false
->>>>>>> 9f653d08
   names:
     categories:
       - all
