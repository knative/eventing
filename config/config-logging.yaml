# Copyright 2018 The Knative Authors
#
# Licensed under the Apache License, Version 2.0 (the "License");
# you may not use this file except in compliance with the License.
# You may obtain a copy of the License at
#
#     https://www.apache.org/licenses/LICENSE-2.0
#
# Unless required by applicable law or agreed to in writing, software
# distributed under the License is distributed on an "AS IS" BASIS,
# WITHOUT WARRANTIES OR CONDITIONS OF ANY KIND, either express or implied.
# See the License for the specific language governing permissions and
# limitations under the License.

apiVersion: v1
kind: ConfigMap
metadata:
  name: config-logging
  namespace: knative-eventing
  labels:
<<<<<<< HEAD
    knative.dev/config-category: eventing
    knative.dev/config-propagation: original
=======
    eventing.knative.dev/release: devel
>>>>>>> 6bfffff5
data:
  # Common configuration for all Knative codebase
  zap-logger-config: |
    {
      "level": "info",
      "development": false,
      "outputPaths": ["stdout"],
      "errorOutputPaths": ["stderr"],
      "encoding": "json",
      "encoderConfig": {
        "timeKey": "ts",
        "levelKey": "level",
        "nameKey": "logger",
        "callerKey": "caller",
        "messageKey": "msg",
        "stacktraceKey": "stacktrace",
        "lineEnding": "",
        "levelEncoder": "",
        "timeEncoder": "iso8601",
        "durationEncoder": "",
        "callerEncoder": ""
      }
    }
  
  # Log level overrides
  # For all components changes are be picked up immediately.
  loglevel.controller: "info"
  loglevel.webhook: "info"<|MERGE_RESOLUTION|>--- conflicted
+++ resolved
@@ -18,12 +18,9 @@
   name: config-logging
   namespace: knative-eventing
   labels:
-<<<<<<< HEAD
+    eventing.knative.dev/release: devel
     knative.dev/config-category: eventing
     knative.dev/config-propagation: original
-=======
-    eventing.knative.dev/release: devel
->>>>>>> 6bfffff5
 data:
   # Common configuration for all Knative codebase
   zap-logger-config: |
