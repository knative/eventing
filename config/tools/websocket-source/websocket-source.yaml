# Copyright 2020 The Knative Authors
#
# Licensed under the Apache License, Version 2.0 (the "License");
# you may not use this file except in compliance with the License.
# You may obtain a copy of the License at
#
#     http://www.apache.org/licenses/LICENSE-2.0
#
# Unless required by applicable law or agreed to in writing, software
# distributed under the License is distributed on an "AS IS" BASIS,
# WITHOUT WARRANTIES OR CONDITIONS OF ANY KIND, either express or implied.
# See the License for the specific language governing permissions and
# limitations under the License.

# This is a very simple Knative Eventing Source for consuming WebSocket (Secure) messages.
apiVersion: sources.knative.dev/v1
kind: ContainerSource
metadata:
  name: huer-source
spec:
  template:
    spec:
      containers:
        - image: ko://knative.dev/eventing/cmd/websocketsource
          name: hue
<<<<<<< HEAD
          resources:
            requests:
              cpu: 125m
              memory: 100Mi
            limits:
              cpu: 1000m
              memory: 600Mi
=======
>>>>>>> 8dd35982
          securityContext:
            allowPrivilegeEscalation: false
            readOnlyRootFilesystem: true
            runAsNonRoot: true
            capabilities:
              drop:
              - all

  sink:
    ref:
      apiVersion: serving.knative.dev/v1
      kind: Service
      name: event-display<|MERGE_RESOLUTION|>--- conflicted
+++ resolved
@@ -23,16 +23,6 @@
       containers:
         - image: ko://knative.dev/eventing/cmd/websocketsource
           name: hue
-<<<<<<< HEAD
-          resources:
-            requests:
-              cpu: 125m
-              memory: 100Mi
-            limits:
-              cpu: 1000m
-              memory: 600Mi
-=======
->>>>>>> 8dd35982
           securityContext:
             allowPrivilegeEscalation: false
             readOnlyRootFilesystem: true
