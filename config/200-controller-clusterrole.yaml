# Copyright 2019 The Knative Authors
#
# Licensed under the Apache License, Version 2.0 (the "License");
# you may not use this file except in compliance with the License.
# You may obtain a copy of the License at
#
#     http://www.apache.org/licenses/LICENSE-2.0
#
# Unless required by applicable law or agreed to in writing, software
# distributed under the License is distributed on an "AS IS" BASIS,
# WITHOUT WARRANTIES OR CONDITIONS OF ANY KIND, either express or implied.
# See the License for the specific language governing permissions and
# limitations under the License.

apiVersion: rbac.authorization.k8s.io/v1
kind: ClusterRole
metadata:
  name: knative-eventing-controller
rules:
  - apiGroups:
      - ""
    resources:
      - "namespaces"
      - "secrets"
      - "configmaps"
      - "services"
      - "events"
      - "serviceaccounts"
    verbs: &everything
      - "get"
      - "list"
      - "create"
      - "update"
      - "delete"
      - "patch"
      - "watch"

  # Brokers and the namespace annotation controllers manipulate Deployments.
  - apiGroups:
      - "apps"
    resources:
      - "deployments"
    verbs: *everything

  # The namespace annotation controller needs to manipulate RoleBindings.
  - apiGroups:
      - "rbac.authorization.k8s.io"
    resources:
      - "rolebindings"
    verbs: *everything

  # Our own resources and statuses we care about.
  - apiGroups:
      - "eventing.knative.dev"
    resources:
      - "brokers"
      - "brokers/status"
      - "channels"
      - "channels/status"
      - "clusterchannelprovisioners"
      - "clusterchannelprovisioners/status"
      - "subscriptions"
      - "subscriptions/status"
      - "triggers"
      - "triggers/status"
      - "eventtypes"
      - "eventtypes/status"
    verbs: *everything

  # Eventing resources and finalizers we care about.
  - apiGroups:
      - "eventing.knative.dev"
    resources:
      - "brokers/finalizers"
      - "triggers/finalizers"
    verbs:
      - "update"

  # Source resources and statuses we care about.
  - apiGroups:
      - "sources.eventing.knative.dev"
    resources:
      - "cronjobsources"
      - "cronjobsources/status"
      - "cronjobsources/finalizers"
      - "containersources"
      - "containersources/status"
      - "containersources/finalizers"
      - "apiserversources"
      - "apiserversources/status"
      - "apiserversources/finalizers"
    verbs: *everything

  # The subscription controller needs to retrieve and watch CustomResourceDefinitions.
  - apiGroups:
      - "apiextensions.k8s.io"
    resources:
      - "customresourcedefinitions"
    verbs:
      - "get"
      - "list"
<<<<<<< HEAD
      - "watch"
  # Messaging resources and statuses we care about.
  - apiGroups:
      - "messaging.knative.dev"
    resources:
      - "inmemorychannels"
      - "inmemorychannels/status"
    verbs:
      - "get"
      - "list"
      - "watch"
      - "update"
      - "patch"
=======
      - "watch"
>>>>>>> f319293b
<|MERGE_RESOLUTION|>--- conflicted
+++ resolved
@@ -99,20 +99,4 @@
     verbs:
       - "get"
       - "list"
-<<<<<<< HEAD
-      - "watch"
-  # Messaging resources and statuses we care about.
-  - apiGroups:
-      - "messaging.knative.dev"
-    resources:
-      - "inmemorychannels"
-      - "inmemorychannels/status"
-    verbs:
-      - "get"
-      - "list"
-      - "watch"
-      - "update"
-      - "patch"
-=======
-      - "watch"
->>>>>>> f319293b
+      - "watch"