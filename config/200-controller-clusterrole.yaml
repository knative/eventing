# Copyright 2019 The Knative Authors
#
# Licensed under the Apache License, Version 2.0 (the "License");
# you may not use this file except in compliance with the License.
# You may obtain a copy of the License at
#
#     http://www.apache.org/licenses/LICENSE-2.0
#
# Unless required by applicable law or agreed to in writing, software
# distributed under the License is distributed on an "AS IS" BASIS,
# WITHOUT WARRANTIES OR CONDITIONS OF ANY KIND, either express or implied.
# See the License for the specific language governing permissions and
# limitations under the License.

apiVersion: rbac.authorization.k8s.io/v1
kind: ClusterRole
metadata:
  name: knative-eventing-controller
rules:
  - apiGroups:
      - ""
    resources:
      - "namespaces"
      - "secrets"
      - "configmaps"
      - "services"
      - "events"
      - "serviceaccounts"
    verbs: &everything
      - "get"
      - "list"
      - "create"
      - "update"
      - "delete"
      - "patch"
      - "watch"

  # Brokers and the namespace annotation controllers manipulate Deployments.
  - apiGroups:
      - "apps"
    resources:
      - "deployments"
    verbs: *everything

  # The namespace annotation controller needs to manipulate RoleBindings.
  - apiGroups:
      - "rbac.authorization.k8s.io"
    resources:
      - "rolebindings"
    verbs: *everything

  # Our own resources and statuses we care about.
  - apiGroups:
      - "eventing.knative.dev"
    resources:
      - "brokers"
      - "brokers/status"
      - "channels"
      - "channels/status"
      - "clusterchannelprovisioners"
      - "clusterchannelprovisioners/status"
      - "subscriptions"
      - "subscriptions/status"
      - "triggers"
      - "triggers/status"
      - "eventtypes"
      - "eventtypes/status"
    verbs: *everything

  # Eventing resources and finalizers we care about.
  - apiGroups:
      - "eventing.knative.dev"
    resources:
      - "brokers/finalizers"
      - "triggers/finalizers"
    verbs:
      - "update"

  # Source resources and statuses we care about.
  - apiGroups:
      - "sources.eventing.knative.dev"
    resources:
      - "cronjobsources"
      - "cronjobsources/status"
      - "cronjobsources/finalizers"
      - "containersources"
      - "containersources/status"
      - "containersources/finalizers"
      - "apiserversources"
      - "apiserversources/status"
      - "apiserversources/finalizers"
    verbs: *everything

  # The subscription controller needs to retrieve and watch CustomResourceDefinitions.
  - apiGroups:
      - "apiextensions.k8s.io"
    resources:
      - "customresourcedefinitions"
    verbs:
      - "get"
      - "list"
<<<<<<< HEAD
      - "watch"
  # todo: Do not check-in below lines. This is temporary till eventing controller gets read,list,write access to all channels
  - apiGroups:
      - "messaging.knative.dev"
    resources:
      - kafkachannels
      - kafkachannels/status
    verbs: *everything

  # Messaging resources and statuses we care about.
  - apiGroups:
      - "messaging.knative.dev"
    resources:
      - "inmemorychannels"
      - "inmemorychannels/status"
    verbs:
      - "get"
      - "list"
      - "watch"
      - "update"
      - "patch"
=======
      - "watch"
>>>>>>> 682efbbf
<|MERGE_RESOLUTION|>--- conflicted
+++ resolved
@@ -99,28 +99,4 @@
     verbs:
       - "get"
       - "list"
-<<<<<<< HEAD
-      - "watch"
-  # todo: Do not check-in below lines. This is temporary till eventing controller gets read,list,write access to all channels
-  - apiGroups:
-      - "messaging.knative.dev"
-    resources:
-      - kafkachannels
-      - kafkachannels/status
-    verbs: *everything
-
-  # Messaging resources and statuses we care about.
-  - apiGroups:
-      - "messaging.knative.dev"
-    resources:
-      - "inmemorychannels"
-      - "inmemorychannels/status"
-    verbs:
-      - "get"
-      - "list"
-      - "watch"
-      - "update"
-      - "patch"
-=======
-      - "watch"
->>>>>>> 682efbbf
+      - "watch"