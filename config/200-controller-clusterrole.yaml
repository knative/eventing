# Copyright 2019 The Knative Authors
#
# Licensed under the Apache License, Version 2.0 (the "License");
# you may not use this file except in compliance with the License.
# You may obtain a copy of the License at
#
#     http://www.apache.org/licenses/LICENSE-2.0
#
# Unless required by applicable law or agreed to in writing, software
# distributed under the License is distributed on an "AS IS" BASIS,
# WITHOUT WARRANTIES OR CONDITIONS OF ANY KIND, either express or implied.
# See the License for the specific language governing permissions and
# limitations under the License.

apiVersion: rbac.authorization.k8s.io/v1
kind: ClusterRole
metadata:
  name: knative-eventing-controller
rules:
  - apiGroups:
      - ""
    resources:
      - "namespaces"
      - "secrets"
      - "configmaps"
      - "services"
      - "events"
      - "serviceaccounts"
    verbs: &everything
      - "get"
      - "list"
      - "create"
      - "update"
      - "delete"
      - "patch"
      - "watch"

  # Brokers and the namespace annotation controllers manipulate Deployments.
  - apiGroups:
      - "apps"
    resources:
      - "deployments"
    verbs: *everything

  # The namespace annotation controller needs to manipulate RoleBindings.
  - apiGroups:
      - "rbac.authorization.k8s.io"
    resources:
      - "rolebindings"
    verbs: *everything

  # Our own resources and statuses we care about.
  - apiGroups:
      - "eventing.knative.dev"
    resources:
      - "brokers"
      - "brokers/status"
      - "channels"
      - "channels/status"
      - "clusterchannelprovisioners"
      - "clusterchannelprovisioners/status"
      - "subscriptions"
      - "subscriptions/status"
      - "triggers"
      - "triggers/status"
      - "eventtypes"
      - "eventtypes/status"
    verbs: *everything

  # Eventing resources and finalizers we care about.
  - apiGroups:
      - "eventing.knative.dev"
    resources:
      - "brokers/finalizers"
      - "triggers/finalizers"
    verbs:
      - "update"

  # Source resources and statuses we care about.
  - apiGroups:
      - "sources.eventing.knative.dev"
    resources:
      - "cronjobsources"
      - "cronjobsources/status"
      - "cronjobsources/finalizers"
      - "containersources"
      - "containersources/status"
      - "containersources/finalizers"
      - "apiserversources"
      - "apiserversources/status"
      - "apiserversources/finalizers"
    verbs: *everything

  # The subscription controller needs to retrieve and watch CustomResourceDefinitions.
  - apiGroups:
      - "apiextensions.k8s.io"
    resources:
      - "customresourcedefinitions"
    verbs:
      - "get"
      - "list"
      - "watch"
<<<<<<< HEAD
  # todo: Do not check-in below lines. This is temporary till eventing controller gets read,list,write access to all channels
  - apiGroups:
      - "messaging.knative.dev"
    resources:
      - kafkachannels
      - kafkachannels/status
    verbs: *everything
=======

  # Messaging resources and statuses we care about.
  - apiGroups:
      - "messaging.knative.dev"
    resources:
      - "inmemorychannels"
      - "inmemorychannels/status"
    verbs:
      - "get"
      - "list"
      - "watch"
      - "update"
      - "patch"
>>>>>>> 2985b9d9
<|MERGE_RESOLUTION|>--- conflicted
+++ resolved
@@ -100,7 +100,6 @@
       - "get"
       - "list"
       - "watch"
-<<<<<<< HEAD
   # todo: Do not check-in below lines. This is temporary till eventing controller gets read,list,write access to all channels
   - apiGroups:
       - "messaging.knative.dev"
@@ -108,7 +107,6 @@
       - kafkachannels
       - kafkachannels/status
     verbs: *everything
-=======
 
   # Messaging resources and statuses we care about.
   - apiGroups:
@@ -121,5 +119,4 @@
       - "list"
       - "watch"
       - "update"
-      - "patch"
->>>>>>> 2985b9d9
+      - "patch"