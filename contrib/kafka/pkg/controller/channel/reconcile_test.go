/*
Copyright 2018 The Knative Authors

Licensed under the Apache License, Veroute.on 2.0 (the "License");
you may not use this file except in compliance with the License.
You may obtain a copy of the License at

    http://www.apache.org/licenses/LICENSE-2.0

Unless required by applicable law or agreed to in writing, software
distributed under the License is distributed on an "AS IS" BASIS,
WITHOUT WARRANTIES OR CONDITIONS OF ANY KIND, either express or implied.
See the License for the specific language governing permissions and
limitations under the License.
*/

package channel

import (
	"context"
	"encoding/json"
	"fmt"
	"testing"

	"sigs.k8s.io/controller-runtime/pkg/reconcile"

	"github.com/Shopify/sarama"
	"github.com/google/go-cmp/cmp"
	"github.com/knative/eventing/contrib/kafka/pkg/controller"
	eventingv1alpha1 "github.com/knative/eventing/pkg/apis/eventing/v1alpha1"
	"github.com/knative/eventing/pkg/provisioners"
	util "github.com/knative/eventing/pkg/provisioners"
	"github.com/knative/eventing/pkg/reconciler/names"
	controllertesting "github.com/knative/eventing/pkg/reconciler/testing"
	"github.com/knative/eventing/pkg/utils"
	duckv1alpha1 "github.com/knative/pkg/apis/duck/v1alpha1"
	istiov1alpha3 "github.com/knative/pkg/apis/istio/v1alpha3"
	"github.com/knative/pkg/system"
	_ "github.com/knative/pkg/system/testing"
	corev1 "k8s.io/api/core/v1"
	metav1 "k8s.io/apimachinery/pkg/apis/meta/v1"
	"k8s.io/apimachinery/pkg/runtime"
	"k8s.io/client-go/kubernetes/scheme"
	"sigs.k8s.io/controller-runtime/pkg/client"
)

const (
	channelName                   = "test-channel"
	clusterChannelProvisionerName = "kafka"
	testNS                        = "test-namespace"
	topicPrefix                   = "knative-eventing-channel"
	testUID                       = "test-uid"
	argumentNumPartitions         = "NumPartitions"
	argumentReplicationFactor     = "ReplicationFactor"
)

var (
	truePointer = true

	deletedTs = metav1.Now().Rfc3339Copy()

	// serviceAddress is the address of the K8s Service. It uses a GeneratedName and the fake client
	// does not fill in Name, so the name is the empty string.
	serviceAddress = fmt.Sprintf("%s.%s.svc.%s", "", testNS, utils.GetClusterDomainName())

	// map of events to set test cases' expectations easier
	events = map[string]corev1.Event{
		dispatcherReconcileFailed: {Reason: dispatcherReconcileFailed, Type: corev1.EventTypeWarning},
	}
)

func init() {
	// Add types to scheme
	eventingv1alpha1.AddToScheme(scheme.Scheme)
	istiov1alpha3.AddToScheme(scheme.Scheme)
}

var mockFetchError = controllertesting.Mocks{
	MockGets: []controllertesting.MockGet{
		func(innerClient client.Client, ctx context.Context, key client.ObjectKey, obj runtime.Object) (controllertesting.MockHandled, error) {
			if _, ok := obj.(*eventingv1alpha1.Channel); ok {
				err := fmt.Errorf("error fetching")
				return controllertesting.Handled, err
			}
			return controllertesting.Unhandled, nil
		},
	},
}

type mockClusterAdmin struct {
	mockCreateTopicFunc func(topic string, detail *sarama.TopicDetail, validateOnly bool) error
	mockDeleteTopicFunc func(topic string) error
}

func (ca *mockClusterAdmin) CreateTopic(topic string, detail *sarama.TopicDetail, validateOnly bool) error {
	if ca.mockCreateTopicFunc != nil {
		return ca.mockCreateTopicFunc(topic, detail, validateOnly)
	}
	return nil
}

func (ca *mockClusterAdmin) Close() error {
	return nil
}

func (ca *mockClusterAdmin) DeleteTopic(topic string) error {
	if ca.mockDeleteTopicFunc != nil {
		return ca.mockDeleteTopicFunc(topic)
	}
	return nil
}

func (ca *mockClusterAdmin) CreatePartitions(topic string, count int32, assignment [][]int32, validateOnly bool) error {
	return nil
}

func (ca *mockClusterAdmin) DeleteRecords(topic string, partitionOffsets map[int32]int64) error {
	return nil
}

func (ca *mockClusterAdmin) DescribeConfig(resource sarama.ConfigResource) ([]sarama.ConfigEntry, error) {
	return nil, nil
}

func (ca *mockClusterAdmin) AlterConfig(resourceType sarama.ConfigResourceType, name string, entries map[string]*string, validateOnly bool) error {
	return nil
}

func (ca *mockClusterAdmin) CreateACL(resource sarama.Resource, acl sarama.Acl) error {
	return nil
}

func (ca *mockClusterAdmin) ListAcls(filter sarama.AclFilter) ([]sarama.ResourceAcls, error) {
	return nil, nil
}

func (ca *mockClusterAdmin) DeleteACL(filter sarama.AclFilter, validateOnly bool) ([]sarama.MatchingAcl, error) {
	return nil, nil
}

var testCases = []controllertesting.TestCase{
	{
		Name: "new channel with valid provisioner: adds finalizer",
		InitialState: []runtime.Object{
			getNewClusterChannelProvisioner(clusterChannelProvisionerName, true),
			getNewChannel(channelName, clusterChannelProvisionerName),
		},
		WantResult: reconcile.Result{
			Requeue: true,
		},
		WantPresent: []runtime.Object{
			getNewChannelWithStatusAndFinalizer(channelName, clusterChannelProvisionerName),
		},
	},
	{
		Name: "new channel with valid provisioner and finalizer: adds provisioned status",
		InitialState: []runtime.Object{
			getNewClusterChannelProvisioner(clusterChannelProvisionerName, true),
			getNewChannelWithStatusAndFinalizer(channelName, clusterChannelProvisionerName),
		},
		WantPresent: []runtime.Object{
			getNewChannelProvisionedStatus(channelName, clusterChannelProvisionerName),
			makeK8sService(),
		},
	},
	{
		Name: "new channel with provisioner not ready: error",
		InitialState: []runtime.Object{
			getNewClusterChannelProvisioner(clusterChannelProvisionerName, false),
			getNewChannel(channelName, clusterChannelProvisionerName),
		},
		WantErrMsg: "ClusterChannelProvisioner " + clusterChannelProvisionerName + " is not ready",
		WantPresent: []runtime.Object{
			getNewChannelNotProvisionedStatus(channelName, clusterChannelProvisionerName,
				"ClusterChannelProvisioner "+clusterChannelProvisionerName+" is not ready"),
		},
		WantEvent: []corev1.Event{
			events[dispatcherReconcileFailed],
		},
	},
	{
		Name: "new channel with missing provisioner: error",
		InitialState: []runtime.Object{
			getNewChannel(channelName, clusterChannelProvisionerName),
		},
		WantErrMsg: "clusterchannelprovisioners.eventing.knative.dev \"" + clusterChannelProvisionerName + "\" not found",
	},
	{
		Name: "new channel with provisioner not managed by this controller: skips channel",
		InitialState: []runtime.Object{
			getNewChannel(channelName, "not-our-provisioner"),
			getNewClusterChannelProvisioner("not-our-provisioner", true),
			getNewClusterChannelProvisioner(clusterChannelProvisionerName, true),
		},
		WantPresent: []runtime.Object{
			getNewChannel(channelName, "not-our-provisioner"),
		},
	},
	{
		Name: "new channel with missing provisioner reference: skips channel",
		InitialState: []runtime.Object{
			getNewChannelNoProvisioner(channelName),
		},
		WantPresent: []runtime.Object{
			getNewChannelNoProvisioner(channelName),
		},
	},
	{
		Name:         "channel not found",
		InitialState: []runtime.Object{},
		WantPresent:  []runtime.Object{},
	},
	{
		Name: "error fetching channel",
		InitialState: []runtime.Object{
			getNewClusterChannelProvisioner(clusterChannelProvisionerName, true),
			getNewChannel(channelName, clusterChannelProvisionerName),
		},
		Mocks:      mockFetchError,
		WantErrMsg: "error fetching",
		WantPresent: []runtime.Object{
			getNewClusterChannelProvisioner(clusterChannelProvisionerName, true),
			getNewChannel(channelName, clusterChannelProvisionerName),
		},
	},
	{
		Name: "deleted channel",
		InitialState: []runtime.Object{
			getNewClusterChannelProvisioner(clusterChannelProvisionerName, true),
			getNewChannelDeleted(channelName, clusterChannelProvisionerName),
		},
		WantPresent: []runtime.Object{},
	},
}

func TestAllCases(t *testing.T) {

	for _, tc := range testCases {
		tc.ReconcileKey = fmt.Sprintf("%s/%s", testNS, channelName)
		tc.IgnoreTimes = true

		c := tc.GetClient()
		recorder := tc.GetEventRecorder()
		logger := provisioners.NewProvisionerLoggerFromConfig(provisioners.NewLoggingConfig())
		r := &reconciler{
			client:            c,
			recorder:          recorder,
			logger:            logger.Desugar(),
			config:            getControllerConfig(),
			kafkaClusterAdmin: &mockClusterAdmin{},
		}
		t.Logf("Running test %s", tc.Name)
		t.Run(tc.Name, tc.Runner(t, r, c, recorder))
	}
}

func TestProvisionChannel(t *testing.T) {
	provisionTestCases := []struct {
		name            string
		c               *eventingv1alpha1.Channel
		wantTopicName   string
		wantTopicDetail *sarama.TopicDetail
		mockError       error
		wantError       string
	}{
		{
			name:          "provision with no channel arguments - uses default",
			c:             getNewChannel(channelName, clusterChannelProvisionerName),
			wantTopicName: fmt.Sprintf("%s.%s.%s", topicPrefix, testNS, channelName),
			wantTopicDetail: &sarama.TopicDetail{
				ReplicationFactor: 1,
				NumPartitions:     1,
			},
		},
		{
			name:          "provision with unknown channel arguments - uses default",
			c:             getNewChannelWithArgs(channelName, map[string]interface{}{"testing": "testing"}),
			wantTopicName: fmt.Sprintf("%s.%s.%s", topicPrefix, testNS, channelName),
			wantTopicDetail: &sarama.TopicDetail{
				ReplicationFactor: 1,
				NumPartitions:     1,
			},
		},
		{
			name:      "provision with invalid channel arguments - errors",
			c:         getNewChannelWithArgs(channelName, map[string]interface{}{argumentNumPartitions: "invalid"}),
			wantError: fmt.Sprintf("error unmarshalling arguments: json: cannot unmarshal string into Go struct field channelArgs.%s of type int32", argumentNumPartitions),
		},
		{
			name:      "provision with invalid channel arguments - errors",
			c:         getNewChannelWithArgs(channelName, map[string]interface{}{argumentReplicationFactor: "invalid"}),
			wantError: fmt.Sprintf("error unmarshalling arguments: json: cannot unmarshal string into Go struct field channelArgs.%s of type int16", argumentReplicationFactor),
		},
		{
			name:      "provision with nil channel arguments - errors",
			c:         getNewChannelWithArgs(channelName, map[string]interface{}{argumentNumPartitions: "nil"}),
			wantError: fmt.Sprintf("error unmarshalling arguments: json: cannot unmarshal string into Go struct field channelArgs.%s of type int32", argumentNumPartitions),
		},
		{
			name:      "provision with nil channel arguments - errors",
			c:         getNewChannelWithArgs(channelName, map[string]interface{}{argumentReplicationFactor: "nil"}),
			wantError: fmt.Sprintf("error unmarshalling arguments: json: cannot unmarshal string into Go struct field channelArgs.%s of type int16", argumentReplicationFactor),
		},
		{
			name: "provision with unmarshallable channel arguments - errors",
			c: func() *eventingv1alpha1.Channel {
				channel := getNewChannel(channelName, clusterChannelProvisionerName)
				channel.Spec.Arguments = &runtime.RawExtension{
					Raw: []byte("invalid"),
				}
				return channel
			}(),
			wantError: "error unmarshalling arguments: invalid character 'i' looking for beginning of value",
		},
		{
			name:          "provision with valid channel arguments",
			c:             getNewChannelWithArgs(channelName, map[string]interface{}{argumentNumPartitions: 2}),
			wantTopicName: fmt.Sprintf("%s.%s.%s", topicPrefix, testNS, channelName),
			wantTopicDetail: &sarama.TopicDetail{
				ReplicationFactor: 1,
				NumPartitions:     2,
			},
		},
		{
			name:          "provision but topic already exists - no error",
			c:             getNewChannelWithArgs(channelName, map[string]interface{}{argumentNumPartitions: 2}),
			wantTopicName: fmt.Sprintf("%s.%s.%s", topicPrefix, testNS, channelName),
			wantTopicDetail: &sarama.TopicDetail{
				ReplicationFactor: 1,
				NumPartitions:     2,
			},
			mockError: sarama.ErrTopicAlreadyExists,
		},
		{
			name:          "provision but error creating topic",
			c:             getNewChannelWithArgs(channelName, map[string]interface{}{argumentNumPartitions: 2}),
			wantTopicName: fmt.Sprintf("%s.%s.%s", topicPrefix, testNS, channelName),
			wantTopicDetail: &sarama.TopicDetail{
				ReplicationFactor: 1,
				NumPartitions:     2,
			},
			mockError: fmt.Errorf("unknown sarama error"),
			wantError: "unknown sarama error",
		}}

	for _, tc := range provisionTestCases {
		t.Logf("running test %s", tc.name)
		logger := provisioners.NewProvisionerLoggerFromConfig(provisioners.NewLoggingConfig())
		r := &reconciler{
			logger: logger.Desugar(),
		}
		kafkaClusterAdmin := &mockClusterAdmin{
			mockCreateTopicFunc: func(topic string, detail *sarama.TopicDetail, validateOnly bool) error {
				if topic != tc.wantTopicName {
					t.Errorf("expected topic name: %+v got: %+v", tc.wantTopicName, topic)
				}
				return tc.mockError
			}}
		err := r.provisionChannel(tc.c, kafkaClusterAdmin)
		var got string
		if err != nil {
			got = err.Error()
		}
		if diff := cmp.Diff(tc.wantError, got); diff != "" {
			t.Errorf("unexpected error (-want, +got) = %v", diff)
		}
	}
}

func TestDeprovisionChannel(t *testing.T) {
	deprovisionTestCases := []struct {
		name          string
		c             *eventingv1alpha1.Channel
		wantTopicName string
		mockError     error
		wantError     string
	}{
		{
			name:          "deprovision channel - unknown error",
			c:             getNewChannel(channelName, clusterChannelProvisionerName),
			wantTopicName: fmt.Sprintf("%s.%s.%s", topicPrefix, testNS, channelName),
			mockError:     fmt.Errorf("unknown sarama error"),
			wantError:     "unknown sarama error",
		},
		{
			name:          "deprovision channel - topic already deleted",
			c:             getNewChannel(channelName, clusterChannelProvisionerName),
			wantTopicName: fmt.Sprintf("%s.%s.%s", topicPrefix, testNS, channelName),
			mockError:     sarama.ErrUnknownTopicOrPartition,
		},
		{
			name:          "deprovision channel - success",
			c:             getNewChannel(channelName, clusterChannelProvisionerName),
			wantTopicName: fmt.Sprintf("%s.%s.%s", topicPrefix, testNS, channelName),
		}}

	for _, tc := range deprovisionTestCases {
		t.Logf("running test %s", tc.name)
		logger := provisioners.NewProvisionerLoggerFromConfig(provisioners.NewLoggingConfig())
		r := &reconciler{
			logger: logger.Desugar()}
		kafkaClusterAdmin := &mockClusterAdmin{
			mockDeleteTopicFunc: func(topic string) error {
				if topic != tc.wantTopicName {
					t.Errorf("expected topic name: %+v got: %+v", tc.wantTopicName, topic)
				}
				return tc.mockError
			}}

		err := r.deprovisionChannel(tc.c, kafkaClusterAdmin)
		var got string
		if err != nil {
			got = err.Error()
		}
		if diff := cmp.Diff(tc.wantError, got); diff != "" {
			t.Errorf("unexpected error (-want, +got) = %v", diff)
		}
	}
}

func getNewChannelNoProvisioner(name string) *eventingv1alpha1.Channel {
	channel := &eventingv1alpha1.Channel{
		TypeMeta:   channelType(),
		ObjectMeta: om(testNS, name),
		Spec:       eventingv1alpha1.ChannelSpec{},
	}
	// selflink is not filled in when we create the object, so clear it
	channel.ObjectMeta.SelfLink = ""
	return channel
}

func getNewChannel(name, provisioner string) *eventingv1alpha1.Channel {
	channel := &eventingv1alpha1.Channel{
		TypeMeta:   channelType(),
		ObjectMeta: om(testNS, name),
		Spec: eventingv1alpha1.ChannelSpec{
			Provisioner: &corev1.ObjectReference{
				Name:       provisioner,
				Kind:       "ClusterChannelProvisioner",
				APIVersion: eventingv1alpha1.SchemeGroupVersion.String(),
			},
		},
	}
	// selflink is not filled in when we create the object, so clear it
	channel.ObjectMeta.SelfLink = ""
	return channel
}

func getNewChannelWithFinalizer(name, provisioner string) *eventingv1alpha1.Channel {
	c := getNewChannel(name, provisioner)
	util.AddFinalizer(c, finalizerName)
	return c
}

func getNewChannelWithStatusAndFinalizer(name, provisioner string) *eventingv1alpha1.Channel {
	c := getNewChannelWithFinalizer(name, provisioner)
	c.Status.InitializeConditions()
	return c
}

func getNewChannelWithArgs(name string, args map[string]interface{}) *eventingv1alpha1.Channel {
	c := getNewChannelNoProvisioner(name)
	bytes, _ := json.Marshal(args)
	c.Spec.Arguments = &runtime.RawExtension{
		Raw: bytes,
	}
	return c
}

func getNewChannelProvisionedStatus(name, provisioner string) *eventingv1alpha1.Channel {
	c := getNewChannel(name, provisioner)
	c.Status.InitializeConditions()
	c.Status.SetAddress(serviceAddress)
	c.Status.MarkProvisioned()
	c.Finalizers = []string{finalizerName}
	return c
}

func getNewChannelDeleted(name, provisioner string) *eventingv1alpha1.Channel {
	c := getNewChannelProvisionedStatus(name, provisioner)
	c.DeletionTimestamp = &deletedTs
	return c
}

func getNewChannelNotProvisionedStatus(name, provisioner, msg string) *eventingv1alpha1.Channel {
	c := getNewChannel(name, provisioner)
	c.Status.InitializeConditions()
	c.Status.MarkNotProvisioned("NotProvisioned", msg)
	return c
}

func channelType() metav1.TypeMeta {
	return metav1.TypeMeta{
		APIVersion: eventingv1alpha1.SchemeGroupVersion.String(),
		Kind:       "Channel",
	}
}

func getNewClusterChannelProvisioner(name string, isReady bool) *eventingv1alpha1.ClusterChannelProvisioner {
	var condStatus corev1.ConditionStatus
	if isReady {
		condStatus = corev1.ConditionTrue
	} else {
		condStatus = corev1.ConditionFalse
	}
	clusterChannelProvisioner := &eventingv1alpha1.ClusterChannelProvisioner{
		TypeMeta: metav1.TypeMeta{
			APIVersion: eventingv1alpha1.SchemeGroupVersion.String(),
			Kind:       "ClusterChannelProvisioner",
		},
		ObjectMeta: om("", name),
		Spec:       eventingv1alpha1.ClusterChannelProvisionerSpec{},
		Status: eventingv1alpha1.ClusterChannelProvisionerStatus{
			Conditions: []duckv1alpha1.Condition{
				{
					Type:   eventingv1alpha1.ClusterChannelProvisionerConditionReady,
					Status: condStatus,
				},
			},
		},
	}
	// selflink is not filled in when we create the object, so clear it
	clusterChannelProvisioner.ObjectMeta.SelfLink = ""
	return clusterChannelProvisioner
}

func om(namespace, name string) metav1.ObjectMeta {
	return metav1.ObjectMeta{
		Namespace: namespace,
		Name:      name,
		SelfLink:  fmt.Sprintf("/apis/eventing/v1alpha1/namespaces/%s/object/%s", namespace, name),
		UID:       testUID,
	}
}

func getControllerConfig() *controller.KafkaProvisionerConfig {
	return &controller.KafkaProvisionerConfig{
		Brokers: []string{"test-broker"},
	}
}

func makeK8sService() *corev1.Service {
	return &corev1.Service{
		TypeMeta: metav1.TypeMeta{
			APIVersion: "v1",
			Kind:       "Service",
		},
		ObjectMeta: metav1.ObjectMeta{
			GenerateName: fmt.Sprintf("%s-channel-", channelName),
			Namespace:    testNS,
			Labels: map[string]string{
				util.EventingChannelLabel:        channelName,
				util.OldEventingChannelLabel:     channelName,
				util.EventingProvisionerLabel:    clusterChannelProvisionerName,
				util.OldEventingProvisionerLabel: clusterChannelProvisionerName,
			},
			OwnerReferences: []metav1.OwnerReference{
				{
					APIVersion:         eventingv1alpha1.SchemeGroupVersion.String(),
					Kind:               "Channel",
					Name:               channelName,
					UID:                testUID,
					Controller:         &truePointer,
					BlockOwnerDeletion: &truePointer,
				},
			},
		},
<<<<<<< HEAD
		Spec: istiov1alpha3.VirtualServiceSpec{
			Hosts: []string{
				serviceAddress,
				fmt.Sprintf("%s.%s.channels.%s", channelName, testNS, utils.GetClusterDomainName()),
			},
			HTTP: []istiov1alpha3.HTTPRoute{{
				Rewrite: &istiov1alpha3.HTTPRewrite{
					Authority: fmt.Sprintf("%s.%s.channels.%s", channelName, testNS, utils.GetClusterDomainName()),
				},
				Route: []istiov1alpha3.HTTPRouteDestination{{
					Destination: istiov1alpha3.Destination{
						Host: "kafka-provisioner.knative-testing.svc." + utils.GetClusterDomainName(),
						Port: istiov1alpha3.PortSelector{
							Number: util.PortNumber,
						},
					}},
				}},
			},
=======
		Spec: corev1.ServiceSpec{
			ExternalName: names.ServiceHostName(fmt.Sprintf("%s-dispatcher", clusterChannelProvisionerName), system.Namespace()),
			Type:         "ExternalName",
>>>>>>> 1de9e388
		},
	}
}<|MERGE_RESOLUTION|>--- conflicted
+++ resolved
@@ -565,30 +565,9 @@
 				},
 			},
 		},
-<<<<<<< HEAD
-		Spec: istiov1alpha3.VirtualServiceSpec{
-			Hosts: []string{
-				serviceAddress,
-				fmt.Sprintf("%s.%s.channels.%s", channelName, testNS, utils.GetClusterDomainName()),
-			},
-			HTTP: []istiov1alpha3.HTTPRoute{{
-				Rewrite: &istiov1alpha3.HTTPRewrite{
-					Authority: fmt.Sprintf("%s.%s.channels.%s", channelName, testNS, utils.GetClusterDomainName()),
-				},
-				Route: []istiov1alpha3.HTTPRouteDestination{{
-					Destination: istiov1alpha3.Destination{
-						Host: "kafka-provisioner.knative-testing.svc." + utils.GetClusterDomainName(),
-						Port: istiov1alpha3.PortSelector{
-							Number: util.PortNumber,
-						},
-					}},
-				}},
-			},
-=======
 		Spec: corev1.ServiceSpec{
 			ExternalName: names.ServiceHostName(fmt.Sprintf("%s-dispatcher", clusterChannelProvisionerName), system.Namespace()),
 			Type:         "ExternalName",
->>>>>>> 1de9e388
 		},
 	}
 }