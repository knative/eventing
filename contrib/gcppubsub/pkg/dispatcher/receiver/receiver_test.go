--- conflicted
+++ resolved
@@ -142,8 +142,7 @@
 				fake.NewFakeClient(tc.initialState...),
 				fakepubsub.Creator(tc.pubSubData))
 			if err != nil {
-<<<<<<< HEAD
-				t.Errorf("Error when creating a New receiver. Error:%s", err)
+				t.Fatalf("Error when creating a New receiver. Error:%s", err)
 			}
 			mr.setHostToChannelMap(map[string]provisioners.ChannelReference{})
 			resp := httptest.NewRecorder()
@@ -151,20 +150,9 @@
 			req.Host = hostname
 			receiver, err := mr.newMessageReceiver()
 			if err != nil {
-				t.Errorf("Error when creating a new message receiver. Error:%s", err)
+				t.Fatalf("Error when creating a new message receiver. Error:%s", err)
 			}
 			mr.UpdateHostToChannelMap(context.TODO())
-=======
-				t.Fatalf("Error when creating a New receiver. Error:%s", err)
-			}
-			resp := httptest.NewRecorder()
-			req := httptest.NewRequest("POST", "/", strings.NewReader(validMessage))
-			req.Host = "test-channel.test-namespace.channels." + utils.GetClusterDomainName()
-			receiver, err := mr.newMessageReceiver()
-			if err != nil {
-				t.Fatalf("Error when creating a new message receiver. Error:%s", err)
-			}
->>>>>>> d71fecf9
 			receiver.HandleRequest(resp, req)
 			if tc.expectedErr {
 				if resp.Result().StatusCode >= 200 && resp.Result().StatusCode < 300 {
