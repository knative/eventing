/*
Copyright 2018 The Knative Authors

Licensed under the Apache License, Version 2.0 (the "License");
you may not use this file except in compliance with the License.
You may obtain a copy of the License at

    http://www.apache.org/licenses/LICENSE-2.0

Unless required by applicable law or agreed to in writing, software
distributed under the License is distributed on an "AS IS" BASIS,
WITHOUT WARRANTIES OR CONDITIONS OF ANY KIND, either express or implied.
See the License for the specific language governing permissions and
limitations under the License.
*/

package channel

import (
	"context"
	"errors"
	"fmt"
	"testing"

	"k8s.io/apimachinery/pkg/types"

	pubsubutil "github.com/knative/eventing/contrib/gcppubsub/pkg/util"

	"github.com/knative/eventing/pkg/apis/duck/v1alpha1"

	"github.com/knative/eventing/contrib/gcppubsub/pkg/util/testcreds"

	"github.com/knative/eventing/contrib/gcppubsub/pkg/util/fakepubsub"
	eventingv1alpha1 "github.com/knative/eventing/pkg/apis/eventing/v1alpha1"
	util "github.com/knative/eventing/pkg/provisioners"
	"github.com/knative/eventing/pkg/reconciler/names"
	controllertesting "github.com/knative/eventing/pkg/reconciler/testing"
	"github.com/knative/eventing/pkg/utils"
	istiov1alpha3 "github.com/knative/pkg/apis/istio/v1alpha3"
	"github.com/knative/pkg/system"
	_ "github.com/knative/pkg/system/testing"
	"go.uber.org/zap"
	corev1 "k8s.io/api/core/v1"
	metav1 "k8s.io/apimachinery/pkg/apis/meta/v1"
	"k8s.io/apimachinery/pkg/runtime"
	"k8s.io/client-go/kubernetes/scheme"
	"sigs.k8s.io/controller-runtime/pkg/client"
	"sigs.k8s.io/controller-runtime/pkg/client/fake"
	"sigs.k8s.io/controller-runtime/pkg/reconcile"
)

const (
	ccpName = "gcp-pubsub"

	cNamespace = "test-namespace"
	cName      = "test-channel"
	cUID       = "test-uid"
	topicName  = "knative-eventing-channel_test-channel_test-uid"

	testErrorMessage = "test induced error"

	gcpProject = "gcp-project"

	pscData = "pscData"
)

var (
	// deletionTime is used when objects are marked as deleted. Rfc3339Copy()
	// truncates to seconds to match the loss of precision during serialization.
	deletionTime = metav1.Now().Rfc3339Copy()

	truePointer = true

	subscribers = &v1alpha1.Subscribable{
		Subscribers: []v1alpha1.ChannelSubscriberSpec{
			{
				DeprecatedRef: &corev1.ObjectReference{
					Name: "sub-name",
					UID:  "sub-uid",
				},
				UID: "sub-uid",
			},
			{
				DeprecatedRef: &corev1.ObjectReference{
					Name: "sub-2-name",
					UID:  "sub-2-uid",
				},
				UID: "sub-2-uid",
			},
		},
	}

	// map of events to set test cases' expectations easier
	events = map[string]corev1.Event{
		channelReconciled:         {Reason: channelReconciled, Type: corev1.EventTypeNormal},
		channelUpdateStatusFailed: {Reason: channelUpdateStatusFailed, Type: corev1.EventTypeWarning},
		channelReadStatusFailed:   {Reason: channelReadStatusFailed, Type: corev1.EventTypeWarning},
		gcpCredentialsReadFailed:  {Reason: gcpCredentialsReadFailed, Type: corev1.EventTypeWarning},
		gcpResourcesPlanFailed:    {Reason: gcpResourcesPlanFailed, Type: corev1.EventTypeWarning},
		gcpResourcesPersistFailed: {Reason: gcpResourcesPersistFailed, Type: corev1.EventTypeWarning},
		k8sServiceCreateFailed:    {Reason: k8sServiceCreateFailed, Type: corev1.EventTypeWarning},
		topicCreateFailed:         {Reason: topicCreateFailed, Type: corev1.EventTypeWarning},
		topicDeleteFailed:         {Reason: topicDeleteFailed, Type: corev1.EventTypeWarning},
		subscriptionSyncFailed:    {Reason: subscriptionSyncFailed, Type: corev1.EventTypeWarning},
		subscriptionDeleteFailed:  {Reason: subscriptionDeleteFailed, Type: corev1.EventTypeWarning},
	}
)

func init() {
	// Add types to scheme.
	eventingv1alpha1.AddToScheme(scheme.Scheme)
	corev1.AddToScheme(scheme.Scheme)
	istiov1alpha3.AddToScheme(scheme.Scheme)
}

func TestInjectClient(t *testing.T) {
	r := &reconciler{}
	orig := r.client
	n := fake.NewFakeClient()
	if orig == n {
		t.Errorf("Original and new clients are identical: %v", orig)
	}
	err := r.InjectClient(n)
	if err != nil {
		t.Errorf("Unexpected error injecting the client: %v", err)
	}
	if n != r.client {
		t.Errorf("Unexpected client. Expected: '%v'. Actual: '%v'", n, r.client)
	}
}

func TestReconcile(t *testing.T) {
	testCases := []controllertesting.TestCase{
		{
			Name: "Channel not found",
		},
		{
			Name: "Error getting Channel",
			Mocks: controllertesting.Mocks{
				MockGets: errorGettingChannel(),
			},
			WantErrMsg: testErrorMessage,
		},
		{
			Name: "Channel not reconciled - nil provisioner",
			InitialState: []runtime.Object{
				makeChannelNilProvisioner(),
			},
		},
		{
			Name: "Channel not reconciled - nil ref",
			InitialState: []runtime.Object{
				makeChannelNilProvisioner(),
			},
		},
		{
			Name: "Channel not reconciled - namespace",
			InitialState: []runtime.Object{
				makeChannelWithWrongProvisionerNamespace(),
			},
		},
		{
			Name: "Channel not reconciled - name",
			InitialState: []runtime.Object{
				makeChannelWithWrongProvisionerName(),
			},
		},
		{
			Name: "Channel deleted - problem creating client to delete subscriptions",
			InitialState: []runtime.Object{
				makeDeletingChannelWithSubscribers(),
				testcreds.MakeSecretWithCreds(),
			},
			OtherTestData: map[string]interface{}{
				pscData: fakepubsub.CreatorData{
					ClientCreateErr: errors.New(testErrorMessage),
				},
			},
			WantErrMsg: testErrorMessage,
			WantPresent: []runtime.Object{
				makeDeletingChannelWithSubscribers(),
			},
			WantEvent: []corev1.Event{
				events[subscriptionSyncFailed],
			},
		},
		{
			Name: "Channel deleted - problem checking subscription existence",
			InitialState: []runtime.Object{
				makeDeletingChannelWithSubscribers(),
				testcreds.MakeSecretWithCreds(),
			},
			OtherTestData: map[string]interface{}{
				pscData: fakepubsub.CreatorData{
					ClientData: fakepubsub.ClientData{
						SubscriptionData: fakepubsub.SubscriptionData{
							ExistsErr: errors.New(testErrorMessage),
						},
					},
				},
			},
			WantErrMsg: testErrorMessage,
			WantPresent: []runtime.Object{
				makeDeletingChannelWithSubscribers(),
			},
			WantEvent: []corev1.Event{
				events[subscriptionSyncFailed],
			},
		},
		{
			Name: "Channel deleted - subscription does not exist",
			InitialState: []runtime.Object{
				makeDeletingChannelWithSubscribers(),
				testcreds.MakeSecretWithCreds(),
			},
			OtherTestData: map[string]interface{}{
				pscData: fakepubsub.CreatorData{
					ClientData: fakepubsub.ClientData{
						SubscriptionData: fakepubsub.SubscriptionData{
							Exists: false,
						},
					},
				},
			},
			WantPresent: []runtime.Object{
				makeDeletingChannelWithSubscribersWithoutFinalizer(),
			},
			WantEvent: []corev1.Event{
				events[channelReconciled],
			},
		},
		{
			Name: "Channel deleted - subscription deletion fails",
			InitialState: []runtime.Object{
				makeDeletingChannelWithSubscribers(),
				testcreds.MakeSecretWithCreds(),
			},
			OtherTestData: map[string]interface{}{
				pscData: fakepubsub.CreatorData{
					ClientData: fakepubsub.ClientData{
						SubscriptionData: fakepubsub.SubscriptionData{
							Exists:    true,
							DeleteErr: errors.New(testErrorMessage),
						},
					},
				},
			},
			WantErrMsg: testErrorMessage,
			WantPresent: []runtime.Object{
				makeDeletingChannelWithSubscribers(),
			},
			WantEvent: []corev1.Event{
				events[subscriptionSyncFailed],
			},
		},
		{
			Name: "Channel deleted - subscription deletion succeeds",
			InitialState: []runtime.Object{
				makeDeletingChannelWithSubscribers(),
				testcreds.MakeSecretWithCreds(),
			},
			OtherTestData: map[string]interface{}{
				pscData: fakepubsub.CreatorData{
					ClientData: fakepubsub.ClientData{
						SubscriptionData: fakepubsub.SubscriptionData{
							Exists: true,
						},
					},
				},
			},
			WantPresent: []runtime.Object{
				makeDeletingChannelWithSubscribersWithoutFinalizer(),
			},
			WantEvent: []corev1.Event{
				events[channelReconciled],
			},
		},
		{
			Name: "Channel deleted - problem checking topic existence",
			InitialState: []runtime.Object{
				makeDeletingChannelWithSubscribers(),
				testcreds.MakeSecretWithCreds(),
			},
			OtherTestData: map[string]interface{}{
				pscData: fakepubsub.CreatorData{
					ClientData: fakepubsub.ClientData{
						TopicData: fakepubsub.TopicData{
							ExistsErr: errors.New(testErrorMessage),
						},
					},
				},
			},
			WantErrMsg: testErrorMessage,
			WantPresent: []runtime.Object{
				makeDeletingChannelWithSubscribers(),
			},
			WantEvent: []corev1.Event{
				events[topicDeleteFailed],
			},
		},
		{
			Name: "Channel deleted - No status.internal",
			InitialState: []runtime.Object{
				makeDeletingChannelWithoutPCS(),
				testcreds.MakeSecretWithCreds(),
			},
			OtherTestData: map[string]interface{}{
				pscData: fakepubsub.CreatorData{
					ClientData: fakepubsub.ClientData{
						TopicData: fakepubsub.TopicData{
							ExistsErr: errors.New("should not be seen"),
							DeleteErr: errors.New("should not be seen"),
						},
						SubscriptionData: fakepubsub.SubscriptionData{
							ExistsErr: errors.New("should not be seen"),
							DeleteErr: errors.New("should not be seen"),
						},
					},
				},
			},
			WantPresent: []runtime.Object{
				makeDeletingChannelWithoutFinalizerOrPCS(),
			},
			WantEvent: []corev1.Event{
				events[channelReconciled],
			},
		},
		{
			Name: "Channel deleted - topic does not exist",
			InitialState: []runtime.Object{
				makeDeletingChannelWithSubscribers(),
				testcreds.MakeSecretWithCreds(),
			},
			OtherTestData: map[string]interface{}{
				pscData: fakepubsub.CreatorData{
					ClientData: fakepubsub.ClientData{
						TopicData: fakepubsub.TopicData{
							Exists: false,
						},
					},
				},
			},
			WantPresent: []runtime.Object{
				makeDeletingChannelWithSubscribersWithoutFinalizer(),
			},
			WantEvent: []corev1.Event{
				events[channelReconciled],
			},
		},
		{
			Name: "Channel deleted - topic deletion fails",
			InitialState: []runtime.Object{
				makeDeletingChannelWithSubscribers(),
				testcreds.MakeSecretWithCreds(),
			},
			OtherTestData: map[string]interface{}{
				pscData: fakepubsub.CreatorData{
					ClientData: fakepubsub.ClientData{
						TopicData: fakepubsub.TopicData{
							Exists:    true,
							DeleteErr: errors.New(testErrorMessage),
						},
					},
				},
			},
			WantErrMsg: testErrorMessage,
			WantPresent: []runtime.Object{
				makeDeletingChannelWithSubscribers(),
			},
			WantEvent: []corev1.Event{
				events[topicDeleteFailed],
			},
		},
		{
			Name: "Channel deleted - topic deletion succeeds",
			InitialState: []runtime.Object{
				makeDeletingChannelWithSubscribers(),
				testcreds.MakeSecretWithCreds(),
			},
			OtherTestData: map[string]interface{}{
				pscData: fakepubsub.CreatorData{
					ClientData: fakepubsub.ClientData{
						TopicData: fakepubsub.TopicData{
							Exists: true,
						},
					},
				},
			},
			WantPresent: []runtime.Object{
				makeDeletingChannelWithSubscribersWithoutFinalizer(),
			},
			WantEvent: []corev1.Event{
				events[channelReconciled],
			},
		},
		{
			Name: "Channel deleted - finalizer removed",
			InitialState: []runtime.Object{
				makeDeletingChannel(),
				testcreds.MakeSecretWithCreds(),
			},
			WantPresent: []runtime.Object{
				makeDeletingChannelWithoutFinalizer(),
			},
			WantEvent: []corev1.Event{
				events[channelReconciled],
			},
		},
		{
			Name: "Finalizer added",
			InitialState: []runtime.Object{
				makeChannel(),
				testcreds.MakeSecretWithCreds(),
			},
			WantResult: reconcile.Result{
				Requeue: true,
			},
			WantPresent: []runtime.Object{
				makeChannelWithFinalizer(),
			},
			WantEvent: []corev1.Event{
				events[channelReconciled],
			},
		},
		{
			Name: "GetCredential fails",
			InitialState: []runtime.Object{
				makeChannelWithFinalizer(),
				testcreds.MakeSecretWithInvalidCreds(),
			},
			WantPresent: []runtime.Object{
				makeChannelWithFinalizer(),
			},
			WantErrMsg: testcreds.InvalidCredsError,
			WantEvent: []corev1.Event{
				events[gcpCredentialsReadFailed],
			},
		},
		{
			Name: "Error reading status.internal",
			InitialState: []runtime.Object{
				makeChannelWithBadInternalStatus(),
			},
			WantErrMsg: "json: cannot unmarshal number into Go struct field GcpPubSubChannelStatus.topic of type string",
			WantEvent: []corev1.Event{
				events[channelReadStatusFailed],
			},
		},
		{
			Name: "K8s service get fails",
			InitialState: []runtime.Object{
				makeChannelWithFinalizerAndPCS(),
				testcreds.MakeSecretWithCreds(),
			},
			Mocks: controllertesting.Mocks{
				MockLists: errorListingK8sService(),
			},
			WantPresent: []runtime.Object{
				makeChannelWithFinalizerAndPCS(),
			},
			WantErrMsg: testErrorMessage,
			WantEvent: []corev1.Event{
				events[k8sServiceCreateFailed],
			},
		},
		{
			Name: "K8s service creation fails",
			InitialState: []runtime.Object{
				makeChannelWithFinalizerAndPCS(),
				testcreds.MakeSecretWithCreds(),
			},
			Mocks: controllertesting.Mocks{
				MockCreates: errorCreatingK8sService(),
			},
			WantPresent: []runtime.Object{
				// TODO: This should have a useful error message saying that the K8s Service failed.
				makeChannelWithFinalizerAndPCS(),
			},
			WantErrMsg: testErrorMessage,
			WantEvent: []corev1.Event{
				events[k8sServiceCreateFailed],
			},
		},
		{
			Name: "Error planning - subscriber missing UID",
			InitialState: []runtime.Object{
				makeChannelWithFinalizerAndSubscriberWithoutUID(),
				testcreds.MakeSecretWithCreds(),
			},
			WantPresent: []runtime.Object{
				makeChannelWithFinalizerAndSubscriberWithoutUID(),
			},
			WantErrMsg: "empty reference UID: {nil  http://foo/ }",
			WantEvent: []corev1.Event{
				events[gcpResourcesPlanFailed],
			},
		},
		{
			Name: "Persist plan",
			InitialState: []runtime.Object{
				makeChannelWithFinalizerAndPossiblyOutdatedPlan(true),
				testcreds.MakeSecretWithCreds(),
			},
			WantPresent: []runtime.Object{
				makeChannelWithFinalizerAndPossiblyOutdatedPlan(false),
			},
			WantResult: reconcile.Result{
				Requeue: true,
			},
			WantEvent: []corev1.Event{
				events[channelReconciled],
			},
		},
		{
			Name: "Create Topic - problem creating client",
			InitialState: []runtime.Object{
				makeChannelWithFinalizerAndPCS(),
				makeK8sService(),
				testcreds.MakeSecretWithCreds(),
			},
			OtherTestData: map[string]interface{}{
				pscData: fakepubsub.CreatorData{
					ClientCreateErr: errors.New(testErrorMessage),
				},
			},
			WantErrMsg: testErrorMessage,
			WantPresent: []runtime.Object{
				makeChannelWithFinalizerAndPCSAndAddress(),
			},
			WantEvent: []corev1.Event{
				events[topicCreateFailed],
			},
		},
		{
			Name: "Create Topic - problem checking existence",
			InitialState: []runtime.Object{
				makeChannelWithFinalizerAndPCS(),
				makeK8sService(),
				testcreds.MakeSecretWithCreds(),
			},
			OtherTestData: map[string]interface{}{
				pscData: fakepubsub.CreatorData{
					ClientData: fakepubsub.ClientData{
						TopicData: fakepubsub.TopicData{
							ExistsErr: errors.New(testErrorMessage),
						},
					},
				},
			},
			WantErrMsg: testErrorMessage,
			WantPresent: []runtime.Object{
				makeChannelWithFinalizerAndPCSAndAddress(),
			},
			WantEvent: []corev1.Event{
				events[topicCreateFailed],
			},
		},
		{
			Name: "Create Topic - topic already exists",
			InitialState: []runtime.Object{
				makeChannelWithFinalizerAndPCS(),
				testcreds.MakeSecretWithCreds(),
			},
			OtherTestData: map[string]interface{}{
				pscData: fakepubsub.CreatorData{
					ClientData: fakepubsub.ClientData{
						TopicData: fakepubsub.TopicData{
							Exists: true,
						},
					},
				},
			},
			WantPresent: []runtime.Object{
				makeK8sService(),
				makeReadyChannel(),
			},
			WantEvent: []corev1.Event{
				events[channelReconciled],
			},
		},
		{
			Name: "Create Topic - error creating topic",
			InitialState: []runtime.Object{
				makeChannelWithFinalizerAndPCS(),
				makeK8sService(),
				testcreds.MakeSecretWithCreds(),
			},
			OtherTestData: map[string]interface{}{
				pscData: fakepubsub.CreatorData{
					ClientData: fakepubsub.ClientData{
						CreateTopicErr: errors.New(testErrorMessage),
					},
				},
			},
			WantErrMsg: testErrorMessage,
			WantPresent: []runtime.Object{
				makeChannelWithFinalizerAndPCSAndAddress(),
			},
			WantEvent: []corev1.Event{
				events[topicCreateFailed],
			},
		},
		{
			Name: "Create Topic - topic create succeeds",
			InitialState: []runtime.Object{
				makeChannelWithFinalizerAndPCS(),
				testcreds.MakeSecretWithCreds(),
			},
			WantPresent: []runtime.Object{
				makeReadyChannel(),
				makeK8sService(),
			},
			WantEvent: []corev1.Event{
				events[channelReconciled],
			},
		},
		{
			Name: "Create Subscriptions - problem checking exists",
			InitialState: []runtime.Object{
				makeChannelWithSubscribersAndFinalizerAndPCS(),
				makeK8sService(),
				testcreds.MakeSecretWithCreds(),
			},
			OtherTestData: map[string]interface{}{
				pscData: fakepubsub.CreatorData{
					ClientData: fakepubsub.ClientData{
						SubscriptionData: fakepubsub.SubscriptionData{
							ExistsErr: errors.New(testErrorMessage),
						},
					},
				},
			},
			WantErrMsg: testErrorMessage,
			WantPresent: []runtime.Object{
				makeChannelWithSubscribersAndFinalizerAndPCSAndAddress(),
			},
			WantEvent: []corev1.Event{
				events[subscriptionSyncFailed],
			},
		},
		{
			Name: "Create Subscriptions - already exists",
			InitialState: []runtime.Object{
				makeChannelWithSubscribersAndFinalizerAndPCS(),
				makeK8sService(),
				testcreds.MakeSecretWithCreds(),
			},
			OtherTestData: map[string]interface{}{
				pscData: fakepubsub.CreatorData{
					ClientData: fakepubsub.ClientData{
						SubscriptionData: fakepubsub.SubscriptionData{
							Exists: true,
						},
					},
				},
			},
			WantPresent: []runtime.Object{
				makeReadyChannelWithSubscribers(),
			},
			WantEvent: []corev1.Event{
				events[channelReconciled],
			},
		},
		{
			Name: "Create Subscriptions - create fails",
			InitialState: []runtime.Object{
				makeChannelWithSubscribersAndFinalizerAndPCS(),
				makeK8sService(),
				testcreds.MakeSecretWithCreds(),
			},
			OtherTestData: map[string]interface{}{
				pscData: fakepubsub.CreatorData{
					ClientData: fakepubsub.ClientData{
						CreateSubErr: errors.New(testErrorMessage),
					},
				},
			},
			WantErrMsg: testErrorMessage,
			WantPresent: []runtime.Object{
				makeChannelWithSubscribersAndFinalizerAndPCSAndAddress(),
			},
			WantEvent: []corev1.Event{
				events[subscriptionSyncFailed],
			},
		},
		{
			Name: "Create Subscriptions - create succeeds",
			InitialState: []runtime.Object{
				makeChannelWithSubscribersAndFinalizerAndPCS(),
				makeK8sService(),
				testcreds.MakeSecretWithCreds(),
			},
			WantPresent: []runtime.Object{
				makeReadyChannelWithSubscribers(),
			},
			WantEvent: []corev1.Event{
				events[channelReconciled],
			},
		},
		{
			Name: "Channel get for update fails",
			InitialState: []runtime.Object{
				makeChannelWithFinalizerAndPCS(),
				makeK8sService(),
				testcreds.MakeSecretWithCreds(),
			},
			Mocks: controllertesting.Mocks{
				MockGets: errorOnSecondChannelGet(),
			},
			WantErrMsg: testErrorMessage,
			WantEvent: []corev1.Event{
				events[channelReconciled], events[channelUpdateStatusFailed],
			},
		},
		{
			Name: "Channel update fails",
			InitialState: []runtime.Object{
				makeChannel(),
				makeK8sService(),
				testcreds.MakeSecretWithCreds(),
			},
			Mocks: controllertesting.Mocks{
				MockUpdates: errorUpdatingChannel(),
			},
			WantErrMsg: testErrorMessage,
			WantEvent: []corev1.Event{
				events[channelReconciled], events[channelUpdateStatusFailed],
			},
		}, {
			Name: "Channel status update fails",
			InitialState: []runtime.Object{
				makeChannelWithFinalizerAndPCS(),
				makeK8sService(),
				testcreds.MakeSecretWithCreds(),
			},
			Mocks: controllertesting.Mocks{
				MockStatusUpdates: errorUpdatingChannelStatus(),
			},
			WantErrMsg: testErrorMessage,
			WantEvent: []corev1.Event{
				events[channelReconciled], events[channelUpdateStatusFailed],
			},
		},
	}

	for _, tc := range testCases {
		c := tc.GetClient()
		recorder := tc.GetEventRecorder()
		r := &reconciler{
			client:   c,
			recorder: recorder,
			logger:   zap.NewNop(),

			pubSubClientCreator: fakepubsub.Creator(tc.OtherTestData[pscData]),
			defaultGcpProject:   gcpProject,
			defaultSecret:       testcreds.Secret,
			defaultSecretKey:    testcreds.SecretKey,
		}
		if tc.ReconcileKey == "" {
			tc.ReconcileKey = fmt.Sprintf("/%s", cName)
		}
		tc.IgnoreTimes = true
		t.Run(tc.Name, tc.Runner(t, r, c, recorder))
	}
}

func makeChannel() *eventingv1alpha1.Channel {
	c := &eventingv1alpha1.Channel{
		TypeMeta: metav1.TypeMeta{
			APIVersion: eventingv1alpha1.SchemeGroupVersion.String(),
			Kind:       "Channel",
		},
		ObjectMeta: metav1.ObjectMeta{
			Namespace: cNamespace,
			Name:      cName,
			UID:       cUID,
		},
		Spec: eventingv1alpha1.ChannelSpec{
			Provisioner: &corev1.ObjectReference{
				Name: ccpName,
			},
		},
	}
	c.Status.InitializeConditions()
	return c
}

func makeChannelWithFinalizerAndPCSAndAddress() *eventingv1alpha1.Channel {
	c := makeChannelWithFinalizerAndPCS()
	// serviceAddress is the address of the K8s Service. It uses a GeneratedName and the fake client
	// does not fill in Name, so the name is the empty string.
	c.Status.SetAddress(fmt.Sprintf(".%s.svc.%s", c.Namespace, utils.GetClusterDomainName()))
	return c
}

func makeReadyChannel() *eventingv1alpha1.Channel {
	// Ready channels have the finalizer and are Addressable.
	c := makeChannelWithFinalizerAndPCSAndAddress()
	c.Status.MarkProvisioned()
	return c
}

func makeChannelNilProvisioner() *eventingv1alpha1.Channel {
	c := makeChannel()
	c.Spec.Provisioner = nil
	return c
}

func makeChannelWithWrongProvisionerNamespace() *eventingv1alpha1.Channel {
	c := makeChannel()
	c.Spec.Provisioner.Namespace = "wrong-namespace"
	return c
}

func makeChannelWithWrongProvisionerName() *eventingv1alpha1.Channel {
	c := makeChannel()
	c.Spec.Provisioner.Name = "wrong-name"
	return c
}

func makeChannelWithSubscribersAndFinalizerAndPCS() *eventingv1alpha1.Channel {
	c := makeChannelWithFinalizerAndPCS()
	addSubscribers(c, subscribers)
	return c
}

func makeChannelWithSubscribersAndFinalizerAndPCSAndAddress() *eventingv1alpha1.Channel {
	c := makeChannelWithFinalizerAndPCSAndAddress()
	addSubscribers(c, subscribers)
	return c
}

func makeChannelWithFinalizer() *eventingv1alpha1.Channel {
	c := makeChannel()
	c.Finalizers = []string{finalizerName}
	return c
}

func makeChannelWithFinalizerAndPCS() *eventingv1alpha1.Channel {
	c := makeChannelWithFinalizer()
	err := pubsubutil.SetInternalStatus(context.Background(), c, &pubsubutil.GcpPubSubChannelStatus{
		Secret:     testcreds.Secret,
		SecretKey:  testcreds.SecretKey,
		GCPProject: gcpProject,
		Topic:      topicName,
	})
	if err != nil {
		panic(err)
	}
	return c
}

func makeReadyChannelWithSubscribers() *eventingv1alpha1.Channel {
	c := makeReadyChannel()
	addSubscribers(c, subscribers)
	return c
}

func makeDeletingChannel() *eventingv1alpha1.Channel {
	c := makeChannelWithFinalizerAndPCS()
	c.DeletionTimestamp = &deletionTime
	return c
}

func makeDeletingChannelWithoutPCS() *eventingv1alpha1.Channel {
	c := makeDeletingChannel()
	c.Status.Internal = nil
	return c
}

func makeDeletingChannelWithoutFinalizer() *eventingv1alpha1.Channel {
	c := makeDeletingChannel()
	c.Finalizers = nil
	return c
}

func makeDeletingChannelWithoutFinalizerOrPCS() *eventingv1alpha1.Channel {
	c := makeDeletingChannelWithoutFinalizer()
	c.Status.Internal = nil
	return c
}

func makeDeletingChannelWithSubscribers() *eventingv1alpha1.Channel {
	c := makeDeletingChannel()
	addSubscribers(c, subscribers)
	return c
}

func makeDeletingChannelWithSubscribersWithoutFinalizer() *eventingv1alpha1.Channel {
	c := makeDeletingChannelWithSubscribers()
	c.Finalizers = nil
	return c
}

func makeChannelWithBadInternalStatus() *eventingv1alpha1.Channel {
	c := makeChannel()
	c.Status.Internal = &runtime.RawExtension{
		// The topic field is a string, so this will have an error during unmarshal.
		Raw: []byte(`{"topic": 123}`),
	}
	return c
}

func makeChannelWithFinalizerAndSubscriberWithoutUID() *eventingv1alpha1.Channel {
	c := makeChannelWithFinalizer()
	c.Spec.Subscribable = &v1alpha1.Subscribable{
		Subscribers: []v1alpha1.ChannelSubscriberSpec{
			{
				UID:           "",
				SubscriberURI: "http://foo/",
			},
		},
	}
	return c
}

func makeChannelWithFinalizerAndPossiblyOutdatedPlan(outdated bool) *eventingv1alpha1.Channel {
	c := makeChannelWithFinalizerAndPCS()
	pcs, err := pubsubutil.GetInternalStatus(c)
	if err != nil {
		panic(err)
	}

	// Add all subs to the plan.
	var plannedSubUIDs []types.UID
	if outdated {
		// If it is outdated, then the plan does not yet contain add-sub, which is present in the
		// spec.
		plannedSubUIDs = []types.UID{"keep-sub", "delete-sub"}
	} else {
		// If it is not outdated, then it still contains delete-sub (which isn't in the spec)
		// because delete-sub needs to be retained so that it can be deleted on the subsequent
		// reconcile.
		plannedSubUIDs = []types.UID{"keep-sub", "add-sub", "delete-sub"}
	}
	for _, plannedSubUID := range plannedSubUIDs {
		sub := pubsubutil.GcpPubSubSubscriptionStatus{
			ChannelSubscriberSpec: v1alpha1.ChannelSubscriberSpec{
				DeprecatedRef: &corev1.ObjectReference{
					Name: string(plannedSubUID),
					UID:  plannedSubUID,
				},
				UID: plannedSubUID,
			},
			Subscription: "will-be-retained-in-the-plan-without-recalculation",
		}
		if plannedSubUID == "add-sub" {
			sub.Subscription = "knative-eventing-channel_add-sub_add-sub"
		}
		pcs.Subscriptions = append(pcs.Subscriptions, sub)
	}

	err = pubsubutil.SetInternalStatus(context.Background(), c, pcs)
	if err != nil {
		panic(err)
	}

	// Overwrite the spec subs.
	c.Spec.Subscribable = &v1alpha1.Subscribable{
		Subscribers: []v1alpha1.ChannelSubscriberSpec{
			{
				DeprecatedRef: &corev1.ObjectReference{
					Name: "keep-sub",
					UID:  "keep-sub",
				},
				UID: "keep-sub",
			},
			{
				DeprecatedRef: &corev1.ObjectReference{
					Name: "add-sub",
					UID:  "add-sub",
				},
				UID: "add-sub",
			},
		},
	}

	return c
}

func addSubscribers(c *eventingv1alpha1.Channel, subscribable *v1alpha1.Subscribable) {
	c.Spec.Subscribable = subscribable
	pcs, err := pubsubutil.GetInternalStatus(c)
	if err != nil {
		panic(err)
	}
	for _, sub := range subscribable.Subscribers {
		pcs.Subscriptions = append(pcs.Subscriptions, pubsubutil.GcpPubSubSubscriptionStatus{
			ChannelSubscriberSpec: v1alpha1.ChannelSubscriberSpec{
				DeprecatedRef: sub.DeprecatedRef,
				UID:           sub.UID,
				ReplyURI:      sub.ReplyURI,
				SubscriberURI: sub.SubscriberURI,
			},
			Subscription: "test-subscription-id",
		})
	}
	err = pubsubutil.SetInternalStatus(context.Background(), c, pcs)
	if err != nil {
		panic(err)
	}
}

func makeK8sService() *corev1.Service {
	return &corev1.Service{
		TypeMeta: metav1.TypeMeta{
			APIVersion: "v1",
			Kind:       "Service",
		},
		ObjectMeta: metav1.ObjectMeta{
			GenerateName: fmt.Sprintf("%s-channel-", cName),
			Namespace:    cNamespace,
			Labels: map[string]string{
				util.EventingChannelLabel:        cName,
				util.OldEventingChannelLabel:     cName,
				util.EventingProvisionerLabel:    ccpName,
				util.OldEventingProvisionerLabel: ccpName,
			},
			OwnerReferences: []metav1.OwnerReference{
				{
					APIVersion:         eventingv1alpha1.SchemeGroupVersion.String(),
					Kind:               "Channel",
					Name:               cName,
					UID:                cUID,
					Controller:         &truePointer,
					BlockOwnerDeletion: &truePointer,
				},
			},
		},
		Spec: corev1.ServiceSpec{
<<<<<<< HEAD
			Ports: []corev1.ServicePort{
				{
					Name: util.PortName,
					Port: util.PortNumber,
				},
			},
		},
	}
}

func makeVirtualService() *istiov1alpha3.VirtualService {
	return &istiov1alpha3.VirtualService{
		TypeMeta: metav1.TypeMeta{
			APIVersion: istiov1alpha3.SchemeGroupVersion.String(),
			Kind:       "VirtualService",
		},
		ObjectMeta: metav1.ObjectMeta{
			Name:      fmt.Sprintf("%s-channel", cName),
			Namespace: cNamespace,
			Labels: map[string]string{
				"channel":     cName,
				"provisioner": ccpName,
			},
			OwnerReferences: []metav1.OwnerReference{
				{
					APIVersion:         eventingv1alpha1.SchemeGroupVersion.String(),
					Kind:               "Channel",
					Name:               cName,
					UID:                cUID,
					Controller:         &truePointer,
					BlockOwnerDeletion: &truePointer,
				},
			},
		},
		Spec: istiov1alpha3.VirtualServiceSpec{
			Hosts: []string{
				fmt.Sprintf("%s-channel.%s.svc.%s", cName, cNamespace, utils.GetClusterDomainName()),
				fmt.Sprintf("%s.%s.channels.%s", cName, cNamespace, utils.GetClusterDomainName()),
			},
			HTTP: []istiov1alpha3.HTTPRoute{{
				Rewrite: &istiov1alpha3.HTTPRewrite{
					Authority: fmt.Sprintf("%s.%s.channels.%s", cName, cNamespace, utils.GetClusterDomainName()),
				},
				Route: []istiov1alpha3.HTTPRouteDestination{{
					Destination: istiov1alpha3.Destination{
						Host: "in-memory-channel-clusterbus.knative-eventing.svc." + utils.GetClusterDomainName(),
						Port: istiov1alpha3.PortSelector{
							Number: util.PortNumber,
						},
					}},
				}},
			},
=======
			ExternalName: names.ServiceHostName(fmt.Sprintf("%s-dispatcher", ccpName), system.Namespace()),
			Type:         corev1.ServiceTypeExternalName,
>>>>>>> 1de9e388
		},
	}
}

func errorOnSecondChannelGet() []controllertesting.MockGet {
	passThrough := []controllertesting.MockGet{
		func(innerClient client.Client, ctx context.Context, key client.ObjectKey, obj runtime.Object) (controllertesting.MockHandled, error) {
			return controllertesting.Handled, innerClient.Get(ctx, key, obj)
		},
	}
	return append(passThrough, errorGettingChannel()...)
}

func errorGettingChannel() []controllertesting.MockGet {
	return []controllertesting.MockGet{
		func(_ client.Client, _ context.Context, _ client.ObjectKey, obj runtime.Object) (controllertesting.MockHandled, error) {
			if _, ok := obj.(*eventingv1alpha1.Channel); ok {
				return controllertesting.Handled, errors.New(testErrorMessage)
			}
			return controllertesting.Unhandled, nil
		},
	}
}

func errorListingK8sService() []controllertesting.MockList {
	return []controllertesting.MockList{
		func(_ client.Client, _ context.Context, _ *client.ListOptions, obj runtime.Object) (controllertesting.MockHandled, error) {
			if _, ok := obj.(*corev1.ServiceList); ok {
				return controllertesting.Handled, errors.New(testErrorMessage)
			}
			return controllertesting.Unhandled, nil
		},
	}
}
func errorCreatingK8sService() []controllertesting.MockCreate {
	return []controllertesting.MockCreate{
		func(_ client.Client, _ context.Context, obj runtime.Object) (controllertesting.MockHandled, error) {
			if _, ok := obj.(*corev1.Service); ok {
				return controllertesting.Handled, errors.New(testErrorMessage)
			}
			return controllertesting.Unhandled, nil
		},
	}
}

func errorUpdatingChannel() []controllertesting.MockUpdate {
	return []controllertesting.MockUpdate{
		func(_ client.Client, _ context.Context, obj runtime.Object) (controllertesting.MockHandled, error) {
			if _, ok := obj.(*eventingv1alpha1.Channel); ok {
				return controllertesting.Handled, errors.New(testErrorMessage)
			}
			return controllertesting.Unhandled, nil
		},
	}
}

func errorUpdatingChannelStatus() []controllertesting.MockStatusUpdate {
	return []controllertesting.MockStatusUpdate{
		func(_ client.Client, _ context.Context, obj runtime.Object) (controllertesting.MockHandled, error) {
			if _, ok := obj.(*eventingv1alpha1.Channel); ok {
				return controllertesting.Handled, errors.New(testErrorMessage)
			}
			return controllertesting.Unhandled, nil
		},
	}
}<|MERGE_RESOLUTION|>--- conflicted
+++ resolved
@@ -1028,63 +1028,8 @@
 			},
 		},
 		Spec: corev1.ServiceSpec{
-<<<<<<< HEAD
-			Ports: []corev1.ServicePort{
-				{
-					Name: util.PortName,
-					Port: util.PortNumber,
-				},
-			},
-		},
-	}
-}
-
-func makeVirtualService() *istiov1alpha3.VirtualService {
-	return &istiov1alpha3.VirtualService{
-		TypeMeta: metav1.TypeMeta{
-			APIVersion: istiov1alpha3.SchemeGroupVersion.String(),
-			Kind:       "VirtualService",
-		},
-		ObjectMeta: metav1.ObjectMeta{
-			Name:      fmt.Sprintf("%s-channel", cName),
-			Namespace: cNamespace,
-			Labels: map[string]string{
-				"channel":     cName,
-				"provisioner": ccpName,
-			},
-			OwnerReferences: []metav1.OwnerReference{
-				{
-					APIVersion:         eventingv1alpha1.SchemeGroupVersion.String(),
-					Kind:               "Channel",
-					Name:               cName,
-					UID:                cUID,
-					Controller:         &truePointer,
-					BlockOwnerDeletion: &truePointer,
-				},
-			},
-		},
-		Spec: istiov1alpha3.VirtualServiceSpec{
-			Hosts: []string{
-				fmt.Sprintf("%s-channel.%s.svc.%s", cName, cNamespace, utils.GetClusterDomainName()),
-				fmt.Sprintf("%s.%s.channels.%s", cName, cNamespace, utils.GetClusterDomainName()),
-			},
-			HTTP: []istiov1alpha3.HTTPRoute{{
-				Rewrite: &istiov1alpha3.HTTPRewrite{
-					Authority: fmt.Sprintf("%s.%s.channels.%s", cName, cNamespace, utils.GetClusterDomainName()),
-				},
-				Route: []istiov1alpha3.HTTPRouteDestination{{
-					Destination: istiov1alpha3.Destination{
-						Host: "in-memory-channel-clusterbus.knative-eventing.svc." + utils.GetClusterDomainName(),
-						Port: istiov1alpha3.PortSelector{
-							Number: util.PortNumber,
-						},
-					}},
-				}},
-			},
-=======
 			ExternalName: names.ServiceHostName(fmt.Sprintf("%s-dispatcher", ccpName), system.Namespace()),
 			Type:         corev1.ServiceTypeExternalName,
->>>>>>> 1de9e388
 		},
 	}
 }
