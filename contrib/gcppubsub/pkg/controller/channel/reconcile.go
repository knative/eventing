/*
Copyright 2018 The Knative Authors

Licensed under the Apache License, Version 2.0 (the "License");
you may not use this file except in compliance with the License.
You may obtain a copy of the License at

    http://www.apache.org/licenses/LICENSE-2.0

Unless required by applicable law or agreed to in writing, software
distributed under the License is distributed on an "AS IS" BASIS,
WITHOUT WARRANTIES OR CONDITIONS OF ANY KIND, either express or implied.
See the License for the specific language governing permissions and
limitations under the License.
*/

package channel

import (
	"context"
	"fmt"
	"github.com/knative/eventing/pkg/apis/duck/v1alpha1"

	ccpcontroller "github.com/knative/eventing/contrib/gcppubsub/pkg/controller/clusterchannelprovisioner"
	pubsubutil "github.com/knative/eventing/contrib/gcppubsub/pkg/util"
	eventingv1alpha1 "github.com/knative/eventing/pkg/apis/eventing/v1alpha1"
	"github.com/knative/eventing/pkg/logging"
	util "github.com/knative/eventing/pkg/provisioners"
	"github.com/knative/eventing/pkg/reconciler/names"
	"go.uber.org/zap"
	"golang.org/x/oauth2/google"
	corev1 "k8s.io/api/core/v1"
	"k8s.io/apimachinery/pkg/api/equality"
	"k8s.io/apimachinery/pkg/api/errors"
	"k8s.io/apimachinery/pkg/types"
	"k8s.io/client-go/tools/record"
	"sigs.k8s.io/controller-runtime/pkg/client"
	"sigs.k8s.io/controller-runtime/pkg/reconcile"
)

const (
	finalizerName = controllerAgentName
)

type persistence int

const (
	persistStatus persistence = iota
	noNeedToPersist

	// Name of the corev1.Events emitted from the reconciliation process
	channelReconciled         = "ChannelReconciled"
	channelUpdateStatusFailed = "ChannelUpdateStatusFailed"
	channelReadStatusFailed   = "ChannelReadStatusFailed"
	gcpCredentialsReadFailed  = "GcpCredentialsReadFailed"
	gcpResourcesPlanFailed    = "GcpResourcesPlanFailed"
	gcpResourcesPersistFailed = "GcpResourcesPersistFailed"
	k8sServiceCreateFailed    = "K8sServiceCreateFailed"
	topicCreateFailed         = "TopicCreateFailed"
	topicDeleteFailed         = "TopicDeleteFailed"
	subscriptionSyncFailed    = "SubscriptionSyncFailed"
	subscriptionDeleteFailed  = "SubscriptionDeleteFailed"
)

// reconciler reconciles GCP-PubSub Channels by creating the K8s Service (ExternalName)
// allowing other processes to send data to them. It also creates the GCP PubSub Topics (one per
// Channel) and GCP PubSub Subscriptions (one per Subscriber).
type reconciler struct {
	client   client.Client
	recorder record.EventRecorder
	logger   *zap.Logger

	pubSubClientCreator pubsubutil.PubSubClientCreator

	// Note that for all the default* parameters below, these must be kept in lock-step with the
	// GCP PubSub Dispatcher's reconciler.
	// Eventually, individual Channels should be allowed to specify different projects and secrets,
	// but for now all Channels use the same project and secret.

	// defaultGcpProject is the GCP project ID where PubSub Topics and Subscriptions are created.
	defaultGcpProject string
	// defaultSecret and defaultSecretKey are the K8s Secret and key in that secret that contain a
	// JSON format GCP service account token, see
	// https://cloud.google.com/iam/docs/creating-managing-service-account-keys#iam-service-account-keys-create-gcloud
	defaultSecret    *corev1.ObjectReference
	defaultSecretKey string
}

// Verify the struct implements reconcile.Reconciler
var _ reconcile.Reconciler = &reconciler{}

func (r *reconciler) InjectClient(c client.Client) error {
	r.client = c
	return nil
}

func (r *reconciler) Reconcile(request reconcile.Request) (reconcile.Result, error) {
	ctx := context.TODO()
	ctx = logging.WithLogger(ctx, r.logger.With(zap.Any("request", request)))

	c := &eventingv1alpha1.Channel{}
	err := r.client.Get(ctx, request.NamespacedName, c)

	// The Channel may have been deleted since it was added to the workqueue. If so, there is
	// nothing to be done.
	if errors.IsNotFound(err) {
		logging.FromContext(ctx).Info("Could not find Channel", zap.Error(err))
		return reconcile.Result{}, nil
	}

	// Any other error should be retried in another reconciliation.
	if err != nil {
		logging.FromContext(ctx).Error("Unable to Get Channel", zap.Error(err))
		return reconcile.Result{}, err
	}

	// Does this Controller control this Channel?
	if !ShouldReconcile(c) {
		logging.FromContext(ctx).Info("Not reconciling Channel, it is not controlled by this Controller", zap.Any("ref", c.Spec))
		return reconcile.Result{}, nil
	}
	logging.FromContext(ctx).Info("Reconciling Channel")

	// Modify a copy, not the original.
	c = c.DeepCopy()

	ctx = logging.WithLogger(ctx, logging.FromContext(ctx).With(zap.Any("channel", c)))
	requeue, reconcileErr := r.reconcile(ctx, c)
	if reconcileErr != nil {
		logging.FromContext(ctx).Info("Error reconciling Channel", zap.Error(reconcileErr))
		// Note that we do not return the error here, because we want to update the Status
		// regardless of the error.
	} else {
		logging.FromContext(ctx).Info("Channel reconciled")
		r.recorder.Eventf(c, corev1.EventTypeNormal, channelReconciled, "Channel reconciled: %q", c.Name)
	}

	if err = util.UpdateChannel(ctx, r.client, c); err != nil {
		logging.FromContext(ctx).Info("Error updating Channel Status", zap.Error(err))
		r.recorder.Eventf(c, corev1.EventTypeWarning, channelUpdateStatusFailed, "Failed to update Channel's status: %v", err)
		return reconcile.Result{}, err
	}

	return reconcile.Result{
		Requeue: requeue,
	}, reconcileErr
}

// ShouldReconcile determines if this Controller should control (and therefore reconcile) a given
// Channel. This Controller only handles gcp-pubsub channels.
func ShouldReconcile(c *eventingv1alpha1.Channel) bool {
	if c.Spec.Provisioner != nil {
		return ccpcontroller.IsControlled(c.Spec.Provisioner)
	}
	return false
}

// reconcile reconciles this Channel so that the real world matches the intended state. The returned
// boolean indicates if this Channel should be immediately requeued for another reconcile loop. The
// returned error indicates an error during reconciliation.
func (r *reconciler) reconcile(ctx context.Context, c *eventingv1alpha1.Channel) (bool, error) {
	c.Status.InitializeConditions()

	// We are syncing four things:
	// 1. The K8s Service to talk to this Channel.
	// 2. The GCP PubSub Topic (one for the Channel).
	// 3. The GCP PubSub Subscriptions (one for each Subscriber of the Channel).

	// First we will plan all the names out for steps 3 and 4 persist them to status.internal. Then, on a
	// subsequent reconcile, we manipulate all the GCP resources in steps 3 and 4.

	originalPCS, err := pubsubutil.GetInternalStatus(c)
	if err != nil {
		logging.FromContext(ctx).Error("Unable to read the status.internal", zap.Error(err))
		r.recorder.Eventf(c, corev1.EventTypeWarning, channelReadStatusFailed, "Failed to read Channel's status.internal: %v", err)
		return false, err
	}

	// Regardless of what we are going to do, we need GCP credentials to do it.
	gcpCreds, err := pubsubutil.GetCredentials(ctx, r.client, r.defaultSecret, r.defaultSecretKey)
	if err != nil {
		logging.FromContext(ctx).Info("Unable to generate GCP creds", zap.Error(err))
		r.recorder.Eventf(c, corev1.EventTypeWarning, gcpCredentialsReadFailed, "Failed to generate GCP credentials: %v", err)
		return false, err
	}

	if c.DeletionTimestamp != nil {
		// K8s garbage collection will delete the K8s service for this channel.
		// All the subs should be deleted.
		subsToSync := &syncSubs{
			subsToDelete: originalPCS.Subscriptions,
		}
		// Topic is nil because it is only used for sub creation, not deletion.
		err = r.syncSubscriptions(ctx, originalPCS, gcpCreds, nil, subsToSync)
		if err != nil {
			r.recorder.Eventf(c, corev1.EventTypeWarning, subscriptionSyncFailed, "Failed to sync Subscription for the Channel: %v", err)
			return false, err
		}
		err = r.deleteTopic(ctx, originalPCS, gcpCreds)
		if err != nil {
			r.recorder.Eventf(c, corev1.EventTypeWarning, topicDeleteFailed, "Failed to delete Topic for the Channel: %v", err)
			return false, err
		}
		util.RemoveFinalizer(c, finalizerName)
		return false, nil
	}

	// If we are adding the finalizer for the first time, then ensure that finalizer is persisted
	// before manipulating GCP PubSub, which will not be automatically garbage collected by K8s if
	// this Channel is deleted.
	if addFinalizerResult := util.AddFinalizer(c, finalizerName); addFinalizerResult == util.FinalizerAdded {
		return true, nil
	}

	// We don't want to leak any external resources, so we will generate all the names we will use
	// and persist them to our status before creating anything. That way during delete we know
	// everything to look for. In fact, all manipulations of GCP resources will be done looking
	// only at the status, not the spec.
	persist, plannedPCS, subsToSync, err := r.planGcpResources(ctx, c, originalPCS)
	if err != nil {
		r.recorder.Eventf(c, corev1.EventTypeWarning, gcpResourcesPlanFailed, "Failed to plan Channel's resources: %v", err)
		return false, err
	}
	if persist == persistStatus {
		if err = pubsubutil.SetInternalStatus(ctx, c, plannedPCS); err != nil {
			r.recorder.Eventf(c, corev1.EventTypeWarning, gcpResourcesPersistFailed, "Failed to persist Channel's resources: %v", err)
			return false, err
		}
		// Persist this and run another reconcile loop to enact it.
		return true, nil
	}

	_, err = r.createK8sService(ctx, c)
	if err != nil {
		r.recorder.Eventf(c, corev1.EventTypeWarning, k8sServiceCreateFailed, "Failed to reconcile Channel's K8s Service: %v", err)
		return false, err
	}

<<<<<<< HEAD
	err = r.createVirtualService(ctx, c, svc)
	if err != nil {
		r.recorder.Eventf(c, corev1.EventTypeWarning, virtualServiceCreateFailed, "Failed to reconcile Virtual Service for the Channel: %v", err)
		return false, err
	}

=======
>>>>>>> 1de9e388
	topic, err := r.createTopic(ctx, plannedPCS, gcpCreds)
	if err != nil {
		r.recorder.Eventf(c, corev1.EventTypeWarning, topicCreateFailed, "Failed to reconcile Topic for the Channel: %v", err)
		return false, err
	}

	err = r.syncSubscriptions(ctx, plannedPCS, gcpCreds, topic, subsToSync)
	if err != nil {
		r.recorder.Eventf(c, corev1.EventTypeWarning, subscriptionSyncFailed, "Failed to reconcile Subscription for the Channel: %v", err)
		return false, err
	}
	// Now that the subs have synced successfully, remove the old ones from the status.
	plannedPCS.Subscriptions = subsToSync.subsToCreate
	if err = pubsubutil.SetInternalStatus(ctx, c, plannedPCS); err != nil {
		r.recorder.Eventf(c, corev1.EventTypeWarning, subscriptionDeleteFailed, "Failed to delete old Subscriptions from the Channel's status: %v", err)
		return false, err
	}

	c.Status.MarkProvisioned()
	return false, nil
}

// planGcpResources creates the plan for every resource that needs to be created outside of the
// cluster. The plan is returned as both the GcpPubSubChannelStatus to save to the Channel object,
// as well as a list of the Subscriptions to create and a list of the Subscriptions to delete in the
// form of syncSubs. syncSubs should be used to drive the reconciliation of Subscriptions for the
// remainder of this reconcile loop (it contains a superset of the information in the status).
func (r *reconciler) planGcpResources(ctx context.Context, c *eventingv1alpha1.Channel, originalPCS *pubsubutil.GcpPubSubChannelStatus) (persistence, *pubsubutil.GcpPubSubChannelStatus, *syncSubs, error) {
	persist := noNeedToPersist
	subsToSync := &syncSubs{
		subsToCreate: make([]pubsubutil.GcpPubSubSubscriptionStatus, 0),
		subsToDelete: make([]pubsubutil.GcpPubSubSubscriptionStatus, 0),
	}

	topicName := originalPCS.Topic
	if topicName == "" {
		topicName = generateTopicName(c)
	}
	// Everything except the subscriptions.
	newPCS := &pubsubutil.GcpPubSubChannelStatus{
		// TODO Allow arguments to set the secret and project.
		Secret:     r.defaultSecret,
		SecretKey:  r.defaultSecretKey,
		GCPProject: r.defaultGcpProject,
		Topic:      topicName,
	}
	// Note that when we allow Channels to provide arguments for GCPProject and Topic, we probably
	// won't want to let them change once the GCP resources have been created. So the following
	// logic to detect a change will be insufficient.
	if !equality.Semantic.DeepEqual(originalPCS.Secret, newPCS.Secret) || originalPCS.SecretKey != newPCS.SecretKey || originalPCS.GCPProject != newPCS.GCPProject || originalPCS.Topic != newPCS.Topic {
		persist = persistStatus
	}

	// We are going to correlate subscriptions from the spec and the existing status. We use the
	// Subscription's UID to correlate between the two lists. If for any reason we can't get the UID
	// of a Subscription in the spec, then immediately error (another option would be to do all the
	// work we know we need to do, but then we need to make sure we don't delete anything as it may
	// match the unknown Subscription). We always expect to see the Subscription UID in the status
	// because this is the only code that writes out the status message and won't do it unless the
	// UID is present. But, if for some reason its not there, ignore that entry and allow the others
	// to process normally.

	existingSubs := make(map[types.UID]pubsubutil.GcpPubSubSubscriptionStatus, len(originalPCS.Subscriptions))
	for _, existingSub := range originalPCS.Subscriptions {
		// I don't think this can ever happen, but let's just be sure.
		if existingSub.UID != "" {
			existingSubs[existingSub.UID] = existingSub
		}
	}
	if c.Spec.Subscribable != nil {
		for _, subscriber := range c.Spec.Subscribable.Subscribers {
			if subscriber.UID == "" {
				return noNeedToPersist, nil, nil, fmt.Errorf("empty reference UID: %v", subscriber)
			}
			// Have we already synced this Subscription before? If so, reuse its existing
			// subscription. Everything else is allowed to change to the new values and doesn't need
			// to be persisted before processing (as it only affects the dispatcher, not anything in
			// GCP).
			var subscription string
			if existingSub, present := existingSubs[subscriber.UID]; present {
				delete(existingSubs, subscriber.UID)
				subscription = existingSub.Subscription
			} else {
				persist = persistStatus
				subscription = generateSubName(&subscriber)
			}
			subsToSync.subsToCreate = append(subsToSync.subsToCreate, pubsubutil.GcpPubSubSubscriptionStatus{
				ChannelSubscriberSpec: v1alpha1.ChannelSubscriberSpec{
					DeprecatedRef: subscriber.DeprecatedRef,
					UID:           subscriber.UID,
					SubscriberURI: subscriber.SubscriberURI,
					ReplyURI:      subscriber.ReplyURI,
				},
				Subscription: subscription,
			})
		}
	}

	// Any remaining existingSubs are no longer in the Channel spec, so should be deleted.
	for _, existingSub := range existingSubs {
		subsToSync.subsToDelete = append(subsToSync.subsToDelete, existingSub)
	}

	// Generate the subs for the status by copying all the subs to create and all the subs to
	// delete.
	newPCS.Subscriptions = make([]pubsubutil.GcpPubSubSubscriptionStatus, 0, len(subsToSync.subsToCreate)+len(subsToSync.subsToDelete))
	for _, sub := range subsToSync.subsToCreate {
		newPCS.Subscriptions = append(newPCS.Subscriptions, sub)
	}
	for _, sub := range subsToSync.subsToDelete {
		newPCS.Subscriptions = append(newPCS.Subscriptions, sub)
	}
	return persist, newPCS, subsToSync, nil
}

<<<<<<< HEAD
func (r *reconciler) createK8sService(ctx context.Context, c *eventingv1alpha1.Channel) (*corev1.Service, error) {
	svc, err := util.CreateK8sService(ctx, r.client, c)
=======
func (r *reconciler) createK8sService(ctx context.Context, c *eventingv1alpha1.Channel) (*v1.Service, error) {
	svc, err := util.CreateK8sService(ctx, r.client, c, util.ExternalService(c))
>>>>>>> 1de9e388
	if err != nil {
		logging.FromContext(ctx).Info("Error creating the Channel's K8s Service", zap.Error(err))
		return nil, err
	}

	c.Status.SetAddress(names.ServiceHostName(svc.Name, svc.Namespace))
	return svc, nil
}

<<<<<<< HEAD
func (r *reconciler) createVirtualService(ctx context.Context, c *eventingv1alpha1.Channel, svc *corev1.Service) error {
	_, err := util.CreateVirtualService(ctx, r.client, c, svc)
	if err != nil {
		logging.FromContext(ctx).Info("Error creating the Virtual Service for the Channel", zap.Error(err))
		return err
	}
	return nil
}

=======
>>>>>>> 1de9e388
func (r *reconciler) createTopic(ctx context.Context, plannedPCS *pubsubutil.GcpPubSubChannelStatus, gcpCreds *google.Credentials) (pubsubutil.PubSubTopic, error) {
	psc, err := r.pubSubClientCreator(ctx, gcpCreds, plannedPCS.GCPProject)
	if err != nil {
		logging.FromContext(ctx).Info("Unable to create PubSub client", zap.Error(err))
		return nil, err
	}

	topic := psc.Topic(plannedPCS.Topic)
	exists, err := topic.Exists(ctx)
	if err != nil {
		logging.FromContext(ctx).Info("Unable to check Topic existence", zap.Error(err))
		return nil, err
	}
	if exists {
		return topic, nil
	}

	createdTopic, err := psc.CreateTopic(ctx, topic.ID())
	if err != nil {
		logging.FromContext(ctx).Info("Unable to create topic", zap.Error(err))
		return nil, err
	}
	return createdTopic, nil
}

func (r *reconciler) deleteTopic(ctx context.Context, pcs *pubsubutil.GcpPubSubChannelStatus, gcpCreds *google.Credentials) error {
	if pcs.Topic == "" {
		// The topic was never planned, let alone created, so there is nothing to delete.
		return nil
	}
	psc, err := r.pubSubClientCreator(ctx, gcpCreds, pcs.GCPProject)
	if err != nil {
		logging.FromContext(ctx).Info("Unable to create PubSubClient", zap.Error(err))
		return err
	}

	topic := psc.Topic(pcs.Topic)
	exists, err := topic.Exists(ctx)
	if err != nil {
		logging.FromContext(ctx).Info("Unable to check if Topic exists", zap.Error(err))
		return err
	}
	if !exists {
		logging.FromContext(ctx).Debug("Topic did not exist")
		return nil
	}
	err = topic.Delete(ctx)
	if err != nil {
		logging.FromContext(ctx).Info("Topic deletion failed", zap.Error(err))
		return err
	}
	return nil
}

type syncSubs struct {
	subsToCreate []pubsubutil.GcpPubSubSubscriptionStatus
	subsToDelete []pubsubutil.GcpPubSubSubscriptionStatus
}

func (r *reconciler) syncSubscriptions(ctx context.Context, plannedPCS *pubsubutil.GcpPubSubChannelStatus, gcpCreds *google.Credentials, topic pubsubutil.PubSubTopic, subsToSync *syncSubs) error {
	for _, subToCreate := range subsToSync.subsToCreate {
		_, err := r.createSubscription(ctx, gcpCreds, plannedPCS.GCPProject, topic, subToCreate.Subscription)
		if err != nil {
			logging.FromContext(ctx).Error("Unable to create subscriber", zap.Error(err), zap.Any("channelSubscriber", subToCreate))
			return err
		}
	}

	for _, subToDelete := range subsToSync.subsToDelete {
		err := r.deleteSubscription(ctx, gcpCreds, plannedPCS.GCPProject, &subToDelete)
		if err != nil {
			logging.FromContext(ctx).Error("Unable to delete subscriber", zap.Error(err), zap.Any("channelSubscriber", subToDelete))
			return err
		}
	}

	return nil
}

func (r *reconciler) createSubscription(ctx context.Context, gcpCreds *google.Credentials, gcpProject string, topic pubsubutil.PubSubTopic, subName string) (pubsubutil.PubSubSubscription, error) {
	psc, err := r.pubSubClientCreator(ctx, gcpCreds, gcpProject)
	if err != nil {
		return nil, err
	}
	sub := psc.SubscriptionInProject(subName, gcpProject)
	exists, err := sub.Exists(ctx)
	if err != nil {
		return nil, err
	}
	if exists {
		logging.FromContext(ctx).Debug("Reusing existing subscription.")
		return sub, nil
	}

	createdSub, err := psc.CreateSubscription(ctx, sub.ID(), topic)
	if err != nil {
		logging.FromContext(ctx).Info("Error creating new subscription", zap.Error(err))
	} else {
		logging.FromContext(ctx).Info("Created new subscription", zap.Any("subscription", createdSub))
	}
	return createdSub, err
}

func (r *reconciler) deleteSubscription(ctx context.Context, gcpCreds *google.Credentials, gcpProject string, subStatus *pubsubutil.GcpPubSubSubscriptionStatus) error {
	psc, err := r.pubSubClientCreator(ctx, gcpCreds, gcpProject)
	if err != nil {
		return err
	}
	sub := psc.SubscriptionInProject(subStatus.Subscription, gcpProject)
	exists, err := sub.Exists(ctx)
	if err != nil {
		return err
	}
	if !exists {
		return nil
	}
	return sub.Delete(ctx)
}<|MERGE_RESOLUTION|>--- conflicted
+++ resolved
@@ -19,6 +19,7 @@
 import (
 	"context"
 	"fmt"
+
 	"github.com/knative/eventing/pkg/apis/duck/v1alpha1"
 
 	ccpcontroller "github.com/knative/eventing/contrib/gcppubsub/pkg/controller/clusterchannelprovisioner"
@@ -29,6 +30,7 @@
 	"github.com/knative/eventing/pkg/reconciler/names"
 	"go.uber.org/zap"
 	"golang.org/x/oauth2/google"
+	"k8s.io/api/core/v1"
 	corev1 "k8s.io/api/core/v1"
 	"k8s.io/apimachinery/pkg/api/equality"
 	"k8s.io/apimachinery/pkg/api/errors"
@@ -236,15 +238,6 @@
 		return false, err
 	}
 
-<<<<<<< HEAD
-	err = r.createVirtualService(ctx, c, svc)
-	if err != nil {
-		r.recorder.Eventf(c, corev1.EventTypeWarning, virtualServiceCreateFailed, "Failed to reconcile Virtual Service for the Channel: %v", err)
-		return false, err
-	}
-
-=======
->>>>>>> 1de9e388
 	topic, err := r.createTopic(ctx, plannedPCS, gcpCreds)
 	if err != nil {
 		r.recorder.Eventf(c, corev1.EventTypeWarning, topicCreateFailed, "Failed to reconcile Topic for the Channel: %v", err)
@@ -360,13 +353,8 @@
 	return persist, newPCS, subsToSync, nil
 }
 
-<<<<<<< HEAD
-func (r *reconciler) createK8sService(ctx context.Context, c *eventingv1alpha1.Channel) (*corev1.Service, error) {
-	svc, err := util.CreateK8sService(ctx, r.client, c)
-=======
 func (r *reconciler) createK8sService(ctx context.Context, c *eventingv1alpha1.Channel) (*v1.Service, error) {
 	svc, err := util.CreateK8sService(ctx, r.client, c, util.ExternalService(c))
->>>>>>> 1de9e388
 	if err != nil {
 		logging.FromContext(ctx).Info("Error creating the Channel's K8s Service", zap.Error(err))
 		return nil, err
@@ -376,18 +364,6 @@
 	return svc, nil
 }
 
-<<<<<<< HEAD
-func (r *reconciler) createVirtualService(ctx context.Context, c *eventingv1alpha1.Channel, svc *corev1.Service) error {
-	_, err := util.CreateVirtualService(ctx, r.client, c, svc)
-	if err != nil {
-		logging.FromContext(ctx).Info("Error creating the Virtual Service for the Channel", zap.Error(err))
-		return err
-	}
-	return nil
-}
-
-=======
->>>>>>> 1de9e388
 func (r *reconciler) createTopic(ctx context.Context, plannedPCS *pubsubutil.GcpPubSubChannelStatus, gcpCreds *google.Credentials) (pubsubutil.PubSubTopic, error) {
 	psc, err := r.pubSubClientCreator(ctx, gcpCreds, plannedPCS.GCPProject)
 	if err != nil {
