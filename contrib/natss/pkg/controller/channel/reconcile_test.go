--- conflicted
+++ resolved
@@ -26,10 +26,6 @@
 	controllertesting "github.com/knative/eventing/pkg/reconciler/testing"
 	"github.com/knative/eventing/pkg/utils"
 	duckv1alpha1 "github.com/knative/pkg/apis/duck/v1alpha1"
-<<<<<<< HEAD
-	istiov1alpha3 "github.com/knative/pkg/apis/istio/v1alpha3"
-=======
->>>>>>> 54256255
 	"github.com/knative/pkg/system"
 	_ "github.com/knative/pkg/system/testing"
 	corev1 "k8s.io/api/core/v1"
@@ -74,12 +70,6 @@
 		WantPresent: []runtime.Object{
 			makeNewChannelProvisionedStatus(channelName, clusterChannelProvisionerName),
 			makeK8sService(channelName, clusterChannelProvisionerName),
-<<<<<<< HEAD
-		},
-		WantAbsent: []runtime.Object{
-			makeVirtualService(),
-=======
->>>>>>> 54256255
 		},
 		IgnoreTimes: true,
 	},
@@ -222,10 +212,6 @@
 	clusterChannelProvisioner.ObjectMeta.SelfLink = ""
 	return clusterChannelProvisioner
 }
-<<<<<<< HEAD
-func makeVirtualService() *istiov1alpha3.VirtualService {
-	return &istiov1alpha3.VirtualService{
-=======
 
 func om(namespace, name string) metav1.ObjectMeta {
 	return metav1.ObjectMeta{
@@ -238,7 +224,6 @@
 
 func makeK8sService(channelName string, clusterChannelProvisionerName string) *corev1.Service {
 	return &corev1.Service{
->>>>>>> 54256255
 		TypeMeta: metav1.TypeMeta{
 			APIVersion: "v1",
 			Kind:       "Service",
@@ -263,74 +248,9 @@
 				},
 			},
 		},
-<<<<<<< HEAD
-		Spec: istiov1alpha3.VirtualServiceSpec{
-			Hosts: []string{
-				serviceAddress,
-				fmt.Sprintf("%s.%s.channels.%s", channelName, testNS, utils.GetClusterDomainName()),
-			},
-			HTTP: []istiov1alpha3.HTTPRoute{{
-				Rewrite: &istiov1alpha3.HTTPRewrite{
-					Authority: fmt.Sprintf("%s.%s.channels.%s", channelName, testNS, utils.GetClusterDomainName()),
-				},
-				Route: []istiov1alpha3.HTTPRouteDestination{{
-					Destination: istiov1alpha3.Destination{
-						Host: "kafka-provisioner.knative-eventing.svc." + utils.GetClusterDomainName(),
-						Port: istiov1alpha3.PortSelector{
-							Number: provisioners.PortNumber,
-						},
-					}},
-				}},
-			},
-		},
-	}
-}
-
-func om(namespace, name string) metav1.ObjectMeta {
-	return metav1.ObjectMeta{
-		Namespace: namespace,
-		Name:      name,
-		SelfLink:  fmt.Sprintf("/apis/eventing/v1alpha1/namespaces/%s/object/%s", namespace, name),
-		UID:       testUID,
-	}
-}
-
-func makeK8sService(channelName string, clusterChannelProvisionerName string) *corev1.Service {
-	return &corev1.Service{
-		TypeMeta: metav1.TypeMeta{
-			APIVersion: "v1",
-			Kind:       "Service",
-		},
-		ObjectMeta: metav1.ObjectMeta{
-			GenerateName: fmt.Sprintf("%s-channel-", channelName),
-			Namespace:    testNS,
-			Labels: map[string]string{
-				provisioners.EventingChannelLabel:        channelName,
-				provisioners.OldEventingChannelLabel:     channelName,
-				provisioners.EventingProvisionerLabel:    clusterChannelProvisionerName,
-				provisioners.OldEventingProvisionerLabel: clusterChannelProvisionerName,
-			},
-			OwnerReferences: []metav1.OwnerReference{
-				{
-					APIVersion:         eventingv1alpha1.SchemeGroupVersion.String(),
-					Kind:               "Channel",
-					Name:               channelName,
-					UID:                testUID,
-					Controller:         &truePointer,
-					BlockOwnerDeletion: &truePointer,
-				},
-			},
-		},
 		Spec: corev1.ServiceSpec{
 			ExternalName: names.ServiceHostName(fmt.Sprintf("%s-dispatcher", clusterChannelProvisionerName), system.Namespace()),
 			Type:         "ExternalName",
 		},
 	}
-=======
-		Spec: corev1.ServiceSpec{
-			ExternalName: names.ServiceHostName(fmt.Sprintf("%s-dispatcher", clusterChannelProvisionerName), system.Namespace()),
-			Type:         "ExternalName",
-		},
-	}
->>>>>>> 54256255
 }