--- conflicted
+++ resolved
@@ -327,10 +327,6 @@
 		}
 		hostToChanMap[hostName] = provisioners.ChannelReference{Name: c.Name, Namespace: c.Namespace}
 	}
-<<<<<<< HEAD
-=======
-
->>>>>>> 95656892
 	s.setHostToChannelMap(hostToChanMap)
 	logging.FromContext(ctx).Info("hostToChannelMap updated successfully.")
 	return nil
@@ -340,11 +336,7 @@
 	chMap := s.getHostToChannelMap()
 	cr, ok := chMap[host]
 	if !ok {
-<<<<<<< HEAD
-		return cr, fmt.Errorf("Invalid HostName:%s. HostName not found in any of the watched natss channels", host)
-=======
 		return cr, fmt.Errorf("Invalid HostName:%q. HostName not found in any of the watched natss channels", host)
->>>>>>> 95656892
 	}
 	return cr, nil
 }