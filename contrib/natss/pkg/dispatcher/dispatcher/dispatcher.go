--- conflicted
+++ resolved
@@ -77,22 +77,15 @@
 		clusterID:     clusterID,
 		subscriptions: make(map[provisioners.ChannelReference]map[subscriptionReference]*stan.Subscription),
 	}
-<<<<<<< HEAD
 	receiver, err := provisioners.NewMessageReceiver(
 		createReceiverFunction(d, logger.Sugar()),
 		logger.Sugar(),
 		provisioners.ResolveChannelFromHostHeader(provisioners.ResolveChannelFromHostFunc(d.getChannelReferenceFromHost)))
-=======
-	receiver, err := provisioners.NewMessageReceiver(createReceiverFunction(d, logger.Sugar()), logger.Sugar())
->>>>>>> bd4135e4
 	if err != nil {
 		return nil, err
 	}
 	d.receiver = receiver
-<<<<<<< HEAD
 	d.setHostToChannelMap(map[string]provisioners.ChannelReference{})
-=======
->>>>>>> bd4135e4
 
 	return d, nil
 }
@@ -318,7 +311,7 @@
 }
 
 // UpdateHostToChannelMap will be called from the controller that watches natss channels.
-// It will update internal hostToChannelMap which is used to resolve the hostHeader of the 
+// It will update internal hostToChannelMap which is used to resolve the hostHeader of the
 // incoming request to the correct ChannelReference in the receiver function.
 func (s *SubscriptionsSupervisor) UpdateHostToChannelMap(ctx context.Context, chanList []eventingv1alpha1.Channel) error {
 	logging.FromContext(ctx).Info("UpdateHostToChannelMap: Acquiring mutex lock")
