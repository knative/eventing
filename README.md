# Knative Eventing

[![GoDoc](https://godoc.org/github.com/knative/eventing?status.svg)](https://godoc.org/github.com/knative/eventing)
[![Go Report Card](https://goreportcard.com/badge/knative/eventing)](https://goreportcard.com/report/knative/eventing)

This repository contains a work-in-progress eventing system that is designed to address a common need for cloud native development:

1. Services are loosely coupled during development and deployed independently
1. A producer can generate events before a consumer is listening, and a consumer
   can express an interest in an event or class of events that is not yet being
   produced.
1. Services can be connected to create new applications
   - without modifying producer or consumer, and
   - with the ability to select a specific subset of events from a particular
     producer.

<<<<<<< HEAD
The high level mission of Knative Eventing is: **Enable asynchronous application development through event delivery from anywhere.**

For the full mission of Knative Eventing see [docs/mission.md](./docs/mission.md).
=======
The high level mission of Knative Eventing is: **Enable asynchronous application
development through event delivery from anywhere.**

For the full mission of Knative Eventing see
[docs/mission.md](./docs/mission.md).
>>>>>>> 797db1da

For complete Knative Eventing documentation, see
[Knative eventing](https://www.knative.dev/docs/eventing/) or
[Knative docs](https://www.knative.dev/docs/) to learn about Knative.

If you are interested in contributing, see [CONTRIBUTING.md](./CONTRIBUTING.md),
[DEVELOPMENT.md](./DEVELOPMENT.md) and
[Knative WORKING-GROUPS.md](https://www.knative.dev/contributing/working-groups/#eventing).

Please join
[knative-users](https://groups.google.com/forum/#!forum/knative-users) to view
planned project releases in
[roadmap](https://docs.google.com/document/d/1z0z412rL9FsBsF8kwKxG6w7sflJLKe9hIECkc7jWfOY/edit#).<|MERGE_RESOLUTION|>--- conflicted
+++ resolved
@@ -14,17 +14,11 @@
    - with the ability to select a specific subset of events from a particular
      producer.
 
-<<<<<<< HEAD
-The high level mission of Knative Eventing is: **Enable asynchronous application development through event delivery from anywhere.**
-
-For the full mission of Knative Eventing see [docs/mission.md](./docs/mission.md).
-=======
 The high level mission of Knative Eventing is: **Enable asynchronous application
 development through event delivery from anywhere.**
 
 For the full mission of Knative Eventing see
 [docs/mission.md](./docs/mission.md).
->>>>>>> 797db1da
 
 For complete Knative Eventing documentation, see
 [Knative eventing](https://www.knative.dev/docs/eventing/) or
