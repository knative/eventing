# Refer to https://github.com/golang/dep/blob/master/docs/Gopkg.toml.md
# for detailed Gopkg.toml documentation.

required = [
  "k8s.io/apimachinery/pkg/util/sets/types",
  "k8s.io/code-generator/cmd/deepcopy-gen",
  "k8s.io/code-generator/cmd/defaulter-gen",
  "k8s.io/code-generator/cmd/client-gen",
  "k8s.io/code-generator/cmd/lister-gen",
  "k8s.io/code-generator/cmd/informer-gen",
  "github.com/knative/test-infra",
]

[prune]
  go-tests = true
  unused-packages = true
  non-go = true

[[prune.project]]
  name = "k8s.io/code-generator"
  unused-packages = false
  non-go = false

[[prune.project]]
  name = "github.com/knative/test-infra"
  unused-packages = false
  non-go = false

# Use HEAD (2018-04-21) to pick up:
# https://github.com/spf13/cobra/pull/662
[[override]]
  name = "github.com/spf13/cobra"
  revision = "615425954c3b0d9485a7027d4d451fdcdfdee84e"
[[override]]
  name = "github.com/spf13/pflag"
  revision = "583c0c0531f06d5278b7d917446061adc344b5cd"

[[override]]
  name = "gopkg.in/yaml.v2"
  version = "v2.2.1"

[[override]]
  name = "k8s.io/api"
  version = "kubernetes-1.11.0"

[[override]]
  name = "k8s.io/apimachinery"
  version = "kubernetes-1.11.0"

[[override]]
  name = "k8s.io/code-generator"
  version = "kubernetes-1.11.0"

[[override]]
  name = "k8s.io/client-go"
  version = "kubernetes-1.11.0"

[[override]]
  name = "github.com/json-iterator/go"
  # This is the commit at which k8s depends on this in 1.11
  # It seems to be broken at HEAD.
  revision = "f2b4162afba35581b6d4a50d3b8f34e33c144682"

[[override]]
  name = "github.com/golang/protobuf"
  version = "v1.1.0"

[[override]]
  name = "golang.org/x/oauth2"
  revision = "cdc340f7c179dbbfa4afd43b7614e8fcadde4269"

[[override]]
  name = "cloud.google.com/go"
  revision = "90f2606161ee6a14efe2ca79fc05ac2b8efe250b"

[[constraint]]
  name = "github.com/knative/pkg"
<<<<<<< HEAD
  # TODO: Do not check in...
  # This here until this lands:
  # https://github.com/knative/pkg/pull/79
  source = "github.com/vaikas-google/pkg"
  revision = "18e88e39408fb349133463f8edf4e4fc69b19213"
=======
  # HEAD as of 2018-09-20
  revision = "a133825579436877df315e7cb6d8aeba49b9f575"
>>>>>>> 01f95cb1

[[constraint]]
  name = "github.com/knative/serving"
  version = "v0.1.1"

[[override]]
  name = "github.com/Shopify/sarama"
  revision = "46cf3e2cf1acef7876068f66cf69ec31aad2d0b2" # includes higher level admin client
#  version = "1.17.0"

[[constraint]]
  name = "github.com/bsm/sarama-cluster"
  version = "2.1.13"

[[constraint]]
  name = "sigs.k8s.io/controller-runtime"
  # HEAD as of 2018-09-19
  revision = "5373e8e1f3188ff4266902a6fc86372bc14b3815"<|MERGE_RESOLUTION|>--- conflicted
+++ resolved
@@ -75,16 +75,8 @@
 
 [[constraint]]
   name = "github.com/knative/pkg"
-<<<<<<< HEAD
-  # TODO: Do not check in...
-  # This here until this lands:
-  # https://github.com/knative/pkg/pull/79
-  source = "github.com/vaikas-google/pkg"
-  revision = "18e88e39408fb349133463f8edf4e4fc69b19213"
-=======
   # HEAD as of 2018-09-20
-  revision = "a133825579436877df315e7cb6d8aeba49b9f575"
->>>>>>> 01f95cb1
+  revision = "51f6214feeea1485dc8691a661d953fea1409402"
 
 [[constraint]]
   name = "github.com/knative/serving"
