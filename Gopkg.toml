--- conflicted
+++ resolved
@@ -101,11 +101,7 @@
   name = "github.com/knative/pkg"
   # HEAD as of 2019-03-18
   revision = "587fb819f44ff27a38a8ceb172058c5214a47911"
-<<<<<<< HEAD
 
-=======
-  
->>>>>>> be04f383
 [[constraint]]
   name = "github.com/knative/serving"
   version = "v0.4.0"
