# Refer to https://github.com/golang/dep/blob/master/docs/Gopkg.toml.md
# for detailed Gopkg.toml documentation.

required = [
  "k8s.io/apimachinery/pkg/util/sets/types",
  "k8s.io/code-generator/cmd/deepcopy-gen",
  "k8s.io/code-generator/cmd/defaulter-gen",
  "k8s.io/code-generator/cmd/client-gen",
  "k8s.io/code-generator/cmd/lister-gen",
  "k8s.io/code-generator/cmd/informer-gen",
  "github.com/knative/test-infra/scripts",
  "github.com/knative/test-infra/tools/dep-collector",
]

[prune]
  go-tests = true
  unused-packages = true
  non-go = true

[[prune.project]]
  name = "k8s.io/code-generator"
  unused-packages = false
  non-go = false

[[prune.project]]
  name = "github.com/knative/test-infra"
  non-go = false

# Use HEAD (2018-04-21) to pick up:
# https://github.com/spf13/cobra/pull/662
# TODO this can be changed to a version constraint on 0.0.3 which has this commit
# [[constraint]]
#   name = "github.com/spf13/cobra"
#   version = "0.0.3"
[[override]]
  name = "github.com/spf13/cobra"
  revision = "615425954c3b0d9485a7027d4d451fdcdfdee84e"

# TODO this can be changed to a version constraint on 1.0.3 which has this commit
# [[constraint]]
#   name = "github.com/spf13/pflag"
#   version = "1.0.3"
[[override]]
  name = "github.com/spf13/pflag"
  revision = "583c0c0531f06d5278b7d917446061adc344b5cd"

# TODO why is this overridden?
[[override]]
  name = "gopkg.in/yaml.v2"
  version = "v2.2.1"

# Overridden to ensure compatibility with GKE
# GKE version as of 2019-01-24 is 1.11
# controller-runtime 0.1.9 requires at least 1.12
[[override]]
  name = "k8s.io/api"
  version = "kubernetes-1.12.5"

# Overridden to ensure compatibility with GKE
# GKE version as of 2019-01-24 is 1.11
# controller-runtime 0.1.9 requires at least 1.12
[[override]]
  name = "k8s.io/apimachinery"
  version = "kubernetes-1.12.5"

# Overridden to ensure compatibility with GKE
# GKE version as of 2019-01-24 is 1.11
# controller-runtime 0.1.9 requires at least 1.12
[[override]]
  name = "k8s.io/code-generator"
  version = "kubernetes-1.12.5"

# Overridden to ensure compatibility with GKE
# GKE version as of 2019-01-24 is 1.11
# controller-runtime 0.1.9 requires at least 1.12
[[override]]
  name = "k8s.io/client-go"
  version = "kubernetes-1.12.5"

# This is the commit at which k8s depends on this in 1.11
# It seems to be broken at HEAD.
# TODO When we upgrade to k8s 1.13 we can remove this override
# thanks to https://github.com/kubernetes/kubernetes/pull/71296.
[[override]]
  name = "github.com/json-iterator/go"
  revision = "f2b4162afba35581b6d4a50d3b8f34e33c144682"

# TODO why is this overridden?
[[override]]
  name = "github.com/golang/protobuf"
  version = "v1.1.0"

# TODO why is this overridden?
[[override]]
  name = "golang.org/x/oauth2"
  revision = "cdc340f7c179dbbfa4afd43b7614e8fcadde4269"

# Constrain the version of knative/pkg we would like to import.
# This controls when we upgrade apis independently of Serving.
[[constraint]]
  name = "github.com/knative/pkg"
  # HEAD as of 2019-03-18
  revision = "915415e7be67bf8fb05249fe3f1bad25fcaf7f50"

[[constraint]]
  name = "github.com/knative/serving"
  version = "v0.4.1"

# TODO why is this overridden?
[[override]]
  name = "github.com/Shopify/sarama"
  version = "1.19.0"

# 0.1.9 is most recent version that still uses K8s 1.12. 0.1.10 uses K8s 1.13.
[[constraint]]
  name = "sigs.k8s.io/controller-runtime"
  version = "=0.1.9"

# TODO why is this overridden?
[[override]]
  name = "github.com/nats-io/go-nats"
  version = "1.6.0"

# TODO why is this overridden?
[[override]]
  name = "github.com/nats-io/go-nats-streaming"
  version = "0.4.0"

# TODO why is this overridden?
[[override]]
  name = "github.com/nats-io/nats-streaming-server"
  version = "0.11.0"

<<<<<<< HEAD
[[override]]
  name = "github.com/cloudevents/sdk-go"
  version = "0.4.0"
=======
# The latest release as of March 12, 2019.
[[constraint]]
  name = "github.com/cloudevents/sdk-go"
  version = "=0.4.0"
>>>>>>> 82d9baf2
<|MERGE_RESOLUTION|>--- conflicted
+++ resolved
@@ -131,13 +131,7 @@
   name = "github.com/nats-io/nats-streaming-server"
   version = "0.11.0"
 
-<<<<<<< HEAD
-[[override]]
-  name = "github.com/cloudevents/sdk-go"
-  version = "0.4.0"
-=======
 # The latest release as of March 12, 2019.
 [[constraint]]
   name = "github.com/cloudevents/sdk-go"
-  version = "=0.4.0"
->>>>>>> 82d9baf2
+  version = "=0.4.0"