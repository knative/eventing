# Development

This doc explains how to setup a development environment so you can get started
<<<<<<< HEAD
[contributing](./CONTRIBUTING.md) to Knative Eventing. Also take a look at [the
development workflow](./CONTRIBUTING.md#workflow) and [the test docs](./test/README.md).
=======
[contributing](./CONTRIBUTING.md) to Knative Bindings. Also take a look at [the
development workflow](./CONTRIBUTING.md#workflow) and [the test
docs](./test/README.md).

>>>>>>> 924f2c47

## Getting started

1. Setup [Knative Serving](http://github.com/knative/serving)
1. [Create and checkout a repo fork](#checkout-your-fork)

Once you meet these requirements, you can [start the eventing-controller](#starting-eventing-controller)!

Before submitting a PR, see also [CONTRIBUTING.md](./CONTRIBUTING.md).

### Requirements

You must have the core of [Knative](http://github.com/knative/serving) running
on your cluster.

You must have
[ko](https://github.com/google/go-containerregistry/blob/master/cmd/ko/README.md
) installed.

### Checkout your fork

The Go tools require that you clone the repository to the
`src/github.com/knative/eventing` directory in your
[`GOPATH`](https://github.com/golang/go/wiki/SettingGOPATH).

To check out this repository:

1. Create your own [fork of this repo](https://help.github.com/articles/fork-a-repo/)
2. Clone it to your machine:
  ```shell
  mkdir -p ${GOPATH}/src/github.com/knative
  cd ${GOPATH}/src/github.com/knative
  git clone git@github.com:${YOUR_GITHUB_USERNAME}/eventing.git
  cd eventing
  git remote add upstream git@github.com:knative/eventing.git
  git remote set-url --push upstream no_push
  ```

_Adding the `upstream` remote sets you up nicely for regularly [syncing your
fork](https://help.github.com/articles/syncing-a-fork/)._

Once you reach this point you are ready to do a full build and deploy as
described [here](./README.md#start-knative).

## Starting Eventing Controller

<<<<<<< HEAD
Once you've [setup your development environment](#getting-started), stand up `Knative Eventing` with:
=======
Once you've [setup your development environment](#getting-started), stand up
`Knative Binding` with:
>>>>>>> 924f2c47

```shell
ko apply -f config/
```

You can see things running with:

```shell
$ kubectl -n knative-eventing get pods
NAME                                   READY     STATUS    RESTARTS   AGE
eventing-controller-59f7969778-4dt7l   1/1       Running   0          2h
```

You can access the Eventing Controller's logs with:

```shell
kubectl -n knative-eventing logs $(kubectl -n knative-eventing get pods -l app=eventing-controller -o name)
```

## Iterating

As you make changes to the code-base, there are two special cases to be aware of:
<<<<<<< HEAD
* **If you change a type definition ([pkg/apis/](./pkg/apis/.)),** then you must run [`./hack/update-codegen.sh`](./hack/update-codegen.sh).
* **If you change a package's deps** (including adding external dep), then you must run
=======
- **If you change a type definition
  ([pkg/apis/bind/v1alpha1/](./pkg/apis/bind/v1alpha1/.)),** then you must run
  [`./hack/update-codegen.sh`](./hack/update-codegen.sh).
- **If you add an external dependency**, then you must run
>>>>>>> 924f2c47
  [`./hack/update-deps.sh`](./hack/update-deps.sh).


These are both idempotent, and we expect that running these at `HEAD` to have
no diffs.

Once the codegen and dependency information is correct, redeploying the
controller is simply:

```shell
ko apply -f config/controller.yaml
```

Or you can [clean it up completely](./README.md#clean-up) and [completely
redeploy `Knative`](./README.md#start-knative).

## Tests

Running tests as you make changes to the code-base is pretty simple. See [the
test docs](./test/README.md).

## Clean up

You can delete all of the service components with:

```shell
ko delete -f config/
```

## Telemetry

See [telemetry documentation](./docs/telemetry.md).<|MERGE_RESOLUTION|>--- conflicted
+++ resolved
@@ -1,15 +1,9 @@
 # Development
 
 This doc explains how to setup a development environment so you can get started
-<<<<<<< HEAD
 [contributing](./CONTRIBUTING.md) to Knative Eventing. Also take a look at [the
-development workflow](./CONTRIBUTING.md#workflow) and [the test docs](./test/README.md).
-=======
-[contributing](./CONTRIBUTING.md) to Knative Bindings. Also take a look at [the
 development workflow](./CONTRIBUTING.md#workflow) and [the test
 docs](./test/README.md).
-
->>>>>>> 924f2c47
 
 ## Getting started
 
@@ -56,12 +50,8 @@
 
 ## Starting Eventing Controller
 
-<<<<<<< HEAD
-Once you've [setup your development environment](#getting-started), stand up `Knative Eventing` with:
-=======
 Once you've [setup your development environment](#getting-started), stand up
-`Knative Binding` with:
->>>>>>> 924f2c47
+`Knative Eventing` with:
 
 ```shell
 ko apply -f config/
@@ -84,15 +74,10 @@
 ## Iterating
 
 As you make changes to the code-base, there are two special cases to be aware of:
-<<<<<<< HEAD
-* **If you change a type definition ([pkg/apis/](./pkg/apis/.)),** then you must run [`./hack/update-codegen.sh`](./hack/update-codegen.sh).
-* **If you change a package's deps** (including adding external dep), then you must run
-=======
-- **If you change a type definition
-  ([pkg/apis/bind/v1alpha1/](./pkg/apis/bind/v1alpha1/.)),** then you must run
+
+- **If you change a type definition ([pkg/apis/](./pkg/apis/.)),** then you must run
   [`./hack/update-codegen.sh`](./hack/update-codegen.sh).
-- **If you add an external dependency**, then you must run
->>>>>>> 924f2c47
+- **If you change a package's deps** (including adding external dep), then you must run
   [`./hack/update-deps.sh`](./hack/update-deps.sh).
 
 
