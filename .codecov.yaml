coverage:
  # Commit status https://docs.codecov.io/docs/commit-status are used
  # to block PR based on coverage threshold.
  status:
    project:
      default:
<<<<<<< HEAD
        target: auto # Reject the coverage drop of more than 1%
        threshold: 1%
=======
        # Reject the coverage drop
        target: auto
        threshold: 0%
>>>>>>> 71d7e5e8
    patch:
      # Disable the coverage threshold of the patch, so that PRs are
      # only failing because of overall project coverage threshold.
      # See https://docs.codecov.io/docs/commit-status#disabling-a-status.
      default: false
comment:
  # Update existing comment or create new if deleted.
  behavior: default
ignore:
  - "**/zz_generated*.go" # Ignore generated files.
  - "**/*.pb.go" # Ignore proto-generated files.
  - "hack"
  - "pkg/client"
  - "test"
  - "third_party"
  - "vendor"<|MERGE_RESOLUTION|>--- conflicted
+++ resolved
@@ -4,14 +4,9 @@
   status:
     project:
       default:
-<<<<<<< HEAD
-        target: auto # Reject the coverage drop of more than 1%
-        threshold: 1%
-=======
         # Reject the coverage drop
         target: auto
         threshold: 0%
->>>>>>> 71d7e5e8
     patch:
       # Disable the coverage threshold of the patch, so that PRs are
       # only failing because of overall project coverage threshold.
