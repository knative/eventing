/*
Copyright 2018 The Knative Authors
Licensed under the Apache License, Version 2.0 (the "License");
you may not use this file except in compliance with the License.
You may obtain a copy of the License at

    http://www.apache.org/licenses/LICENSE-2.0

Unless required by applicable law or agreed to in writing, software
distributed under the License is distributed on an "AS IS" BASIS,
WITHOUT WARRANTIES OR CONDITIONS OF ANY KIND, either express or implied.
See the License for the specific language governing permissions and
limitations under the License.
*/

package test

// crd contains functions that construct boilerplate CRD definitions.

import (
	"github.com/knative/eventing/pkg/apis/eventing/v1alpha1"
	pkgTest "github.com/knative/pkg/test"
	corev1 "k8s.io/api/core/v1"
	metav1 "k8s.io/apimachinery/pkg/apis/meta/v1"
	"k8s.io/apimachinery/pkg/util/intstr"
)

const (
	eventsApiVersion = "eventing.knative.dev/v1alpha1"
)

<<<<<<< HEAD
// Route returns a Route object in namespace.
func Route(name string, configName string) *servingv1alpha1.Route {
	return &servingv1alpha1.Route{
		ObjectMeta: metav1.ObjectMeta{
			Namespace: EventingNamespace,
			Name:      name,
		},
		Spec: servingv1alpha1.RouteSpec{
			Traffic: []servingv1alpha1.TrafficTarget{
				{
					ConfigurationName: configName,
					Percent:           100,
				},
			},
		},
	}
}

// Configuration returns a Configuration object in namespace with the name names.Config
// that uses the image specified by imagePath.
func Configuration(name string, imagePath string) *servingv1alpha1.Configuration {
	return &servingv1alpha1.Configuration{
		ObjectMeta: metav1.ObjectMeta{
			Name:      name,
			Namespace: EventingNamespace,
		},
		Spec: servingv1alpha1.ConfigurationSpec{
			RevisionTemplate: servingv1alpha1.RevisionTemplateSpec{
				ObjectMeta: metav1.ObjectMeta{
					Labels: map[string]string{"knative.dev/type": "container"},
				},
				Spec: servingv1alpha1.RevisionSpec{
					Container: corev1.Container{
						Image: imagePath,
					},
				},
			},
		},
	}
}

=======
>>>>>>> 0010da61
// ClusterChannelProvisioner returns a ClusterChannelProvisioner for a given name.
func ClusterChannelProvisioner(name string) *corev1.ObjectReference {
	return pkgTest.CoreV1ObjectReference("ClusterChannelProvisioner", eventsApiVersion, name)
}

// ChannelRef returns an ObjectReference for a given Channel Name.
func ChannelRef(name string) *corev1.ObjectReference {
	return pkgTest.CoreV1ObjectReference("Channel", eventsApiVersion, name)
}

// Channel returns a Channel with the specified provisioner.
func Channel(name string, provisioner *corev1.ObjectReference) *v1alpha1.Channel {
	return &v1alpha1.Channel{
		ObjectMeta: metav1.ObjectMeta{
			Name:      name,
			Namespace: EventingNamespace,
		},
		Spec: v1alpha1.ChannelSpec{
			Provisioner: provisioner,
		},
	}
}

// SubscriberSpecForService returns a SubscriberSpec for a given Knative Service.
func SubscriberSpecForService(name string) *v1alpha1.SubscriberSpec {
	return &v1alpha1.SubscriberSpec{
		Ref: pkgTest.CoreV1ObjectReference("Service", "v1", name),
	}
}

// ReplyStrategyForChannel returns a ReplyStrategy for a given Channel.
func ReplyStrategyForChannel(name string) *v1alpha1.ReplyStrategy {
	return &v1alpha1.ReplyStrategy{
		Channel: pkgTest.CoreV1ObjectReference("Channel", eventsApiVersion, name),
	}
}

// Subscription returns a Subscription.
func Subscription(name string, channel *corev1.ObjectReference, subscriber *v1alpha1.SubscriberSpec, reply *v1alpha1.ReplyStrategy) *v1alpha1.Subscription {
	return &v1alpha1.Subscription{
		ObjectMeta: metav1.ObjectMeta{
			Name:      name,
			Namespace: EventingNamespace,
		},
		Spec: v1alpha1.SubscriptionSpec{
			Channel:    *channel,
			Subscriber: subscriber,
			Reply:      reply,
		},
	}
}

// Broker returns a Broker.
func Broker(name string, namespace string) *v1alpha1.Broker {
	return &v1alpha1.Broker{
		ObjectMeta: metav1.ObjectMeta{
			Name:      name,
			Namespace: namespace,
		},
		Spec: v1alpha1.BrokerSpec{},
	}
}

// CloudEvent specifies the arguments for a CloudEvent sent by the sendevent
// binary.
type CloudEvent struct {
	ID       string
	Type     string
	Source   string
	Data     string
	Encoding string // binary or structured
}

// TypeAndSource specifies the type and source of an Event.
type TypeAndSource struct {
	Type   string
	Source string
}

const (
	CloudEventEncodingBinary     = "binary"
	CloudEventEncodingStructured = "structured"
	CloudEventDefaultEncoding    = CloudEventEncodingBinary
	CloudEventDefaultType        = "dev.knative.test.event"
)

// EventSenderPod creates a Pod that sends a single event to the given address.
func EventSenderPod(name string, sink string, event *CloudEvent) *corev1.Pod {
	if event.Encoding == "" {
		event.Encoding = CloudEventEncodingBinary
	}

	return &corev1.Pod{
		ObjectMeta: metav1.ObjectMeta{
			Name:        name,
			Namespace:   EventingNamespace,
			Annotations: map[string]string{"sidecar.istio.io/inject": "true"},
		},
		Spec: corev1.PodSpec{
			Containers: []corev1.Container{{
				Name:            "sendevent",
				Image:           pkgTest.ImagePath("sendevent"),
				ImagePullPolicy: corev1.PullAlways, // TODO: this might not be wanted for local.
				Args: []string{
					"-event-id",
					event.ID,
					"-event-type",
					event.Type,
					"-source",
					event.Source,
					"-data",
					event.Data,
					"-encoding",
					event.Encoding,
					"-sink",
					sink,
				},
			}},
			//TODO restart on failure?
			RestartPolicy: corev1.RestartPolicyNever,
		},
	}
}

// EventLoggerPod creates a Pod that logs events received.
func EventLoggerPod(name string, selector map[string]string) *corev1.Pod {
	return &corev1.Pod{
		ObjectMeta: metav1.ObjectMeta{
			Name:        name,
			Namespace:   EventingNamespace,
			Labels:      selector,
			Annotations: map[string]string{"sidecar.istio.io/inject": "true"},
		},
		Spec: corev1.PodSpec{
			Containers: []corev1.Container{{
				Name:            "logevents",
				Image:           pkgTest.ImagePath("logevents"),
				ImagePullPolicy: corev1.PullAlways, // TODO: this might not be wanted for local.
			}},
			RestartPolicy: corev1.RestartPolicyAlways,
		},
	}
}

// EventTransformationPod creates a Pod that transforms events received.
func EventTransformationPod(name string, selector map[string]string, msgPostfix string) *corev1.Pod {
	return &corev1.Pod{
		ObjectMeta: metav1.ObjectMeta{
			Name:        name,
			Namespace:   EventingNamespace,
			Labels:      selector,
			Annotations: map[string]string{"sidecar.istio.io/inject": "true"},
		},
		Spec: corev1.PodSpec{
			Containers: []corev1.Container{{
				Name:            "transformevents",
				Image:           pkgTest.ImagePath("transformevents"),
				ImagePullPolicy: corev1.PullAlways, // TODO: this might not be wanted for local.
				Args: []string{
					"-msg-postfix",
					msgPostfix,
				},
			}},
			RestartPolicy: corev1.RestartPolicyAlways,
		},
	}
}

// Service creates a Kubernetes Service with the given name, namespace, and
// selector. Port 8080 is assumed the target port.
func Service(name string, selector map[string]string) *corev1.Service {
	return &corev1.Service{
		ObjectMeta: metav1.ObjectMeta{
			Name:      name,
			Namespace: EventingNamespace,
		},
		Spec: corev1.ServiceSpec{
			Selector: selector,
			Ports: []corev1.ServicePort{{
				Name:       "http",
				Port:       80,
				Protocol:   corev1.ProtocolTCP,
				TargetPort: intstr.FromInt(8080),
			}},
		},
	}
}<|MERGE_RESOLUTION|>--- conflicted
+++ resolved
@@ -29,50 +29,6 @@
 	eventsApiVersion = "eventing.knative.dev/v1alpha1"
 )
 
-<<<<<<< HEAD
-// Route returns a Route object in namespace.
-func Route(name string, configName string) *servingv1alpha1.Route {
-	return &servingv1alpha1.Route{
-		ObjectMeta: metav1.ObjectMeta{
-			Namespace: EventingNamespace,
-			Name:      name,
-		},
-		Spec: servingv1alpha1.RouteSpec{
-			Traffic: []servingv1alpha1.TrafficTarget{
-				{
-					ConfigurationName: configName,
-					Percent:           100,
-				},
-			},
-		},
-	}
-}
-
-// Configuration returns a Configuration object in namespace with the name names.Config
-// that uses the image specified by imagePath.
-func Configuration(name string, imagePath string) *servingv1alpha1.Configuration {
-	return &servingv1alpha1.Configuration{
-		ObjectMeta: metav1.ObjectMeta{
-			Name:      name,
-			Namespace: EventingNamespace,
-		},
-		Spec: servingv1alpha1.ConfigurationSpec{
-			RevisionTemplate: servingv1alpha1.RevisionTemplateSpec{
-				ObjectMeta: metav1.ObjectMeta{
-					Labels: map[string]string{"knative.dev/type": "container"},
-				},
-				Spec: servingv1alpha1.RevisionSpec{
-					Container: corev1.Container{
-						Image: imagePath,
-					},
-				},
-			},
-		},
-	}
-}
-
-=======
->>>>>>> 0010da61
 // ClusterChannelProvisioner returns a ClusterChannelProvisioner for a given name.
 func ClusterChannelProvisioner(name string) *corev1.ObjectReference {
 	return pkgTest.CoreV1ObjectReference("ClusterChannelProvisioner", eventsApiVersion, name)
