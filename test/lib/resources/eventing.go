/*
Copyright 2019 The Knative Authors

Licensed under the Apache License, Version 2.0 (the "License");
you may not use this file except in compliance with the License.
You may obtain a copy of the License at

    http://www.apache.org/licenses/LICENSE-2.0

Unless required by applicable law or agreed to in writing, software
distributed under the License is distributed on an "AS IS" BASIS,
WITHOUT WARRANTIES OR CONDITIONS OF ANY KIND, either express or implied.
See the License for the specific language governing permissions and
limitations under the License.
*/

package resources

// This file contains functions that construct Eventing resources.

import (
	"fmt"

	"knative.dev/pkg/apis"

	corev1 "k8s.io/api/core/v1"
	metav1 "k8s.io/apimachinery/pkg/apis/meta/v1"
	duckv1 "knative.dev/pkg/apis/duck/v1"
	pkgTest "knative.dev/pkg/test"

	configsv1alpha1 "knative.dev/eventing/pkg/apis/configs/v1alpha1"
	eventingduckv1alpha1 "knative.dev/eventing/pkg/apis/duck/v1alpha1"
	eventingv1alpha1 "knative.dev/eventing/pkg/apis/eventing/v1alpha1"
	eventingv1beta1 "knative.dev/eventing/pkg/apis/eventing/v1beta1"
	messagingv1alpha1 "knative.dev/eventing/pkg/apis/messaging/v1alpha1"
	"knative.dev/eventing/pkg/reconciler/namespace/resources"
)

// BrokerOption enables further configuration of a Broker.
type BrokerOption func(*eventingv1alpha1.Broker)

// TriggerOption enables further configuration of a Trigger.
type TriggerOption func(*eventingv1alpha1.Trigger)

// TriggerOptionV1Beta1 enables further configuration of a v1beta1 Trigger.
type TriggerOptionV1Beta1 func(*eventingv1beta1.Trigger)

// SubscriptionOption enables further configuration of a Subscription.
type SubscriptionOption func(*messagingv1alpha1.Subscription)

// DeliveryOption enables further configuration of DeliverySpec.
type DeliveryOption func(*eventingduckv1alpha1.DeliverySpec)

// channelRef returns an ObjectReference for a given Channel name.
func channelRef(name string, typemeta *metav1.TypeMeta) *corev1.ObjectReference {
	return pkgTest.CoreV1ObjectReference(typemeta.Kind, typemeta.APIVersion, name)
}

func KnativeRefForService(name, namespace string) *duckv1.KReference {
	return &duckv1.KReference{
		Kind:       "Service",
		APIVersion: "v1",
		Name:       name,
		Namespace:  namespace,
	}
}

// WithSubscriberForSubscription returns an option that adds a Subscriber for the given Subscription.
func WithSubscriberForSubscription(name string) SubscriptionOption {
	return func(s *messagingv1alpha1.Subscription) {
		if name != "" {
			s.Spec.Subscriber = &duckv1.Destination{
				Ref: KnativeRefForService(name, ""),
			}
		}
	}
}

// WithReplyForSubscription returns an options that adds a ReplyStrategy for the given Subscription.
func WithReplyForSubscription(name string, typemeta *metav1.TypeMeta) SubscriptionOption {
	return func(s *messagingv1alpha1.Subscription) {
		if name != "" {
			s.Spec.Reply = &duckv1.Destination{
				Ref: &duckv1.KReference{
					Kind:       typemeta.Kind,
					APIVersion: typemeta.APIVersion,
					Name:       name,
					Namespace:  s.Namespace},
			}
		}
	}
}

// WithDeadLetterSinkForSubscription returns an options that adds a DeadLetterSink for the given Subscription.
func WithDeadLetterSinkForSubscription(name string) SubscriptionOption {
	return func(s *messagingv1alpha1.Subscription) {
		if name != "" {
			delivery := s.Spec.Delivery
			if delivery == nil {
				delivery = &eventingduckv1alpha1.DeliverySpec{}
				s.Spec.Delivery = delivery
			}

			delivery.DeadLetterSink = &duckv1.Destination{
				Ref: KnativeRefForService(name, s.Namespace),
			}

		}
	}
}

// Subscription returns a Subscription.
func Subscription(
	name, channelName string,
	channelTypeMeta *metav1.TypeMeta,
	options ...SubscriptionOption,
) *messagingv1alpha1.Subscription {
	subscription := &messagingv1alpha1.Subscription{
		ObjectMeta: metav1.ObjectMeta{
			Name: name,
		},
		Spec: messagingv1alpha1.SubscriptionSpec{
			Channel: *channelRef(channelName, channelTypeMeta),
		},
	}
	for _, option := range options {
		option(subscription)
	}
	return subscription
}

// WithChannelTemplateForBroker returns a function that adds a ChannelTemplate for the given Broker.
func WithChannelTemplateForBroker(channelTypeMeta *metav1.TypeMeta) BrokerOption {
	return func(b *eventingv1alpha1.Broker) {
		channelTemplate := &eventingduckv1alpha1.ChannelTemplateSpec{
			TypeMeta: *channelTypeMeta,
		}
		b.Spec.ChannelTemplate = channelTemplate
	}
}

// WithDeliveryForBroker returns a function that adds a Delivery for the given Broker.
func WithDeliveryForBroker(delivery *eventingduckv1alpha1.DeliverySpec) BrokerOption {
	return func(b *eventingv1alpha1.Broker) {
		b.Spec.Delivery = delivery
	}
}

// ConfigMapPropagation returns a ConfigMapPropagation.
func ConfigMapPropagation(name, namespace string) *configsv1alpha1.ConfigMapPropagation {
	return &configsv1alpha1.ConfigMapPropagation{
		ObjectMeta: metav1.ObjectMeta{
			Namespace: namespace,
			Name:      name,
		},
		Spec: configsv1alpha1.ConfigMapPropagationSpec{
			OriginalNamespace: "knative-eventing",
			Selector: &metav1.LabelSelector{
				MatchLabels: resources.ConfigMapPropagationOwnedLabels(),
			},
		},
	}
}

// ConfigMap returns a ConfigMap.
func ConfigMap(name string, data map[string]string) *corev1.ConfigMap {
	return &corev1.ConfigMap{
		ObjectMeta: metav1.ObjectMeta{
			Name: name,
			Labels: map[string]string{
				// Filter label for a configmap being picked to be propagated by current configmappropagation.
				resources.CmpDefaultLabelKey: resources.CmpDefaultLabelValue,
				// Default label for a configmap being eligible to be propagated.
				"knative.dev/config-propagation": "original",
			},
		},
		Data: data,
	}
}

// Broker returns a Broker.
func Broker(name string, options ...BrokerOption) *eventingv1alpha1.Broker {
	broker := &eventingv1alpha1.Broker{
		ObjectMeta: metav1.ObjectMeta{
			Name: name,
		},
	}
	for _, option := range options {
		option(broker)
	}
	return broker
}

// WithDeprecatedSourceAndTypeTriggerFilter returns an option that adds a TriggerFilter with DeprecatedSourceAndType for the given Trigger.
func WithDeprecatedSourceAndTypeTriggerFilter(eventSource, eventType string) TriggerOption {
	return func(t *eventingv1alpha1.Trigger) {
		triggerFilter := &eventingv1alpha1.TriggerFilter{
			DeprecatedSourceAndType: &eventingv1alpha1.TriggerFilterSourceAndType{
				Type:   eventType,
				Source: eventSource,
			},
		}
		t.Spec.Filter = triggerFilter
	}
}

// WithAttributesTriggerFilter returns an option that adds a TriggerFilter with Attributes for the given Trigger.
func WithAttributesTriggerFilter(eventSource, eventType string, extensions map[string]interface{}) TriggerOption {
	attrs := make(map[string]string)
	attrs["type"] = eventType
	attrs["source"] = eventSource
	for k, v := range extensions {
		attrs[k] = fmt.Sprintf("%v", v)
	}
	triggerFilterAttributes := eventingv1alpha1.TriggerFilterAttributes(attrs)
	return func(t *eventingv1alpha1.Trigger) {
		t.Spec.Filter = &eventingv1alpha1.TriggerFilter{
			Attributes: &triggerFilterAttributes,
		}
	}
}

<<<<<<< HEAD
// WithDependencyAnnotaionTrigger returns an option that adds a dependency annotation to the given Trigger.
func WithDependencyAnnotaionTrigger(dependencyAnnotation string) TriggerOption {
	return func(t *eventingv1alpha1.Trigger) {
		if t.Annotations == nil {
			t.Annotations = make(map[string]string)
		}
		t.Annotations[eventingv1alpha1.DependencyAnnotation] = dependencyAnnotation
=======
// WithAttributesTriggerFilter returns an option that adds a TriggerFilter with Attributes for the given Trigger.
func WithAttributesTriggerFilterV1Beta1(eventSource, eventType string, extensions map[string]interface{}) TriggerOptionV1Beta1 {
	attrs := make(map[string]string)
	attrs["type"] = eventType
	attrs["source"] = eventSource
	for k, v := range extensions {
		attrs[k] = fmt.Sprintf("%v", v)
	}
	return func(t *eventingv1beta1.Trigger) {
		t.Spec.Filter = &eventingv1beta1.TriggerFilter{
			Attributes: eventingv1beta1.TriggerFilterAttributes(attrs),
		}
>>>>>>> 8b84739d
	}
}

// WithBroker returns an option that adds a Broker for the given Trigger.
func WithBroker(brokerName string) TriggerOption {
	return func(t *eventingv1alpha1.Trigger) {
		t.Spec.Broker = brokerName
	}
}

// WithSubscriberKServiceRefForTrigger returns an option that adds a Subscriber Knative Service Ref for the given Trigger.
func WithSubscriberKServiceRefForTrigger(name string) TriggerOption {
	return func(t *eventingv1alpha1.Trigger) {
		if name != "" {
			t.Spec.Subscriber = duckv1.Destination{
				Ref: KnativeRefForService(name, t.Namespace),
			}
		}
	}
}

// WithSubscriberServiceRefForTrigger returns an option that adds a Subscriber Kubernetes Service Ref for the given Trigger.
func WithSubscriberServiceRefForTrigger(name string) TriggerOption {
	return func(t *eventingv1alpha1.Trigger) {
		if name != "" {
			t.Spec.Subscriber = duckv1.Destination{
				Ref: KnativeRefForService(name, t.Namespace),
			}
		}
	}
}

// WithSubscriberURIForTrigger returns an option that adds a Subscriber URI for the given Trigger.
func WithSubscriberURIForTrigger(uri string) TriggerOption {
	apisURI, _ := apis.ParseURL(uri)
	return func(t *eventingv1alpha1.Trigger) {
		t.Spec.Subscriber = duckv1.Destination{
			URI: apisURI,
		}
	}
}

// WithSubscriberServiceRefForTriggerV1Beta1 returns an option that adds a Subscriber Knative Service Ref for the given Trigger.
func WithSubscriberServiceRefForTriggerV1Beta1(name string) TriggerOptionV1Beta1 {
	return func(t *eventingv1beta1.Trigger) {
		if name != "" {
			t.Spec.Subscriber = duckv1.Destination{
				Ref: KnativeRefForService(name, t.Namespace),
			}
		}
	}
}

// Trigger returns a Trigger.
func Trigger(name string, options ...TriggerOption) *eventingv1alpha1.Trigger {
	trigger := &eventingv1alpha1.Trigger{
		ObjectMeta: metav1.ObjectMeta{
			Name: name,
		},
	}
	for _, option := range options {
		option(trigger)
	}
	return trigger
}

// TriggerV1Beta1 returns a v1beta1 Trigger.
func TriggerV1Beta1(name string, options ...TriggerOptionV1Beta1) *eventingv1beta1.Trigger {
	trigger := &eventingv1beta1.Trigger{
		ObjectMeta: metav1.ObjectMeta{
			Name: name,
		},
	}
	for _, option := range options {
		option(trigger)
	}
	return trigger
}

// WithDeadLetterSinkForDelivery returns an options that adds a DeadLetterSink for the given DeliverySpec.
func WithDeadLetterSinkForDelivery(name string) DeliveryOption {
	return func(delivery *eventingduckv1alpha1.DeliverySpec) {
		if name != "" {
			delivery.DeadLetterSink = &duckv1.Destination{
				Ref: KnativeRefForService(name, ""),
			}
		}
	}
}

// Delivery returns a DeliverySpec.
func Delivery(options ...DeliveryOption) *eventingduckv1alpha1.DeliverySpec {
	delivery := &eventingduckv1alpha1.DeliverySpec{}
	for _, option := range options {
		option(delivery)
	}
	return delivery
}<|MERGE_RESOLUTION|>--- conflicted
+++ resolved
@@ -220,15 +220,6 @@
 	}
 }
 
-<<<<<<< HEAD
-// WithDependencyAnnotaionTrigger returns an option that adds a dependency annotation to the given Trigger.
-func WithDependencyAnnotaionTrigger(dependencyAnnotation string) TriggerOption {
-	return func(t *eventingv1alpha1.Trigger) {
-		if t.Annotations == nil {
-			t.Annotations = make(map[string]string)
-		}
-		t.Annotations[eventingv1alpha1.DependencyAnnotation] = dependencyAnnotation
-=======
 // WithAttributesTriggerFilter returns an option that adds a TriggerFilter with Attributes for the given Trigger.
 func WithAttributesTriggerFilterV1Beta1(eventSource, eventType string, extensions map[string]interface{}) TriggerOptionV1Beta1 {
 	attrs := make(map[string]string)
@@ -241,7 +232,16 @@
 		t.Spec.Filter = &eventingv1beta1.TriggerFilter{
 			Attributes: eventingv1beta1.TriggerFilterAttributes(attrs),
 		}
->>>>>>> 8b84739d
+	}
+}
+
+// WithDependencyAnnotaionTrigger returns an option that adds a dependency annotation to the given Trigger.
+func WithDependencyAnnotaionTrigger(dependencyAnnotation string) TriggerOption {
+	return func(t *eventingv1alpha1.Trigger) {
+		if t.Annotations == nil {
+			t.Annotations = make(map[string]string)
+		}
+		t.Annotations[eventingv1alpha1.DependencyAnnotation] = dependencyAnnotation
 	}
 }
 
