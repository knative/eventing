/*
Copyright 2019 The Knative Authors

Licensed under the Apache License, Version 2.0 (the "License");
you may not use this file except in compliance with the License.
You may obtain a copy of the License at

    http://www.apache.org/licenses/LICENSE-2.0

Unless required by applicable law or agreed to in writing, software
distributed under the License is distributed on an "AS IS" BASIS,
WITHOUT WARRANTIES OR CONDITIONS OF ANY KIND, either express or implied.
See the License for the specific language governing permissions and
limitations under the License.
*/

package common

import (
<<<<<<< HEAD
=======
	eventingv1alpha1 "github.com/knative/eventing/pkg/apis/eventing/v1alpha1"
	sourcesv1alpha1 "github.com/knative/eventing/pkg/apis/sources/v1alpha1"
>>>>>>> a33f5331
	"github.com/knative/eventing/test/base"
	corev1 "k8s.io/api/core/v1"
	rbacv1 "k8s.io/api/rbac/v1"
	metav1 "k8s.io/apimachinery/pkg/apis/meta/v1"
)

// TODO(Fredy-Z): break this file into multiple files when it grows too large.

var coreAPIGroup = corev1.SchemeGroupVersion.Group
var coreAPIVersion = corev1.SchemeGroupVersion.Version
var rbacAPIGroup = rbacv1.SchemeGroupVersion.Group
var rbacAPIVersion = rbacv1.SchemeGroupVersion.Version

<<<<<<< HEAD
// CreateChannelOrFail will create a Channel Resource in Eventing.
// TODO(Fredy-Z): This is a workaround when there are both provisioner and Channel CRDs in this repo.
//                isCRD needs to be deleted when the provisioner implementation is removed.
func (client *Client) CreateChannelOrFail(name string, channelTypeMeta *metav1.TypeMeta, provisionerName string) {
	if channelTypeMeta.Kind == base.ChannelKind {
		namespace := client.Namespace
		channel := base.Channel(name, provisionerName)

		channels := client.Eventing.EventingV1alpha1().Channels(namespace)
		// update channel with the new reference
		channel, err := channels.Create(channel)
		if err != nil {
			client.T.Fatalf("Failed to create channel %q: %v", name, err)
		}
		client.Cleaner.AddObj(channel)
	} else {
		client.createChannelCROrFail(name, channelTypeMeta)
	}
}
=======
// CreateChannelOrFail will create a Channel or fail the test if there is an error.
func (client *Client) CreateChannelOrFail(name, provisonerName string) {
	namespace := client.Namespace
	channel := base.Channel(name, provisonerName)
>>>>>>> a33f5331

func (client *Client) createChannelCROrFail(name string, channelTypeMeta *metav1.TypeMeta) {
	namespace := client.Namespace
	if channelTypeMeta.Kind == base.KafkaChannelKind {
		channel := base.KafkaChannel(name)
		channels := client.KafkaChannel.MessagingV1alpha1().KafkaChannels(namespace)
		channel, err := channels.Create(channel)
		if err != nil {
			client.T.Fatalf("Failed to create channel CR %q: %v", name, err)
		}
		client.Cleaner.AddObj(channel)
	}
}

// CreateChannelsOrFail will create a list of Channel Resources in Eventing.
func (client *Client) CreateChannelsOrFail(names []string, channelTypeMeta *metav1.TypeMeta, provisionerName string) {
	for _, name := range names {
		client.CreateChannelOrFail(name, channelTypeMeta, provisionerName)
	}
}

<<<<<<< HEAD
// CreateSubscriptionOrFail will create a Subscription.
func (client *Client) CreateSubscriptionOrFail(
	name, channelName string,
	channelTypeMeta *metav1.TypeMeta,
	options ...base.SubscriptionOption,
=======
// CreateSubscriptionOrFail will create a Subscription or fail the test if there is an error.
func (client *Client) CreateSubscriptionOrFail(
	name,
	channelName string,
	options ...func(*eventingv1alpha1.Subscription),
>>>>>>> a33f5331
) {
	namespace := client.Namespace
	subscription := base.Subscription(name, channelName, channelTypeMeta, options...)

	subscriptions := client.Eventing.EventingV1alpha1().Subscriptions(namespace)
	// update subscription with the new reference
	subscription, err := subscriptions.Create(subscription)
	if err != nil {
		client.T.Fatalf("Failed to create subscription %q: %v", name, err)
	}
	client.Cleaner.AddObj(subscription)
}

// CreateSubscriptionsOrFail will create a list of Subscriptions with the same configuration except the name.
func (client *Client) CreateSubscriptionsOrFail(
	names []string,
	channelName string,
<<<<<<< HEAD
	channelTypeMeta *metav1.TypeMeta,
	options ...base.SubscriptionOption,
=======
	options ...func(*eventingv1alpha1.Subscription),
>>>>>>> a33f5331
) {
	for _, name := range names {
		client.CreateSubscriptionOrFail(name, channelName, channelTypeMeta, options...)
	}
}

// CreateBrokerOrFail will create a Broker or fail the test if there is an error.
func (client *Client) CreateBrokerOrFail(name, provisionerName string) {
	namespace := client.Namespace
	broker := base.Broker(name, provisionerName)

	brokers := client.Eventing.EventingV1alpha1().Brokers(namespace)
	// update broker with the new reference
	broker, err := brokers.Create(broker)
	if err != nil {
		client.T.Fatalf("Failed to create broker %q: %v", name, err)
	}
	client.Cleaner.AddObj(broker)
}

// CreateBrokersOrFail will create a list of Brokers.
func (client *Client) CreateBrokersOrFail(names []string, provisionerName string) {
	for _, name := range names {
		client.CreateBrokerOrFail(name, provisionerName)
	}
}

<<<<<<< HEAD
// CreateTriggerOrFail will create a Trigger.
func (client *Client) CreateTriggerOrFail(name string, options ...base.TriggerOption) {
=======
// CreateTriggerOrFail will create a Trigger or fail the test if there is an error.
func (client *Client) CreateTriggerOrFail(name string, options ...func(*eventingv1alpha1.Trigger)) {
>>>>>>> a33f5331
	namespace := client.Namespace
	trigger := base.Trigger(name, options...)

	triggers := client.Eventing.EventingV1alpha1().Triggers(namespace)
	// update trigger with the new reference
	trigger, err := triggers.Create(trigger)
	if err != nil {
		client.T.Fatalf("Failed to create trigger %q: %v", name, err)
	}
	client.Cleaner.AddObj(trigger)
}

<<<<<<< HEAD
// CreateCronJobSourceOrFail will create a CronJobSource.
=======
// CreateCronJobSourceOrFail will create a CronJobSource or fail the test if there is an error.
>>>>>>> a33f5331
func (client *Client) CreateCronJobSourceOrFail(
	name,
	schedule,
	data string,
<<<<<<< HEAD
	options ...base.CronJobSourceOption,
=======
	options ...func(*sourcesv1alpha1.CronJobSource),
>>>>>>> a33f5331
) {
	namespace := client.Namespace
	cronJobSource := base.CronJobSource(name, schedule, data, options...)

	cronJobSources := client.Eventing.SourcesV1alpha1().CronJobSources(namespace)
	// update cronJobSource with the new reference
	cronJobSource, err := cronJobSources.Create(cronJobSource)
	if err != nil {
		client.T.Fatalf("Failed to create cronjobsource %q: %v", name, err)
	}
	client.Cleaner.AddObj(cronJobSource)
}

// CreateContainerSourceOrFail will create a ContainerSource.
func (client *Client) CreateContainerSourceOrFail(
<<<<<<< HEAD
	name,
	imageName string,
	options ...base.ContainerSourceOption,
) {
	namespace := client.Namespace
	containerSource := base.ContainerSource(name, imageName, options...)
=======
	name string,
	options ...func(*sourcesv1alpha1.ContainerSource),
) {
	namespace := client.Namespace
	containerSource := base.ContainerSource(name, options...)
>>>>>>> a33f5331

	containerSources := client.Eventing.SourcesV1alpha1().ContainerSources(namespace)
	// update containerSource with the new reference
	containerSource, err := containerSources.Create(containerSource)
	if err != nil {
		client.T.Fatalf("Failed to create containersource %q: %v", name, err)
	}
	client.Cleaner.AddObj(containerSource)
}

// WithService returns an option that creates a Service binded with the given pod.
func WithService(name string) func(*corev1.Pod, *Client) error {
	return func(pod *corev1.Pod, client *Client) error {
		namespace := pod.Namespace
		svc := base.Service(name, pod.Labels)

		svcs := client.Kube.Kube.CoreV1().Services(namespace)
		if _, err := svcs.Create(svc); err != nil {
			return err
		}
		client.Cleaner.Add(coreAPIGroup, coreAPIVersion, "services", namespace, name)
		return nil
	}
}

// CreatePodOrFail will create a Pod or fail the test if there is an error.
func (client *Client) CreatePodOrFail(pod *corev1.Pod, options ...func(*corev1.Pod, *Client) error) {
	// set namespace for the pod in case it's empty
	namespace := client.Namespace
	pod.Namespace = namespace
	// apply options on the pod before creation
	for _, option := range options {
		if err := option(pod, client); err != nil {
			client.T.Fatalf("Failed to configure pod %q: %v", pod.Name, err)
		}
	}
	if _, err := client.Kube.CreatePod(pod); err != nil {
		client.T.Fatalf("Failed to create pod %q: %v", pod.Name, err)
	}
	client.Cleaner.Add(coreAPIGroup, coreAPIVersion, "pods", namespace, pod.Name)
}

// CreateServiceAccountAndBindingOrFail creates both ServiceAccount and ClusterRoleBinding with default
// cluster-admin role.
func (client *Client) CreateServiceAccountAndBindingOrFail(saName, crName string) {
	namespace := client.Namespace
	sa := base.ServiceAccount(saName, namespace)
	sas := client.Kube.Kube.CoreV1().ServiceAccounts(namespace)
	if _, err := sas.Create(sa); err != nil {
		client.T.Fatalf("Failed to create service account %q: %v", saName, err)
	}
	client.Cleaner.Add(coreAPIGroup, coreAPIVersion, "serviceaccounts", namespace, saName)

	crb := base.ClusterRoleBinding(saName, crName, namespace)
	crbs := client.Kube.Kube.RbacV1().ClusterRoleBindings()
	if _, err := crbs.Create(crb); err != nil {
		client.T.Fatalf("Failed to create cluster role binding %q: %v", crName, err)
	}
	client.Cleaner.Add(rbacAPIGroup, rbacAPIVersion, "clusterrolebindings", "", crb.GetName())
}<|MERGE_RESOLUTION|>--- conflicted
+++ resolved
@@ -17,11 +17,6 @@
 package common
 
 import (
-<<<<<<< HEAD
-=======
-	eventingv1alpha1 "github.com/knative/eventing/pkg/apis/eventing/v1alpha1"
-	sourcesv1alpha1 "github.com/knative/eventing/pkg/apis/sources/v1alpha1"
->>>>>>> a33f5331
 	"github.com/knative/eventing/test/base"
 	corev1 "k8s.io/api/core/v1"
 	rbacv1 "k8s.io/api/rbac/v1"
@@ -35,7 +30,6 @@
 var rbacAPIGroup = rbacv1.SchemeGroupVersion.Group
 var rbacAPIVersion = rbacv1.SchemeGroupVersion.Version
 
-<<<<<<< HEAD
 // CreateChannelOrFail will create a Channel Resource in Eventing.
 // TODO(Fredy-Z): This is a workaround when there are both provisioner and Channel CRDs in this repo.
 //                isCRD needs to be deleted when the provisioner implementation is removed.
@@ -55,12 +49,6 @@
 		client.createChannelCROrFail(name, channelTypeMeta)
 	}
 }
-=======
-// CreateChannelOrFail will create a Channel or fail the test if there is an error.
-func (client *Client) CreateChannelOrFail(name, provisonerName string) {
-	namespace := client.Namespace
-	channel := base.Channel(name, provisonerName)
->>>>>>> a33f5331
 
 func (client *Client) createChannelCROrFail(name string, channelTypeMeta *metav1.TypeMeta) {
 	namespace := client.Namespace
@@ -82,19 +70,11 @@
 	}
 }
 
-<<<<<<< HEAD
-// CreateSubscriptionOrFail will create a Subscription.
+// CreateSubscriptionOrFail will create a Subscription or fail the test if there is an error.
 func (client *Client) CreateSubscriptionOrFail(
 	name, channelName string,
 	channelTypeMeta *metav1.TypeMeta,
 	options ...base.SubscriptionOption,
-=======
-// CreateSubscriptionOrFail will create a Subscription or fail the test if there is an error.
-func (client *Client) CreateSubscriptionOrFail(
-	name,
-	channelName string,
-	options ...func(*eventingv1alpha1.Subscription),
->>>>>>> a33f5331
 ) {
 	namespace := client.Namespace
 	subscription := base.Subscription(name, channelName, channelTypeMeta, options...)
@@ -112,12 +92,8 @@
 func (client *Client) CreateSubscriptionsOrFail(
 	names []string,
 	channelName string,
-<<<<<<< HEAD
 	channelTypeMeta *metav1.TypeMeta,
 	options ...base.SubscriptionOption,
-=======
-	options ...func(*eventingv1alpha1.Subscription),
->>>>>>> a33f5331
 ) {
 	for _, name := range names {
 		client.CreateSubscriptionOrFail(name, channelName, channelTypeMeta, options...)
@@ -145,13 +121,8 @@
 	}
 }
 
-<<<<<<< HEAD
-// CreateTriggerOrFail will create a Trigger.
+// CreateTriggerOrFail will create a Trigger or fail the test if there is an error.
 func (client *Client) CreateTriggerOrFail(name string, options ...base.TriggerOption) {
-=======
-// CreateTriggerOrFail will create a Trigger or fail the test if there is an error.
-func (client *Client) CreateTriggerOrFail(name string, options ...func(*eventingv1alpha1.Trigger)) {
->>>>>>> a33f5331
 	namespace := client.Namespace
 	trigger := base.Trigger(name, options...)
 
@@ -164,20 +135,12 @@
 	client.Cleaner.AddObj(trigger)
 }
 
-<<<<<<< HEAD
-// CreateCronJobSourceOrFail will create a CronJobSource.
-=======
 // CreateCronJobSourceOrFail will create a CronJobSource or fail the test if there is an error.
->>>>>>> a33f5331
 func (client *Client) CreateCronJobSourceOrFail(
 	name,
 	schedule,
 	data string,
-<<<<<<< HEAD
 	options ...base.CronJobSourceOption,
-=======
-	options ...func(*sourcesv1alpha1.CronJobSource),
->>>>>>> a33f5331
 ) {
 	namespace := client.Namespace
 	cronJobSource := base.CronJobSource(name, schedule, data, options...)
@@ -193,20 +156,11 @@
 
 // CreateContainerSourceOrFail will create a ContainerSource.
 func (client *Client) CreateContainerSourceOrFail(
-<<<<<<< HEAD
-	name,
-	imageName string,
+	name string,
 	options ...base.ContainerSourceOption,
 ) {
 	namespace := client.Namespace
-	containerSource := base.ContainerSource(name, imageName, options...)
-=======
-	name string,
-	options ...func(*sourcesv1alpha1.ContainerSource),
-) {
-	namespace := client.Namespace
 	containerSource := base.ContainerSource(name, options...)
->>>>>>> a33f5331
 
 	containerSources := client.Eventing.SourcesV1alpha1().ContainerSources(namespace)
 	// update containerSource with the new reference
