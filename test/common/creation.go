--- conflicted
+++ resolved
@@ -17,15 +17,12 @@
 package common
 
 import (
-<<<<<<< HEAD
-=======
-	eventingv1alpha1 "github.com/knative/eventing/pkg/apis/eventing/v1alpha1"
-	sourcesv1alpha1 "github.com/knative/eventing/pkg/apis/sources/v1alpha1"
->>>>>>> 23e787bb
 	"github.com/knative/eventing/test/base"
 	corev1 "k8s.io/api/core/v1"
 	rbacv1 "k8s.io/api/rbac/v1"
 )
+
+// TODO(Fredy-Z): break this file into multiple files when it grows too large.
 
 var coreAPIGroup = corev1.SchemeGroupVersion.Group
 var coreAPIVersion = corev1.SchemeGroupVersion.Version
@@ -54,11 +51,7 @@
 }
 
 // CreateSubscriptionOrFail will create a Subscription.
-<<<<<<< HEAD
 func (client *Client) CreateSubscriptionOrFail(name, channelName string, options ...base.SubscriptionOption) {
-=======
-func (client *Client) CreateSubscriptionOrFail(name, channelName string, options ...func(*eventingv1alpha1.Subscription)) {
->>>>>>> 23e787bb
 	namespace := client.Namespace
 	subscription := base.Subscription(name, channelName, options...)
 
@@ -72,11 +65,7 @@
 }
 
 // CreateSubscriptionsOrFail will create a list of Subscriptions with the same configuration except the name.
-<<<<<<< HEAD
 func (client *Client) CreateSubscriptionsOrFail(names []string, channelName string, options ...base.SubscriptionOption) {
-=======
-func (client *Client) CreateSubscriptionsOrFail(names []string, channelName string, options ...func(*eventingv1alpha1.Subscription)) {
->>>>>>> 23e787bb
 	for _, name := range names {
 		client.CreateSubscriptionOrFail(name, channelName, options...)
 	}
@@ -104,11 +93,7 @@
 }
 
 // CreateTriggerOrFail will create a Trigger.
-<<<<<<< HEAD
 func (client *Client) CreateTriggerOrFail(name string, options ...base.TriggerOption) {
-=======
-func (client *Client) CreateTriggerOrFail(name string, options ...func(*eventingv1alpha1.Trigger)) {
->>>>>>> 23e787bb
 	namespace := client.Namespace
 	trigger := base.Trigger(name, options...)
 
@@ -119,8 +104,6 @@
 		client.T.Fatalf("Failed to create trigger %q: %v", name, err)
 	}
 	client.Cleaner.AddObj(trigger)
-<<<<<<< HEAD
-=======
 }
 
 // CreateCronJobSourceOrFail will create a CronJobSource.
@@ -128,7 +111,7 @@
 	name,
 	schedule,
 	data string,
-	options ...func(*sourcesv1alpha1.CronJobSource),
+	options ...base.CronJobSourceOption,
 ) {
 	namespace := client.Namespace
 	cronJobSource := base.CronJobSource(name, schedule, data, options...)
@@ -146,7 +129,7 @@
 func (client *Client) CreateContainerSourceOrFail(
 	name,
 	imageName string,
-	options ...func(*sourcesv1alpha1.ContainerSource),
+	options ...base.ContainerSourceOption,
 ) {
 	namespace := client.Namespace
 	containerSource := base.ContainerSource(name, imageName, options...)
@@ -158,7 +141,6 @@
 		client.T.Fatalf("Failed to create containersource %q: %v", name, err)
 	}
 	client.Cleaner.AddObj(containerSource)
->>>>>>> 23e787bb
 }
 
 // WithService returns an option that creates a Service binded with the given pod.
