/*
Copyright 2019 The Knative Authors

Licensed under the Apache License, Version 2.0 (the "License");
you may not use this file except in compliance with the License.
You may obtain a copy of the License at

    http://www.apache.org/licenses/LICENSE-2.0

Unless required by applicable law or agreed to in writing, software
distributed under the License is distributed on an "AS IS" BASIS,
WITHOUT WARRANTIES OR CONDITIONS OF ANY KIND, either express or implied.
See the License for the specific language governing permissions and
limitations under the License.
*/

package common

import (
	eventingv1alpha1 "github.com/knative/eventing/pkg/apis/eventing/v1alpha1"
	sourcesv1alpha1 "github.com/knative/eventing/pkg/apis/sources/v1alpha1"
	"github.com/knative/eventing/test/base"
	corev1 "k8s.io/api/core/v1"
	rbacv1 "k8s.io/api/rbac/v1"
)

var coreAPIGroup = corev1.SchemeGroupVersion.Group
var coreAPIVersion = corev1.SchemeGroupVersion.Version
var rbacAPIGroup = rbacv1.SchemeGroupVersion.Group
var rbacAPIVersion = rbacv1.SchemeGroupVersion.Version

// CreateChannelOrFail will create a Channel Resource in Eventing.
func (client *Client) CreateChannelOrFail(name, provisonerName string) {
	namespace := client.Namespace
	channel := base.Channel(name, provisonerName)

	channels := client.Eventing.EventingV1alpha1().Channels(namespace)
	// update channel with the new reference
	channel, err := channels.Create(channel)
	if err != nil {
		client.T.Fatalf("Failed to create channel %q: %v", name, err)
	}
	client.Cleaner.AddObj(channel)
}

// CreateChannelsOrFail will create a list of Channel Resources in Eventing.
func (client *Client) CreateChannelsOrFail(names []string, provisionerName string) {
	for _, name := range names {
		client.CreateChannelOrFail(name, provisionerName)
	}
}

// CreateSubscriptionOrFail will create a Subscription.
<<<<<<< HEAD
func (client *Client) CreateSubscriptionOrFail(name, channelName string, options ...func(*eventingv1alpha1.Subscription)) {
=======
func (client *Client) CreateSubscriptionOrFail(name, channelName string, options ...func(*v1alpha1.Subscription)) {
>>>>>>> 095664fb
	namespace := client.Namespace
	subscription := base.Subscription(name, channelName, options...)

	subscriptions := client.Eventing.EventingV1alpha1().Subscriptions(namespace)
	// update subscription with the new reference
	subscription, err := subscriptions.Create(subscription)
	if err != nil {
		client.T.Fatalf("Failed to create subscription %q: %v", name, err)
	}
	client.Cleaner.AddObj(subscription)
}

// CreateSubscriptionsOrFail will create a list of Subscriptions with the same configuration except the name.
<<<<<<< HEAD
func (client *Client) CreateSubscriptionsOrFail(names []string, channelName string, options ...func(*eventingv1alpha1.Subscription)) {
=======
func (client *Client) CreateSubscriptionsOrFail(names []string, channelName string, options ...func(*v1alpha1.Subscription)) {
>>>>>>> 095664fb
	for _, name := range names {
		client.CreateSubscriptionOrFail(name, channelName, options...)
	}
}

// CreateBrokerOrFail will create a Broker.
func (client *Client) CreateBrokerOrFail(name, provisionerName string) {
	namespace := client.Namespace
	broker := base.Broker(name, provisionerName)

	brokers := client.Eventing.EventingV1alpha1().Brokers(namespace)
	// update broker with the new reference
	broker, err := brokers.Create(broker)
	if err != nil {
		client.T.Fatalf("Failed to create broker %q: %v", name, err)
	}
	client.Cleaner.AddObj(broker)
}

// CreateBrokersOrFail will create a list of Brokers.
func (client *Client) CreateBrokersOrFail(names []string, provisionerName string) {
	for _, name := range names {
		client.CreateBrokerOrFail(name, provisionerName)
	}
}

// CreateTriggerOrFail will create a Trigger.
<<<<<<< HEAD
func (client *Client) CreateTriggerOrFail(name string, options ...func(*eventingv1alpha1.Trigger)) {
=======
func (client *Client) CreateTriggerOrFail(name string, options ...func(*v1alpha1.Trigger)) {
>>>>>>> 095664fb
	namespace := client.Namespace
	trigger := base.Trigger(name, options...)

	triggers := client.Eventing.EventingV1alpha1().Triggers(namespace)
	// update trigger with the new reference
	trigger, err := triggers.Create(trigger)
	if err != nil {
		client.T.Fatalf("Failed to create trigger %q: %v", name, err)
	}
	client.Cleaner.AddObj(trigger)
<<<<<<< HEAD
}

// CreateCronJobSourceOrFail will create a CronJobSource.
func (client *Client) CreateCronJobSourceOrFail(
	name,
	schedule,
	data string,
	options ...func(*sourcesv1alpha1.CronJobSource),
) {
	namespace := client.Namespace
	cronJobSource := base.CronJobSource(name, schedule, data, options...)

	cronJobSources := client.Eventing.SourcesV1alpha1().CronJobSources(namespace)
	// update cronJobSource with the new reference
	cronJobSource, err := cronJobSources.Create(cronJobSource)
	if err != nil {
		client.T.Fatalf("Failed to create cronjobsource %q: %v", name, err)
	}
	client.Cleaner.AddObj(cronJobSource)
}

// CreateContainerSourceOrFail will create a ContainerSource.
func (client *Client) CreateContainerSourceOrFail(
	name,
	imageName string,
	options ...func(*sourcesv1alpha1.ContainerSource),
) {
	namespace := client.Namespace
	containerSource := base.ContainerSource(name, imageName, options...)

	containerSources := client.Eventing.SourcesV1alpha1().ContainerSources(namespace)
	// update containerSource with the new reference
	containerSource, err := containerSources.Create(containerSource)
	if err != nil {
		client.T.Fatalf("Failed to create containersource %q: %v", name, err)
	}
	client.Cleaner.AddObj(containerSource)
=======
>>>>>>> 095664fb
}

// WithService returns an option that creates a Service binded with the given pod.
func WithService(name string) func(*corev1.Pod, *Client) error {
	return func(pod *corev1.Pod, client *Client) error {
		namespace := pod.Namespace
		svc := base.Service(name, pod.Labels)

		svcs := client.Kube.Kube.CoreV1().Services(namespace)
		if _, err := svcs.Create(svc); err != nil {
			return err
		}
		client.Cleaner.Add(coreAPIGroup, coreAPIVersion, "services", namespace, name)
		return nil
	}
}

// CreatePodOrFail will create a Pod.
func (client *Client) CreatePodOrFail(pod *corev1.Pod, options ...func(*corev1.Pod, *Client) error) {
	// set namespace for the pod in case it's empty
	namespace := client.Namespace
	pod.Namespace = namespace
	// apply options on the pod before creation
	for _, option := range options {
		if err := option(pod, client); err != nil {
			client.T.Fatalf("Failed to configure pod %q: %v", pod.Name, err)
		}
	}
	if _, err := client.Kube.CreatePod(pod); err != nil {
		client.T.Fatalf("Failed to create pod %q: %v", pod.Name, err)
	}
	client.Cleaner.Add(coreAPIGroup, coreAPIVersion, "pods", namespace, pod.Name)
}

// CreateServiceAccountAndBindingOrFail creates both ServiceAccount and ClusterRoleBinding with default
// cluster-admin role.
func (client *Client) CreateServiceAccountAndBindingOrFail(saName, crName string) {
	namespace := client.Namespace
	sa := base.ServiceAccount(saName, namespace)
	sas := client.Kube.Kube.CoreV1().ServiceAccounts(namespace)
	if _, err := sas.Create(sa); err != nil {
		client.T.Fatalf("Failed to create service account %q: %v", saName, err)
	}
	client.Cleaner.Add(coreAPIGroup, coreAPIVersion, "serviceaccounts", namespace, saName)

	crb := base.ClusterRoleBinding(saName, crName, namespace)
	crbs := client.Kube.Kube.RbacV1().ClusterRoleBindings()
	if _, err := crbs.Create(crb); err != nil {
		client.T.Fatalf("Failed to create cluster role binding %q: %v", crName, err)
	}
	client.Cleaner.Add(rbacAPIGroup, rbacAPIVersion, "clusterrolebindings", "", crb.GetName())
}<|MERGE_RESOLUTION|>--- conflicted
+++ resolved
@@ -51,11 +51,11 @@
 }
 
 // CreateSubscriptionOrFail will create a Subscription.
-<<<<<<< HEAD
-func (client *Client) CreateSubscriptionOrFail(name, channelName string, options ...func(*eventingv1alpha1.Subscription)) {
-=======
-func (client *Client) CreateSubscriptionOrFail(name, channelName string, options ...func(*v1alpha1.Subscription)) {
->>>>>>> 095664fb
+func (client *Client) CreateSubscriptionOrFail(
+	name,
+	channelName string,
+	options ...func(*eventingv1alpha1.Subscription),
+) {
 	namespace := client.Namespace
 	subscription := base.Subscription(name, channelName, options...)
 
@@ -69,11 +69,11 @@
 }
 
 // CreateSubscriptionsOrFail will create a list of Subscriptions with the same configuration except the name.
-<<<<<<< HEAD
-func (client *Client) CreateSubscriptionsOrFail(names []string, channelName string, options ...func(*eventingv1alpha1.Subscription)) {
-=======
-func (client *Client) CreateSubscriptionsOrFail(names []string, channelName string, options ...func(*v1alpha1.Subscription)) {
->>>>>>> 095664fb
+func (client *Client) CreateSubscriptionsOrFail(
+	names []string,
+	channelName string,
+	options ...func(*eventingv1alpha1.Subscription),
+) {
 	for _, name := range names {
 		client.CreateSubscriptionOrFail(name, channelName, options...)
 	}
@@ -101,11 +101,7 @@
 }
 
 // CreateTriggerOrFail will create a Trigger.
-<<<<<<< HEAD
 func (client *Client) CreateTriggerOrFail(name string, options ...func(*eventingv1alpha1.Trigger)) {
-=======
-func (client *Client) CreateTriggerOrFail(name string, options ...func(*v1alpha1.Trigger)) {
->>>>>>> 095664fb
 	namespace := client.Namespace
 	trigger := base.Trigger(name, options...)
 
@@ -116,7 +112,6 @@
 		client.T.Fatalf("Failed to create trigger %q: %v", name, err)
 	}
 	client.Cleaner.AddObj(trigger)
-<<<<<<< HEAD
 }
 
 // CreateCronJobSourceOrFail will create a CronJobSource.
@@ -140,12 +135,11 @@
 
 // CreateContainerSourceOrFail will create a ContainerSource.
 func (client *Client) CreateContainerSourceOrFail(
-	name,
-	imageName string,
+	name string,
 	options ...func(*sourcesv1alpha1.ContainerSource),
 ) {
 	namespace := client.Namespace
-	containerSource := base.ContainerSource(name, imageName, options...)
+	containerSource := base.ContainerSource(name, options...)
 
 	containerSources := client.Eventing.SourcesV1alpha1().ContainerSources(namespace)
 	// update containerSource with the new reference
@@ -154,8 +148,6 @@
 		client.T.Fatalf("Failed to create containersource %q: %v", name, err)
 	}
 	client.Cleaner.AddObj(containerSource)
-=======
->>>>>>> 095664fb
 }
 
 // WithService returns an option that creates a Service binded with the given pod.
