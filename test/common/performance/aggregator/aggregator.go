/*
Copyright 2019 The Knative Authors

Licensed under the Apache License, Version 2.0 (the "License");
you may not use this file except in compliance with the License.
You may obtain a copy of the License at

    https://www.apache.org/licenses/LICENSE-2.0

Unless required by applicable law or agreed to in writing, software
distributed under the License is distributed on an "AS IS" BASIS,
WITHOUT WARRANTIES OR CONDITIONS OF ANY KIND, either express or implied.
See the License for the specific language governing permissions and
limitations under the License.
*/

package aggregator

import (
	"context"
	"fmt"
	"log"
	"net"
	"sort"
	"sync"
	"time"

	"github.com/google/mako/go/quickstore"

	"google.golang.org/grpc"

	"github.com/golang/protobuf/ptypes"
	"github.com/golang/protobuf/ptypes/timestamp"

	"knative.dev/eventing/test/common/performance/common"
	pb "knative.dev/eventing/test/common/performance/event_state"
	"knative.dev/pkg/test/mako"
)

const (
	maxRcvMsgSize         = 1024 * 1024 * 1024
	publishFailureMessage = "Publish failure"
	deliverFailureMessage = "Delivery failure"
)

// thread-safe events recording map
type eventsRecord struct {
	sync.RWMutex
	*pb.EventsRecord
}

var fatalf = log.Fatalf

type Aggregator struct {
	// thread-safe events recording maps
	sentEvents     *eventsRecord
	acceptedEvents *eventsRecord
	receivedEvents *eventsRecord

	// channel to notify the main goroutine that an events record has been received
	notifyEventsReceived chan struct{}

	// GRPC server
	listener net.Listener
	server   *grpc.Server

	makoTags      []string
	expectRecords uint

	benchmarkKey  string
	benchmarkName string
}

func NewAggregator(listenAddr string, expectRecords uint, makoTags []string) (common.Executor, error) {
	l, err := net.Listen("tcp", listenAddr)
	if err != nil {
		return nil, fmt.Errorf("failed to create listener: %v", err)
	}

	executor := &Aggregator{
		listener:             l,
		notifyEventsReceived: make(chan struct{}),
		makoTags:             makoTags,
		expectRecords:        expectRecords,
	}

	// --- Create GRPC server

	s := grpc.NewServer(grpc.MaxRecvMsgSize(maxRcvMsgSize))
	pb.RegisterEventsRecorderServer(s, executor)
	executor.server = s

	// --- Initialize records maps

	executor.sentEvents = &eventsRecord{EventsRecord: &pb.EventsRecord{
		Type:   pb.EventsRecord_SENT,
		Events: make(map[string]*timestamp.Timestamp),
	}}
	executor.acceptedEvents = &eventsRecord{EventsRecord: &pb.EventsRecord{
		Type:   pb.EventsRecord_ACCEPTED,
		Events: make(map[string]*timestamp.Timestamp),
	}}
	executor.receivedEvents = &eventsRecord{EventsRecord: &pb.EventsRecord{
		Type:   pb.EventsRecord_RECEIVED,
		Events: make(map[string]*timestamp.Timestamp),
	}}

	return executor, nil
}

func (ag *Aggregator) Run(ctx context.Context) {
	log.Printf("Configuring Mako")

	makoClientCtx, _ := context.WithTimeout(ctx, time.Minute*10)

	// Use the benchmark key created
	// TODO support to check benchmark key for dev or prod
<<<<<<< HEAD
	client, err := mako.Setup(ctx, ag.makoTags...)
=======
	client, err := mako.SetupWithBenchmarkConfig(makoClientCtx, &ag.benchmarkKey, &ag.benchmarkName, ag.makoTags...)
>>>>>>> 2c6bf052
	if err != nil {
		fatalf("Failed to setup mako: %v", err)
	}

	// Use a fresh context here so that our RPC to terminate the sidecar
	// isn't subject to our timeout (or we won't shut it down when we time out)
	defer client.ShutDownFunc(context.Background())

	// Wrap fatalf in a helper or our sidecar will live forever.
	fatalf = func(f string, args ...interface{}) {
		client.ShutDownFunc(context.Background())
		log.Fatalf(f, args...)
	}

	// --- Run GRPC events receiver
	log.Printf("Starting events recorder server")

	go func() {
		if err := ag.server.Serve(ag.listener); err != nil {
			fatalf("Failed to serve: %v", err)
		}
	}()
	go func() {
		<-ctx.Done()
		log.Printf("Terminating events recorder server")
		ag.server.GracefulStop()
	}()

	// --- Wait for all records
	log.Printf("Expecting %d events records", ag.expectRecords)
	ag.waitForEvents()
	log.Printf("Received all expected events records")

	ag.server.GracefulStop()

	// --- Publish latencies
	log.Printf("%-15s: %d", "Sent count", len(ag.sentEvents.Events))
	log.Printf("%-15s: %d", "Accepted count", len(ag.acceptedEvents.Events))
	log.Printf("%-15s: %d", "Received count", len(ag.receivedEvents.Events))

	log.Printf("Publishing latencies")

	// count errors
	publishErrorTimestamps := make([]time.Time, 0)
	deliverErrorTimestamps := make([]time.Time, 0)

	for sentID := range ag.sentEvents.Events {
		timestampSentProto := ag.sentEvents.Events[sentID]
		timestampSent, _ := ptypes.Timestamp(timestampSentProto)

		timestampAcceptedProto, accepted := ag.acceptedEvents.Events[sentID]
		timestampAccepted, _ := ptypes.Timestamp(timestampAcceptedProto)

		timestampReceivedProto, received := ag.receivedEvents.Events[sentID]
		timestampReceived, _ := ptypes.Timestamp(timestampReceivedProto)

		if !accepted {
			publishErrorTimestamps = append(publishErrorTimestamps, timestampSent)

			if qerr := client.Quickstore.AddError(mako.XTime(timestampSent), publishFailureMessage); qerr != nil {
				log.Printf("ERROR AddError: %v", qerr)
			}
			continue
		}

		sendLatency := timestampAccepted.Sub(timestampSent)
		// Uncomment to get CSV directly from this container log
		//fmt.Printf("%f,%d,\n", mako.XTime(timestampSent), sendLatency.Nanoseconds())
		// TODO mako accepts float64, which imo could lead to losing some precision on local tests. It should accept int64
		if qerr := client.Quickstore.AddSamplePoint(mako.XTime(timestampSent), map[string]float64{"pl": sendLatency.Seconds()}); qerr != nil {
			log.Printf("ERROR AddSamplePoint: %v", qerr)
		}

		if !received {
			deliverErrorTimestamps = append(deliverErrorTimestamps, timestampSent)

			if qerr := client.Quickstore.AddError(mako.XTime(timestampSent), deliverFailureMessage); qerr != nil {
				log.Printf("ERROR AddError: %v", qerr)
			}
			continue
		}

		e2eLatency := timestampReceived.Sub(timestampSent)
		// Uncomment to get CSV directly from this container log
		//fmt.Printf("%f,,%d\n", mako.XTime(timestampSent), e2eLatency.Nanoseconds())
		// TODO mako accepts float64, which imo could lead to losing some precision on local tests. It should accept int64
		if qerr := client.Quickstore.AddSamplePoint(mako.XTime(timestampSent), map[string]float64{"dl": e2eLatency.Seconds()}); qerr != nil {
			log.Printf("ERROR AddSamplePoint: %v", qerr)
		}
	}

	log.Printf("%-15s: %d", "Publish failure count", len(publishErrorTimestamps))
	log.Printf("%-15s: %d", "Delivery/Lost failure count", len(deliverErrorTimestamps))

	// --- Publish throughput

	log.Printf("Publishing throughputs")

	sentTimestamps := eventsToTimestampsArray(&ag.sentEvents.Events)
	err = publishThpt(sentTimestamps, client.Quickstore, "st")
	if err != nil {
		log.Printf("ERROR AddSamplePoint: %v", err)
	}

	receivedTimestamps := eventsToTimestampsArray(&ag.receivedEvents.Events)
	err = publishThpt(receivedTimestamps, client.Quickstore, "dt")
	if err != nil {
		log.Printf("ERROR AddSamplePoint: %v", err)
	}

	if len(publishErrorTimestamps) > 2 {
		sort.Slice(publishErrorTimestamps, func(x, y int) bool { return publishErrorTimestamps[x].Before(publishErrorTimestamps[y]) })
		err = publishThpt(publishErrorTimestamps, client.Quickstore, "pet")
		if err != nil {
			log.Printf("ERROR AddSamplePoint: %v", err)
		}
	}

	if len(deliverErrorTimestamps) > 2 {
		sort.Slice(deliverErrorTimestamps, func(x, y int) bool { return deliverErrorTimestamps[x].Before(deliverErrorTimestamps[y]) })
		err = publishThpt(deliverErrorTimestamps, client.Quickstore, "det")
		if err != nil {
			log.Printf("ERROR AddSamplePoint: %v", err)
		}
	}

	// --- Publish error counts as aggregate metrics

	log.Printf("Publishing aggregates")

	client.Quickstore.AddRunAggregate("pe", float64(len(publishErrorTimestamps)))
	client.Quickstore.AddRunAggregate("de", float64(len(deliverErrorTimestamps)))

	log.Printf("Store to mako")

	if out, err := client.Quickstore.Store(); err != nil {
		fatalf("Failed to store data: %v\noutput: %v", err, out)
	}

	log.Printf("Aggregation completed")
}

func eventsToTimestampsArray(events *map[string]*timestamp.Timestamp) []time.Time {
	values := make([]time.Time, 0, len(*events))
	for _, v := range *events {
		t, _ := ptypes.Timestamp(v)
		values = append(values, t)
	}
	sort.Slice(values, func(x, y int) bool { return values[x].Before(values[y]) })
	return values
}

func publishThpt(timestamps []time.Time, q *quickstore.Quickstore, metricName string) error {
	for i, t := range timestamps[1:] {
		var thpt uint
		j := i - 1
		for j >= 0 && t.Sub(timestamps[j]) <= time.Second {
			thpt++
			j--
		}
		if qerr := q.AddSamplePoint(mako.XTime(t), map[string]float64{metricName: float64(thpt)}); qerr != nil {
			return qerr
		}
	}
	return nil
}

// waitForEvents blocks until the expected number of events records has been received.
func (ag *Aggregator) waitForEvents() {
	for receivedRecords := uint(0); receivedRecords < ag.expectRecords; receivedRecords++ {
		<-ag.notifyEventsReceived
	}
}

// RecordSentEvents implements event_state.EventsRecorder
func (ag *Aggregator) RecordEvents(_ context.Context, in *pb.EventsRecordList) (*pb.RecordReply, error) {
	defer func() {
		ag.notifyEventsReceived <- struct{}{}
	}()

	for _, recIn := range in.Items {
		recType := recIn.GetType()

		var rec *eventsRecord

		switch recType {
		case pb.EventsRecord_SENT:
			rec = ag.sentEvents
		case pb.EventsRecord_ACCEPTED:
			rec = ag.acceptedEvents
		case pb.EventsRecord_RECEIVED:
			rec = ag.receivedEvents
		default:
			log.Printf("Ignoring events record of type %s", recType)
			continue
		}

		log.Printf("-> Recording %d %s events", uint64(len(recIn.Events)), recType)

		func() {
			rec.Lock()
			defer rec.Unlock()
			for id, t := range recIn.Events {
				if _, exists := rec.Events[id]; exists {
					log.Printf("!! Found duplicate %s event ID %s", recType, id)
					continue
				}
				rec.Events[id] = t
			}
		}()
	}

	return &pb.RecordReply{Count: uint32(len(in.Items))}, nil
}<|MERGE_RESOLUTION|>--- conflicted
+++ resolved
@@ -115,11 +115,7 @@
 
 	// Use the benchmark key created
 	// TODO support to check benchmark key for dev or prod
-<<<<<<< HEAD
-	client, err := mako.Setup(ctx, ag.makoTags...)
-=======
-	client, err := mako.SetupWithBenchmarkConfig(makoClientCtx, &ag.benchmarkKey, &ag.benchmarkName, ag.makoTags...)
->>>>>>> 2c6bf052
+	client, err := mako.Setup(makoClientCtx, ag.makoTags...)
 	if err != nil {
 		fatalf("Failed to setup mako: %v", err)
 	}
