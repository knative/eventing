# Copyright 2021 The Knative Authors
#
# Licensed under the Apache License, Version 2.0 (the "License");
# you may not use this file except in compliance with the License.
# You may obtain a copy of the License at
#
#     https://www.apache.org/licenses/LICENSE-2.0
#
# Unless required by applicable law or agreed to in writing, software
# distributed under the License is distributed on an "AS IS" BASIS,
# WITHOUT WARRANTIES OR CONDITIONS OF ANY KIND, either express or implied.
# See the License for the specific language governing permissions and
# limitations under the License.

apiVersion: v1
kind: ConfigMap
metadata:
  name: config-features
  namespace: knative-eventing
  labels:
    knative.dev/config-propagation: original
    knative.dev/config-category: eventing
data:
  kreference-group: "enabled"
  delivery-retryafter: "enabled"
  delivery-timeout: "enabled"
  new-trigger-filters: "enabled"
<<<<<<< HEAD
  eventtype-auto-create: "enabled"
=======
  eventtype-auto-create: "enabled"
>>>>>>> 08cf00f0
<|MERGE_RESOLUTION|>--- conflicted
+++ resolved
@@ -25,8 +25,4 @@
   delivery-retryafter: "enabled"
   delivery-timeout: "enabled"
   new-trigger-filters: "enabled"
-<<<<<<< HEAD
-  eventtype-auto-create: "enabled"
-=======
-  eventtype-auto-create: "enabled"
->>>>>>> 08cf00f0
+  eventtype-auto-create: "enabled"