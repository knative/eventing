--- conflicted
+++ resolved
@@ -67,15 +67,10 @@
     -p $"${patch}"
 
   echo ">> Updating benchmark $1"
-<<<<<<< HEAD
-  ko delete -f ${BENCHMARK_ROOT_PATH}/$1/${TEST_CONFIG_VARIANT}
-  ko apply -f ${BENCHMARK_ROOT_PATH}/$1/${TEST_CONFIG_VARIANT} || abort "failed to apply benchmark $1"
-  kubectl apply configmap -n "${TEST_NAMESPACE}" config-mako --from-file="${BENCHMARK_ROOT_PATH}/$1/${TEST_CONFIG_VARIANT}/prod.config" || abort "failed to apply config-mako configmap"
-  kubectl patch configmap -n "${TEST_NAMESPACE}" config-mako -p '{"data":{"env":"prod"}}' || abort "failed to create config-mako configmap"
-=======
   ko delete -f "${benchmark_path}"/${TEST_CONFIG_VARIANT}
   ko apply -f "${benchmark_path}"/${TEST_CONFIG_VARIANT} || abort "failed to apply benchmark $1"
->>>>>>> 7f811eb8
+  kubectl apply configmap -n "${TEST_NAMESPACE}" config-mako --from-file="${benchmark_path}/prod.config" || abort "failed to apply config-mako configmap"
+  kubectl patch configmap -n "${TEST_NAMESPACE}" config-mako -p '{"data":{"env":"prod"}}' || abort "failed to create config-mako configmap"
 }
 
 main $@