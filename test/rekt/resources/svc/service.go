/*
Copyright 2020 The Knative Authors

Licensed under the Apache License, Version 2.0 (the "License");
you may not use this file except in compliance with the License.
You may obtain a copy of the License at

    http://www.apache.org/licenses/LICENSE-2.0

Unless required by applicable law or agreed to in writing, software
distributed under the License is distributed on an "AS IS" BASIS,
WITHOUT WARRANTIES OR CONDITIONS OF ANY KIND, either express or implied.
See the License for the specific language governing permissions and
limitations under the License.
*/

package svc

import (
	"context"

	duckv1 "knative.dev/pkg/apis/duck/v1"
	"knative.dev/pkg/tracker"
	"knative.dev/reconciler-test/pkg/feature"
	"knative.dev/reconciler-test/pkg/manifest"
)

// Install will create a Service resource mapping :80 to :8080 on the provided
// selector for pods.
func Install(name, selectorKey, selectorValue string) feature.StepFn {
	cfg := map[string]interface{}{
		"name":          name,
		"selectorKey":   selectorKey,
		"selectorValue": selectorValue,
	}

	return func(ctx context.Context, t feature.T) {
		if _, err := manifest.InstallLocalYaml(ctx, cfg); err != nil {
			t.Fatal(err)
		}
	}
}

// AsRef returns a KRef for a Service without namespace.
func AsRef(name string) *duckv1.KReference {
	return &duckv1.KReference{
		Kind:       "Service",
		Name:       name,
		APIVersion: "v1",
	}
}

<<<<<<< HEAD
=======
func AsTrackerReference(name string) *tracker.Reference {
	return &tracker.Reference{
		Kind:       "Service",
		Name:       name,
		APIVersion: "v1",
	}
}

>>>>>>> 3b427377
func AsDestinationRef(name string) *duckv1.Destination {
	return &duckv1.Destination{
		Ref: AsRef(name),
	}
}<|MERGE_RESOLUTION|>--- conflicted
+++ resolved
@@ -50,8 +50,6 @@
 	}
 }
 
-<<<<<<< HEAD
-=======
 func AsTrackerReference(name string) *tracker.Reference {
 	return &tracker.Reference{
 		Kind:       "Service",
@@ -60,7 +58,6 @@
 	}
 }
 
->>>>>>> 3b427377
 func AsDestinationRef(name string) *duckv1.Destination {
 	return &duckv1.Destination{
 		Ref: AsRef(name),
