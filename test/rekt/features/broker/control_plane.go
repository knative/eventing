/*
Copyright 2021 The Knative Authors

Licensed under the Apache License, Version 2.0 (the "License");
you may not use this file except in compliance with the License.
You may obtain a copy of the License at

    http://www.apache.org/licenses/LICENSE-2.0

Unless required by applicable law or agreed to in writing, software
distributed under the License is distributed on an "AS IS" BASIS,
WITHOUT WARRANTIES OR CONDITIONS OF ANY KIND, either express or implied.
See the License for the specific language governing permissions and
limitations under the License.
*/

package broker

import (
	"context"
	"encoding/json"
	"strings"

	"github.com/google/go-cmp/cmp"
	"github.com/google/go-cmp/cmp/cmpopts"
	metav1 "k8s.io/apimachinery/pkg/apis/meta/v1"
	"k8s.io/apimachinery/pkg/util/wait"
	eventingv1 "knative.dev/eventing/pkg/apis/eventing/v1"
	eventingclientsetv1 "knative.dev/eventing/pkg/client/clientset/versioned/typed/eventing/v1"
	eventingclient "knative.dev/eventing/pkg/client/injection/client"
	"knative.dev/eventing/test/rekt/features/knconf"
	brokerresources "knative.dev/eventing/test/rekt/resources/broker"
	"knative.dev/eventing/test/rekt/resources/svc"
	triggerresources "knative.dev/eventing/test/rekt/resources/trigger"
	"knative.dev/reconciler-test/pkg/environment"
	"knative.dev/reconciler-test/pkg/feature"
	"knative.dev/reconciler-test/pkg/state"
)

func ControlPlaneConformance(brokerName string) *feature.FeatureSet {
	fs := &feature.FeatureSet{
		Name: "Knative Broker Specification - Control Plane",
		Features: []feature.Feature{
			*ControlPlaneBroker(brokerName),
			*ControlPlaneTrigger_GivenBroker(brokerName),
			*ControlPlaneTrigger_GivenBrokerTriggerReady(brokerName),
			*ControlPlaneTrigger_WithBrokerLifecycle(),
			*ControlPlaneTrigger_WithValidFilters(brokerName),
			*ControlPlaneTrigger_WithInvalidFilters(brokerName),
			*ControlPlaneDelivery(brokerName),
		},
	}
	// TODO: This is not a control plane test, or at best it is a blend with data plane.
	// Must("Events that pass the attributes filter MUST include context or extension attributes that match all key-value pairs exactly.", todo)

	return fs
}

func setBrokerName(name string) feature.StepFn {
	return func(ctx context.Context, t feature.T) {
		state.SetOrFail(ctx, t, BrokerNameKey, name)
	}
}

func ControlPlaneBroker(brokerName string) *feature.Feature {
	f := feature.NewFeatureNamed("Broker")

	f.Setup("Set Broker Name", setBrokerName(brokerName))

	f.Stable("Conformance").
		Should("Broker objects SHOULD include a Ready condition in their status",
<<<<<<< HEAD
			knconf.KResourceHasObserveredGenerator(brokerresources.Gvr(), brokerName)).
=======
			knconf.KResourceHasReadyInConditions(brokerresources.GVR(), brokerName)).
>>>>>>> 2d4951eb
		Should("The Broker SHOULD indicate Ready=True when its ingress is available to receive events.",
			readyBrokerHasIngressAvailable).
		Should("While a Broker is Ready, it SHOULD be a valid Addressable and its `status.address.url` field SHOULD indicate the address of its ingress.",
			readyBrokerIsAddressable).
		Should("The class of a Broker object SHOULD be immutable.",
			brokerClassIsImmutable)
	return f
}

func ControlPlaneTrigger_GivenBroker(brokerName string) *feature.Feature {
	f := feature.NewFeatureNamed("Trigger, Given Broker")
	f.Setup("Set Broker Name", setBrokerName(brokerName))

	subscriberName := feature.MakeRandomK8sName("sub")
	f.Setup("Install Subscriber", svc.Install(subscriberName, "bad", "svc"))

	triggerName := feature.MakeRandomK8sName("trigger")
	f.Setup("Create a Trigger", triggerresources.Install(triggerName, brokerName,
		triggerresources.WithSubscriber(svc.AsRef(subscriberName), ""),
	))

	f.Setup("Set Trigger Name", func(ctx context.Context, t feature.T) {
		state.SetOrFail(ctx, t, TriggerNameKey, triggerName)
	})

	f.Stable("Conformance").
		Should("Triggers SHOULD include a Ready condition in their status.",
			triggerHasReadyInConditions).
		Should("The Trigger SHOULD indicate Ready=True when events can be delivered to its subscriber.",
			readyTriggerCanDeliver).
		Must("Triggers MUST be assigned to exactly one Broker.",
			triggerHasOneBroker).
		Must("The assigned Broker of a Trigger SHOULD be immutable.",
			triggerSpecBrokerIsImmutable)

	return f
}

func ControlPlaneTrigger_GivenBrokerTriggerReady(brokerName string) *feature.Feature {
	f := feature.NewFeatureNamed("Trigger, Given Broker")
	f.Setup("Set Broker Name", setBrokerName(brokerName))

	subscriberName := feature.MakeRandomK8sName("sub")
	f.Setup("Install Subscriber", svc.Install(subscriberName, "bad", "svc"))

	triggerName := feature.MakeRandomK8sName("trigger")
	f.Setup("Create a Trigger", triggerresources.Install(triggerName, brokerName,
		triggerresources.WithSubscriber(svc.AsRef(subscriberName), ""),
	))

	f.Setup("Set Trigger Name", func(ctx context.Context, t feature.T) {
		state.SetOrFail(ctx, t, TriggerNameKey, triggerName)
	})

	f.Requirement("The Trigger is Ready", triggerresources.IsReady(triggerName))

	f.Stable("Conformance").
		Should("While a Trigger is Ready, it SHOULD indicate its subscriber's URI via the `status.subscriberUri` field.",
			readyTriggerHasSubscriberURI)

	return f
}

func ControlPlaneTrigger_WithBrokerLifecycle() *feature.Feature {
	f := feature.NewFeatureNamed("Trigger, With Broker Lifecycle")

	subscriberName := feature.MakeRandomK8sName("sub")
	f.Setup("Install Subscriber", svc.Install(subscriberName, "bad", "svc"))

	brokerName := feature.MakeRandomK8sName("broker")

	triggerName := feature.MakeRandomK8sName("trigger")
	f.Setup("Create a Trigger", triggerresources.Install(triggerName, brokerName,
		triggerresources.WithSubscriber(svc.AsRef(subscriberName), ""),
	))

	f.Setup("Set Trigger Name", func(ctx context.Context, t feature.T) {
		state.SetOrFail(ctx, t, TriggerNameKey, triggerName)
	})

	f.Stable("Conformance").
		May("A Trigger MAY be created before its assigned Broker exists.",
			triggerHasOneBroker).
		Should("A Trigger SHOULD progress to Ready when its assigned Broker exists and is Ready.",
			func(ctx context.Context, t feature.T) {
				brokerresources.Install(brokerName, brokerresources.WithEnvConfig()...)(ctx, t) // Default broker from Env.
				brokerresources.IsReady(brokerName)(ctx, t)
				triggerresources.IsReady(triggerName)(ctx, t)
			})
	return f
}

func ControlPlaneTrigger_WithValidFilters(brokerName string) *feature.Feature {
	f := feature.NewFeatureNamed("Trigger, With Filters")
	f.Setup("Set Broker Name", setBrokerName(brokerName))

	subscriberName := feature.MakeRandomK8sName("sub")
	f.Setup("Install Subscriber", svc.Install(subscriberName, "bad", "svc"))

	// CloudEvents attribute names MUST consist of lower-case letters ('a' to 'z') or digits ('0' to '9') from the ASCII character set. Attribute names SHOULD be descriptive and terse and SHOULD NOT exceed 20 characters in length.
	filters := map[string]string{
		"source":               "a source",
		"id":                   "an id",
		"specversion":          "the spec version",
		"type":                 "the type",
		"subject":              "a subject",
		"time":                 "a time",
		"datacontenttype":      "a datacontenttype",
		"dataschema":           "a dataschema",
		"aaa":                  "bbb",
		"c1d2e3":               "123",
		"abcdefghijklmnopqrst": "max length",
	}

	triggerName := feature.MakeRandomK8sName("trigger")
	f.Setup("Create a Trigger", triggerresources.Install(triggerName, brokerName,
		triggerresources.WithSubscriber(svc.AsRef(subscriberName), ""),
		triggerresources.WithFilter(filters),
	))

	f.Setup("Set Trigger Name", func(ctx context.Context, t feature.T) {
		state.SetOrFail(ctx, t, TriggerNameKey, triggerName)
	})

	f.Stable("Conformance").
		Must("The attributes filter specifying a list of key-value pairs MUST be supported by Trigger.",
			// Compare the passed filters with what is found on the control plane.
			func(ctx context.Context, t feature.T) {
				trigger := getTrigger(ctx, t)
				got := make(map[string]string)
				for k, v := range trigger.Spec.Filter.Attributes {
					got[k] = v
				}
				want := filters
				if diff := cmp.Diff(want, got, cmpopts.SortMaps(func(a, b string) bool {
					return a < b
				})); diff != "" {
					t.Error("Filters do not match (-want, +got) =", diff)
				}
			})

	return f
}

func ControlPlaneTrigger_WithInvalidFilters(brokerName string) *feature.Feature {
	f := feature.NewFeatureNamed("Trigger, With Filters")
	f.Setup("Set Broker Name", setBrokerName(brokerName))

	subscriberName := feature.MakeRandomK8sName("sub")
	f.Setup("Install Subscriber", svc.Install(subscriberName, "bad", "svc"))

	// CloudEvents attribute names MUST consist of lower-case letters ('a' to 'z') or digits ('0' to '9') from the ASCII character set. Attribute names SHOULD be descriptive and terse and SHOULD NOT exceed 20 characters in length.
	filters := map[string]string{
		"SOURCE":              "not lower case letters, all",
		"Source":              "not lower case letters, first",
		"souRce":              "not lower case letters, not first",
		"s pace s":            "no spaces",
		"s_pace_s":            "no underscores",
		"s-pace-s":            "no dashes",
		"123":                 "just numbers",
		"😊":                   "unicode not supported",
		"!@#$%^&*()-_=_`~+\\": "other non-(a-z,0-9) type chars, top row",
		"{}[];':\"<>,./?":     "other non-(a-z,0-9) type chars, brackets",
	}

	triggerName := feature.MakeRandomK8sName("trigger")
	f.Setup("Create a Trigger", triggerresources.Install(triggerName, brokerName,
		triggerresources.WithSubscriber(svc.AsRef(subscriberName), ""),
	))

	f.Setup("Set Trigger Name", func(ctx context.Context, t feature.T) {
		state.SetOrFail(ctx, t, TriggerNameKey, triggerName)
	})

	asserter := f.Stable("Conformance - Negatives - The attributes filter specifying a list of key-value pairs MUST be supported by Trigger.")

	for key, value := range filters {
		k := key
		v := value
		asserter.Must("Reject invalid filter - "+k+" - "+v,
			// Compare the passed filters with what is found on the control plane.
			func(ctx context.Context, t feature.T) {
				trigger := getTrigger(ctx, t)

				if trigger.Spec.Filter == nil {
					trigger.Spec.Filter = &eventingv1.TriggerFilter{
						Attributes: map[string]string{},
					}
				} else if trigger.Spec.Filter.Attributes == nil {
					trigger.Spec.Filter.Attributes = map[string]string{}
				}

				trigger.Spec.Filter.Attributes[k] = v

				_, err := Client(ctx).Triggers.Update(ctx, trigger, metav1.UpdateOptions{})
				if err != nil {
					// We expect an error.
					// Success!
				} else {
					t.Error("expected Trigger to reject the spec.filter update.")
				}
			})
	}
	return f
}

func ControlPlaneDelivery(brokerName string) *feature.Feature {
	f := feature.NewFeatureNamed("Delivery Spec")

	f.Setup("Set Broker Name", setBrokerName(brokerName))

	f.Stable("Conformance").
		Should("When `BrokerSpec.Delivery` and `TriggerSpec.Delivery` are both not configured, no delivery spec SHOULD be used.",
			todo).
		Should("When `BrokerSpec.Delivery` is configured, but not the specific `TriggerSpec.Delivery`, then the `BrokerSpec.Delivery` SHOULD be used.",
			todo).
		Should("When `TriggerSpec.Delivery` is configured, then `TriggerSpec.Delivery` SHOULD be used.",
			todo)

	return f
}

type EventingClient struct {
	Brokers  eventingclientsetv1.BrokerInterface
	Triggers eventingclientsetv1.TriggerInterface
}

func Client(ctx context.Context) *EventingClient {
	ec := eventingclient.Get(ctx).EventingV1()
	env := environment.FromContext(ctx)

	return &EventingClient{
		Brokers:  ec.Brokers(env.Namespace()),
		Triggers: ec.Triggers(env.Namespace()),
	}
}

const (
	BrokerNameKey  = "brokerName"
	TriggerNameKey = "triggerName"
)

func getBroker(ctx context.Context, t feature.T) *eventingv1.Broker {
	c := Client(ctx)
	name := state.GetStringOrFail(ctx, t, BrokerNameKey)

	broker, err := c.Brokers.Get(ctx, name, metav1.GetOptions{})
	if err != nil {
		t.Errorf("failed to get Broker, %v", err)
	}
	return broker
}

func getTrigger(ctx context.Context, t feature.T) *eventingv1.Trigger {
	c := Client(ctx)
	name := state.GetStringOrFail(ctx, t, TriggerNameKey)

	trigger, err := c.Triggers.Get(ctx, name, metav1.GetOptions{})
	if err != nil {
		t.Errorf("failed to get Trigger, %v", err)
	}
	return trigger
}

func readyBrokerHasIngressAvailable(ctx context.Context, t feature.T) {
	// TODO: I am not sure how to test this from the outside.
}

func readyBrokerIsAddressable(ctx context.Context, t feature.T) {
	broker := getBroker(ctx, t)

	if broker.Status.IsReady() {
		if broker.Status.Address.URL == nil {
			t.Errorf("broker is not addressable")
		}
		// Success!
	} else {
		t.Errorf("broker was not ready")
	}
}

func brokerClassIsImmutable(ctx context.Context, t feature.T) {
	broker := getBroker(ctx, t)

	if broker.Annotations == nil {
		broker.Annotations = map[string]string{}
	}
	// update annotations
	broker.Annotations[eventingv1.BrokerClassAnnotationKey] = "Rekt.brokerClassIsImmutable"

	if _, err := Client(ctx).Brokers.Update(ctx, broker, metav1.UpdateOptions{}); err != nil {
		// Success!
		t.Log("broker class is immutable")
	} else {
		t.Errorf("broker class is mutable")
	}
}

func triggerHasReadyInConditions(ctx context.Context, t feature.T) {
	var trigger *eventingv1.Trigger

	interval, timeout := environment.PollTimingsFromContext(ctx)
	err := wait.PollImmediate(interval, timeout, func() (bool, error) {
		trigger = getTrigger(ctx, t)
		if trigger.Status.ObservedGeneration != 0 {
			return true, nil
		}
		return false, nil
	})
	if err != nil {
		t.Errorf("unable to get a reconciled Trigger (status.observedGeneration != 0)")
	}

	knconf.HasReadyInConditions(ctx, t, trigger.Status.Status)
}

func readyTriggerCanDeliver(ctx context.Context, t feature.T) {
	trigger := getTrigger(ctx, t)
	_ = trigger
	// TODO: I am not sure how to test this from the outside.
}

func readyTriggerHasSubscriberURI(ctx context.Context, t feature.T) {
	trigger := getTrigger(ctx, t)
	if trigger.Status.IsReady() {
		if trigger.Status.SubscriberURI == nil {
			t.Errorf("trigger did not have subscriber uri in status")
		}
		// Success!
	} else {
		j, _ := json.Marshal(trigger)
		t.Errorf("trigger was not ready, \n%s", string(j))
	}
}

func triggerHasOneBroker(ctx context.Context, t feature.T) {
	trigger := getTrigger(ctx, t)
	if trigger.Spec.Broker == "" {
		t.Error("broker is empty")
	}
	if strings.Contains(trigger.Spec.Broker, ",") {
		t.Errorf("more than one broker specified: %q", trigger.Spec.Broker)
	}
}

func triggerSpecBrokerIsImmutable(ctx context.Context, t feature.T) {
	trigger := getTrigger(ctx, t)

	// Update spec.broker
	trigger.Spec.Broker = "Rekt.BrokerImmutable"

	if _, err := Client(ctx).Triggers.Update(ctx, trigger, metav1.UpdateOptions{}); err != nil {
		// Success!
		t.Log("Trigger spec.broker is immutable")
	} else {
		t.Errorf("Trigger spec.broker is mutable")
	}
}<|MERGE_RESOLUTION|>--- conflicted
+++ resolved
@@ -69,11 +69,7 @@
 
 	f.Stable("Conformance").
 		Should("Broker objects SHOULD include a Ready condition in their status",
-<<<<<<< HEAD
-			knconf.KResourceHasObserveredGenerator(brokerresources.Gvr(), brokerName)).
-=======
 			knconf.KResourceHasReadyInConditions(brokerresources.GVR(), brokerName)).
->>>>>>> 2d4951eb
 		Should("The Broker SHOULD indicate Ready=True when its ingress is available to receive events.",
 			readyBrokerHasIngressAvailable).
 		Should("While a Broker is Ready, it SHOULD be a valid Addressable and its `status.address.url` field SHOULD indicate the address of its ingress.",
