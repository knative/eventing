/*
Copyright 2021 The Knative Authors

Licensed under the Apache License, Version 2.0 (the "License");
you may not use this file except in compliance with the License.
You may obtain a copy of the License at

    http://www.apache.org/licenses/LICENSE-2.0

Unless required by applicable law or agreed to in writing, software
distributed under the License is distributed on an "AS IS" BASIS,
WITHOUT WARRANTIES OR CONDITIONS OF ANY KIND, either express or implied.
See the License for the specific language governing permissions and
limitations under the License.
*/

package broker

import (
	"reflect"
	"testing"

	"github.com/google/go-cmp/cmp"

	conformanceevent "github.com/cloudevents/conformance/pkg/event"
	v1 "knative.dev/eventing/pkg/apis/duck/v1"
	eventingv1 "knative.dev/eventing/pkg/apis/eventing/v1"
	pkgduckv1 "knative.dev/pkg/apis/duck/v1"
	"knative.dev/pkg/ptr"
)

var noEvents = expectedEvents{
	eventSuccess:  []bool{},
	eventInterval: []uint{},
}

var oneSuccessfulEvent = expectedEvents{
	eventSuccess:  []bool{true},
	eventInterval: []uint{0},
}

var dlqSink = &pkgduckv1.Destination{
	Ref: &pkgduckv1.KReference{
		Kind:      "doesnotmatter",
		Namespace: "yah",
		Name:      "sumtin",
	},
}

func TestHelper(t *testing.T) {
	for _, tt := range []struct {
		retry    uint
		failures uint
		want     expectedEvents
	}{{
		retry:    0,
		failures: 1,
		want: expectedEvents{
			eventSuccess:  []bool{false},
			eventInterval: []uint{0},
		},
	}, {
		retry:    0,
		failures: 0,
		want: expectedEvents{
			eventSuccess:  []bool{true},
			eventInterval: []uint{0},
		},
	}, {
		retry:    0,
		failures: 5,
		want: expectedEvents{
			eventSuccess:  []bool{false},
			eventInterval: []uint{0},
		},
	}, {
		retry:    3,
		failures: 0,
		want: expectedEvents{
			eventSuccess:  []bool{true},
			eventInterval: []uint{0},
		},
	}, {
		retry:    3,
		failures: 2,
		want: expectedEvents{
			eventSuccess:  []bool{false, false, true},
			eventInterval: []uint{0, 0, 0},
		},
	}, {
		// Test with 3 retries => 4 sends altogether(one initial, plus 3 retries)
		retry:    3,
		failures: 4,
		want: expectedEvents{
			eventSuccess:  []bool{false, false, false, false},
			eventInterval: []uint{0, 0, 0, 0},
		},
	}} {
		got := helper(tt.retry, tt.failures, false)
		if diff := cmp.Diff(tt.want, got, cmp.AllowUnexported(expectedEvents{})); diff != "" {
			t.Error("Unexpected out: ", diff)
		}
	}
}

func TestCreateExpectedEventMap(t *testing.T) {
	//	two := int32(2)

	for _, tt := range []struct {
		name        string
		brokerDS    *v1.DeliverySpec
		t1DS        *v1.DeliverySpec
		t2DS        *v1.DeliverySpec
		t1FailCount uint
		t2FailCount uint
		want        map[string]expectedEvents
	}{{
		name:        "no retries, no failures, both t1 / t2 get it, nothing else",
		brokerDS:    nil,
		t1DS:        nil,
		t2DS:        nil,
		t1FailCount: 0,
		t2FailCount: 0,
		want: map[string]expectedEvents{
			"t1": {
				eventSuccess:  []bool{true},
				eventInterval: []uint{0},
			},
			"t2": {
				eventSuccess:  []bool{true},
				eventInterval: []uint{0},
			},
			"t1dlq":     noEvents,
			"t2dlq":     noEvents,
			"brokerdlq": noEvents,
		},
	}, {
		name:     "t1, one retry, no failures, both t1 / t2 get it, nothing else",
		brokerDS: nil,
		t1DS: &v1.DeliverySpec{
			Retry: ptr.Int32(1),
		},
		t2DS:        nil,
		t1FailCount: 0,
		t2FailCount: 0,
		want: map[string]expectedEvents{
			"t1": {
				eventSuccess:  []bool{true},
				eventInterval: []uint{0},
			},
			"t2": {
				eventSuccess:  []bool{true},
				eventInterval: []uint{0},
			},
			"t1dlq":     noEvents,
			"t2dlq":     noEvents,
			"brokerdlq": noEvents,
		},
	}, {
		name:     "t1, one retry, one failure, both t1 / t2 get it, t1dlq gets it too",
		brokerDS: nil,
		t1DS: &v1.DeliverySpec{
			Retry:          ptr.Int32(1),
			DeadLetterSink: dlqSink,
		},
		t2DS:        nil,
		t1FailCount: 2,
		t2FailCount: 0,
		want: map[string]expectedEvents{
			"t1": {
				eventSuccess:  []bool{false, false},
				eventInterval: []uint{0, 0},
			},
			"t2": {
				eventSuccess:  []bool{true},
				eventInterval: []uint{0},
			},
			"t1dlq":     oneSuccessfulEvent,
			"t2dlq":     noEvents,
			"brokerdlq": noEvents,
		},
	}, {
		name:     "t1, four retries with linear, 5 seconds apart, 3 failures, both t1 / t2 get it, no dlq gets it because succeeds on 4th try",
		brokerDS: nil,
		t1DS: &v1.DeliverySpec{
			Retry:          ptr.Int32(4),
			DeadLetterSink: dlqSink,
		},
		t2DS:        nil,
		t1FailCount: 3,
		t2FailCount: 0,
		want: map[string]expectedEvents{
			"t1": {
				eventSuccess:  []bool{false, false, false, true},
				eventInterval: []uint{0, 0, 0, 0},
			},
			"t2": {
				eventSuccess:  []bool{true},
				eventInterval: []uint{0},
			},
			"t1dlq":     noEvents,
			"t2dlq":     noEvents,
			"brokerdlq": noEvents,
		},
	}, {
		name:     "t1, three retries with linear, 5 seconds apart, 4 failures, both t1 / t2 get it, t1dlq gets it because fails all 4 tries",
		brokerDS: nil,
		t1DS: &v1.DeliverySpec{
			Retry:          ptr.Int32(3),
			DeadLetterSink: dlqSink,
		},
		t2DS:        nil,
		t1FailCount: 4,
		t2FailCount: 0,
		want: map[string]expectedEvents{
			"t1": {
				eventSuccess:  []bool{false, false, false, false},
				eventInterval: []uint{0, 0, 0, 0},
			},
			"t2": {
				eventSuccess:  []bool{true},
				eventInterval: []uint{0},
			},
			"t1dlq":     oneSuccessfulEvent,
			"t2dlq":     noEvents,
			"brokerdlq": noEvents,
		},
	}, {
		name:     "t2, one retry, one failure, both t1 / t2 get it, t2dlq gets it too",
		brokerDS: nil,
		t1DS:     nil,
		t2DS: &v1.DeliverySpec{
			Retry:          ptr.Int32(1),
			DeadLetterSink: dlqSink,
		},
		t1FailCount: 0,
		t2FailCount: 1,
		want: map[string]expectedEvents{
			"t1": {
				eventSuccess:  []bool{true},
				eventInterval: []uint{0},
			},
			"t2": {
				eventSuccess:  []bool{false, true},
				eventInterval: []uint{0, 0},
			},
			"t1dlq":     noEvents,
			"t2dlq":     oneSuccessfulEvent,
			"brokerdlq": noEvents,
		},
	}, {
		name: "t1, one retry, one failure, both t1 / t2 get it, brokerdlq gets it too",
		brokerDS: &v1.DeliverySpec{
			Retry:          ptr.Int32(1),
			DeadLetterSink: dlqSink,
		},
		t1DS:        nil,
		t2DS:        nil,
		t1FailCount: 1,
		t2FailCount: 0,
		want: map[string]expectedEvents{
			"t1": {
				eventSuccess:  []bool{false, true},
				eventInterval: []uint{0, 0},
			},
			"t2": {
				eventSuccess:  []bool{true},
				eventInterval: []uint{0},
			},
			"t1dlq":     noEvents,
			"t2dlq":     noEvents,
			"brokerdlq": oneSuccessfulEvent,
		},
	}} {
		got := createExpectedEventMap(tt.brokerDS, tt.t1DS, tt.t2DS, tt.t1FailCount, tt.t2FailCount)
		if !reflect.DeepEqual(tt.want, got) {
			t.Errorf("%s: Maps unequal: want:\n%+v\ngot:\n%+v", tt.name, tt.want, got)
<<<<<<< HEAD
=======
		}
	}
}

func TestEventMatchesTrigger(t *testing.T) {
	for _, tt := range []struct {
		name   string
		event  conformanceevent.Event
		filter *eventingv1.TriggerFilter
		want   bool
	}{{
		name:   "nil filter matches everything",
		event:  conformanceevent.Event{},
		filter: nil,
		want:   true,
	}, {
		name: "correct match on type",
		event: conformanceevent.Event{
			Attributes: conformanceevent.ContextAttributes{
				Type: "eventtype",
			},
		},
		filter: &eventingv1.TriggerFilter{
			Attributes: eventingv1.TriggerFilterAttributes{
				"type": "eventtype",
			},
		},
		want: true,
	}, {
		name: "wrong type",
		event: conformanceevent.Event{
			Attributes: conformanceevent.ContextAttributes{
				Type: "eventtype",
			},
		},
		filter: &eventingv1.TriggerFilter{
			Attributes: eventingv1.TriggerFilterAttributes{
				"type": "wrongtype",
			},
		},
		want: false,
	}} {
		if got := eventMatchesTrigger(tt.event, tt.filter); got != tt.want {
			t.Errorf("%q : Event: %+v Trigger: %+v wanted match: %t but got %t", tt.name, tt.event, tt.filter, tt.want, got)
		}
	}
}

func TestCreateExpectedEventDeliveryMap(t *testing.T) {
	for _, tt := range []struct {
		name     string
		inevents []conformanceevent.Event
		config   []triggerTestConfig
		want     map[string][]conformanceevent.Event
	}{{
		name: "nil filter matches everything",
		inevents: []conformanceevent.Event{
			{
				Attributes: conformanceevent.ContextAttributes{
					Type: "eventtype",
				},
			},
		},
		config: make([]triggerTestConfig, 1), // One trigger, no filter, no reply
		want: map[string][]conformanceevent.Event{
			"t0": {
				{
					Attributes: conformanceevent.ContextAttributes{
						Type: "eventtype",
					},
				},
			},
		},
	}, {
		name: "wrong event type, no match ",
		inevents: []conformanceevent.Event{
			{
				Attributes: conformanceevent.ContextAttributes{
					Type: "eventtype",
				},
			},
		},
		config: []triggerTestConfig{
			{
				filter: &eventingv1.TriggerFilter{
					Attributes: eventingv1.TriggerFilterAttributes{
						"type": "wrongtype",
					},
				},
			},
		},
		want: map[string][]conformanceevent.Event{},
	}, {
		name: "Two triggers, incoming matches the second one (t1), not first (t0). Reply from t1 matches t0",
		inevents: []conformanceevent.Event{
			{
				Attributes: conformanceevent.ContextAttributes{
					Type: "eventtype",
				},
			},
		},
		config: []triggerTestConfig{
			{
				filter: &eventingv1.TriggerFilter{
					Attributes: eventingv1.TriggerFilterAttributes{
						"type": "replyeventtype",
					},
				},
			},
			{
				filter: &eventingv1.TriggerFilter{
					Attributes: eventingv1.TriggerFilterAttributes{
						"type": "eventtype",
					},
				},
				reply: &conformanceevent.Event{
					Attributes: conformanceevent.ContextAttributes{
						Type: "replyeventtype",
					},
				},
			},
		},
		want: map[string][]conformanceevent.Event{
			"t0": {
				{
					Attributes: conformanceevent.ContextAttributes{
						Type: "replyeventtype",
					},
				},
			},
			"t1": {
				{
					Attributes: conformanceevent.ContextAttributes{
						Type: "eventtype",
					},
				},
			},
		},
	}, {
		name: "Two triggers, incoming matches no triggers, hence there's no reply. Reply from t0 matches nothing",
		inevents: []conformanceevent.Event{
			{
				Attributes: conformanceevent.ContextAttributes{
					Type: "eventtype",
				},
			},
		},
		config: []triggerTestConfig{
			{
				filter: &eventingv1.TriggerFilter{
					Attributes: eventingv1.TriggerFilterAttributes{
						"type": "replyeventtype",
					},
				},
			},
			{
				filter: &eventingv1.TriggerFilter{
					Attributes: eventingv1.TriggerFilterAttributes{
						"type": "eventtypenomatch",
					},
				},
				reply: &conformanceevent.Event{
					Attributes: conformanceevent.ContextAttributes{
						Type: "replyeventtype",
					},
				},
			},
		},
		want: map[string][]conformanceevent.Event{},
	}, {
		name: "Two triggers, matches the second one (t1), not first (t0)",
		inevents: []conformanceevent.Event{
			{
				Attributes: conformanceevent.ContextAttributes{
					Type: "eventtype",
				},
			},
		},
		config: []triggerTestConfig{
			{
				filter: &eventingv1.TriggerFilter{
					Attributes: eventingv1.TriggerFilterAttributes{
						"type": "wrongtype",
					},
				},
			},
			{
				filter: &eventingv1.TriggerFilter{
					Attributes: eventingv1.TriggerFilterAttributes{
						"type": "eventtype",
					},
				},
			},
		},
		want: map[string][]conformanceevent.Event{
			"t1": {
				{
					Attributes: conformanceevent.ContextAttributes{
						Type: "eventtype",
					},
				},
			},
		},
	}, {
		name: "Two triggers, both get the same event",
		inevents: []conformanceevent.Event{
			{
				Attributes: conformanceevent.ContextAttributes{
					Type: "eventtype",
				},
			},
		},
		config: []triggerTestConfig{
			{
				filter: &eventingv1.TriggerFilter{
					Attributes: eventingv1.TriggerFilterAttributes{
						"type": "eventtype",
					},
				},
			},
			{
				filter: &eventingv1.TriggerFilter{
					Attributes: eventingv1.TriggerFilterAttributes{
						"type": "eventtype",
					},
				},
			},
		},
		want: map[string][]conformanceevent.Event{
			"t0": {
				{
					Attributes: conformanceevent.ContextAttributes{
						Type: "eventtype",
					},
				},
			},
			"t1": {
				{
					Attributes: conformanceevent.ContextAttributes{
						Type: "eventtype",
					},
				},
			},
		},
	}} {
		got := createExpectedEventRoutingMap(tt.config, tt.inevents)
		if !reflect.DeepEqual(tt.want, got) {
			t.Errorf("%s: Maps unequal: want:\n%+v\ngot:\n%+v", tt.name, tt.want, got)
>>>>>>> 60bc1cf4
		}
	}
}<|MERGE_RESOLUTION|>--- conflicted
+++ resolved
@@ -20,9 +20,8 @@
 	"reflect"
 	"testing"
 
+	conformanceevent "github.com/cloudevents/conformance/pkg/event"
 	"github.com/google/go-cmp/cmp"
-
-	conformanceevent "github.com/cloudevents/conformance/pkg/event"
 	v1 "knative.dev/eventing/pkg/apis/duck/v1"
 	eventingv1 "knative.dev/eventing/pkg/apis/eventing/v1"
 	pkgduckv1 "knative.dev/pkg/apis/duck/v1"
@@ -275,8 +274,6 @@
 		got := createExpectedEventMap(tt.brokerDS, tt.t1DS, tt.t2DS, tt.t1FailCount, tt.t2FailCount)
 		if !reflect.DeepEqual(tt.want, got) {
 			t.Errorf("%s: Maps unequal: want:\n%+v\ngot:\n%+v", tt.name, tt.want, got)
-<<<<<<< HEAD
-=======
 		}
 	}
 }
@@ -525,7 +522,6 @@
 		got := createExpectedEventRoutingMap(tt.config, tt.inevents)
 		if !reflect.DeepEqual(tt.want, got) {
 			t.Errorf("%s: Maps unequal: want:\n%+v\ngot:\n%+v", tt.name, tt.want, got)
->>>>>>> 60bc1cf4
 		}
 	}
 }