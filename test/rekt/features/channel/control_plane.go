--- conflicted
+++ resolved
@@ -20,19 +20,7 @@
 	"context"
 
 	"github.com/google/go-cmp/cmp"
-<<<<<<< HEAD
-	"go.uber.org/zap"
-	authv1 "k8s.io/api/authorization/v1"
 	corev1 "k8s.io/api/core/v1"
-	apiextv1 "k8s.io/apiextensions-apiserver/pkg/apis/apiextensions/v1"
-	metav1 "k8s.io/apimachinery/pkg/apis/meta/v1"
-	"k8s.io/apimachinery/pkg/runtime"
-	"k8s.io/apimachinery/pkg/runtime/schema"
-	"k8s.io/apimachinery/pkg/types"
-	"k8s.io/apimachinery/pkg/util/wait"
-	"k8s.io/client-go/dynamic"
-=======
->>>>>>> 5aacf4fd
 	duckv1 "knative.dev/eventing/pkg/apis/duck/v1"
 	"knative.dev/eventing/pkg/apis/messaging"
 	"knative.dev/eventing/test/rekt/features/knconf"
@@ -129,163 +117,6 @@
 	return f
 }
 
-<<<<<<< HEAD
-type EventingClient struct {
-	Channels    messagingclientsetv1.ChannelInterface
-	ChannelImpl dynamic.ResourceInterface
-}
-
-func Client(ctx context.Context) *EventingClient {
-	env := environment.FromContext(ctx)
-
-	mc := eventingclient.Get(ctx).MessagingV1()
-	dc := dynamicclient.Get(ctx)
-
-	return &EventingClient{
-		Channels:    mc.Channels(env.Namespace()),
-		ChannelImpl: dc.Resource(channel_impl.GVR()).Namespace(env.Namespace()),
-	}
-}
-
-const (
-	ChannelableNameKey = "channelableName"
-)
-
-func setChannelableName(name string) feature.StepFn {
-	return func(ctx context.Context, t feature.T) {
-		state.SetOrFail(ctx, t, ChannelableNameKey, name)
-	}
-}
-
-func getChannelable(ctx context.Context, t feature.T) *duckv1.Channelable {
-	c := Client(ctx)
-	name := state.GetStringOrFail(ctx, t, ChannelableNameKey)
-
-	obj, err := c.ChannelImpl.Get(ctx, name, metav1.GetOptions{})
-	if err != nil {
-		t.Errorf("failed to get ChannelImpl, %v", err)
-	}
-
-	channel := &duckv1.Channelable{}
-	if err = runtime.DefaultUnstructuredConverter.FromUnstructured(obj.Object, channel); err != nil {
-		t.Fatalf("Failed to convert channelImpl to Channelable: %v", err)
-	}
-	channel.ResourceVersion = channel_impl.GVR().Version
-	channel.APIVersion = channel_impl.GVR().GroupVersion().String()
-
-	return channel
-}
-
-func getChannelableWithStatus(ctx context.Context, t feature.T) *duckv1.Channelable {
-	interval, timeout := environment.PollTimingsFromContext(ctx)
-	var ch *duckv1.Channelable
-	err := wait.PollImmediate(interval, timeout, func() (bool, error) {
-		ch = getChannelable(ctx, t)
-		if ch.Status.ObservedGeneration != ch.Generation {
-			// keep polling.
-			return false, nil
-		}
-		return true, nil
-	})
-	if err != nil {
-		t.Fatal(err)
-	}
-	return ch
-}
-
-func patchChannelable(ctx context.Context, t feature.T, before, after *duckv1.Channelable) {
-	patch, err := duck.CreateMergePatch(before, after)
-	if err != nil {
-		t.Fatalf("Failed to create merge patch: %v", err)
-	}
-	// If there is nothing to patch, we are good, just return.
-	// Empty patch is {}, hence we check for that.
-	if len(patch) <= 2 {
-		return
-	}
-
-	_, err = Client(ctx).ChannelImpl.Patch(ctx, before.GetName(), types.MergePatchType, patch, metav1.PatchOptions{})
-	if err != nil {
-		t.Fatal("Failed to patch the ChannelImpl", zap.Error(err), zap.Any("patch", patch))
-	}
-}
-
-func crdOfChannel(ctx context.Context, t feature.T) *apiextv1.CustomResourceDefinition {
-	gvr := channel_impl.GVR()
-	name := strings.Join([]string{gvr.Resource, gvr.Group}, ".")
-
-	crd, err := apiextensionsclient.Get(ctx).ApiextensionsV1().CustomResourceDefinitions().Get(ctx, name, metav1.GetOptions{})
-	if err != nil {
-		t.Log(err)
-		t.FailNow()
-	}
-	return crd
-}
-
-func crdOfChannelIsNamespaced(ctx context.Context, t feature.T) {
-	crd := crdOfChannel(ctx, t)
-
-	if crd.Spec.Scope != apiextv1.NamespaceScoped {
-		t.Logf("%q CRD is not namespaced", crd.Name)
-		t.Fail()
-	}
-}
-
-func crdOfChannelIsLabeled(key, want string) feature.StepFn {
-	return func(ctx context.Context, t feature.T) {
-		crd := crdOfChannel(ctx, t)
-
-		if got, found := crd.Labels[key]; !found {
-			t.Logf("%q CRD does not have label %q", crd.Name, key)
-			t.Fail()
-		} else if got != want {
-			t.Logf("%q CRD label %q expected to be %s, got %s", crd.Name, key, want, got)
-			t.Fail()
-		}
-	}
-}
-
-func crdOfChannelHasCategory(want string) feature.StepFn {
-	return func(ctx context.Context, t feature.T) {
-		crd := crdOfChannel(ctx, t)
-
-		for _, got := range crd.Spec.Names.Categories {
-			if got == want {
-				// Success!
-				return
-			}
-		}
-		t.Logf("%q CRD does not have Category %q", crd.Name, want)
-	}
-}
-
-// TODO: move this to framework?
-func ServiceAccountSubjectAccessReviewAllowedOrFail(ctx context.Context, t feature.T, gvr schema.GroupVersionResource, subresource string, saName string, verb string) {
-	env := environment.FromContext(ctx)
-	kube := kubeclient.Get(ctx)
-
-	r, err := kube.AuthorizationV1().SubjectAccessReviews().Create(ctx, &authv1.SubjectAccessReview{
-		Spec: authv1.SubjectAccessReviewSpec{
-			User: fmt.Sprintf("system:serviceaccount:%s:%s", env.Namespace(), saName),
-			ResourceAttributes: &authv1.ResourceAttributes{
-				Verb:        verb,
-				Group:       gvr.Group,
-				Version:     gvr.Version,
-				Resource:    gvr.Resource,
-				Subresource: subresource,
-			},
-		},
-	}, metav1.CreateOptions{})
-	if err != nil {
-		t.Fatalf("Error while checking if %q is not allowed on %s.%s/%s subresource:%q. err: %q", verb, gvr.Resource, gvr.Group, gvr.Version, subresource, err)
-	}
-	if !r.Status.Allowed {
-		t.Fatalf("Operation %q is not allowed on %s.%s/%s subresource:%q", verb, gvr.Resource, gvr.Group, gvr.Version, subresource)
-	}
-}
-
-=======
->>>>>>> 5aacf4fd
 func serviceAccountIsChannelableManipulator(name string) feature.StepFn {
 	return func(ctx context.Context, t feature.T) {
 		gvr := channel_impl.GVR()
@@ -362,7 +193,6 @@
 			}
 		}
 	}
-
 }
 
 func readyChannelIsAddressable(ctx context.Context, t feature.T) {
