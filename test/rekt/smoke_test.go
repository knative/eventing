--- conflicted
+++ resolved
@@ -27,7 +27,8 @@
 	"knative.dev/eventing/pkg/apis/eventing"
 	"knative.dev/eventing/test/rekt/features/apiserversource"
 	"knative.dev/eventing/test/rekt/features/broker"
-	containersource "knative.dev/eventing/test/rekt/features/parallel"
+	"knative.dev/eventing/test/rekt/features/containersource"
+	"knative.dev/eventing/test/rekt/features/parallel"
 	"knative.dev/eventing/test/rekt/features/pingsource"
 	"knative.dev/eventing/test/rekt/features/sequence"
 	b "knative.dev/eventing/test/rekt/resources/broker"
@@ -150,13 +151,8 @@
 	}
 }
 
-<<<<<<< HEAD
 // TestSmoke_Parallel
 func TestSmoke_Parallel(t *testing.T) {
-=======
-// TestSmoke_Sequence
-func TestSmoke_Sequence(t *testing.T) {
->>>>>>> c5850a1d
 	t.Parallel()
 
 	ctx, env := global.Environment()
@@ -170,11 +166,25 @@
 	}
 
 	for _, name := range names {
-<<<<<<< HEAD
+		env.Test(ctx, t, parallel.GoesReady(name))
+	}
+}
 
-		env.Test(ctx, t, containersource.GoesReady(name))
-=======
+// TestSmoke_Sequence
+func TestSmoke_Sequence(t *testing.T) {
+	t.Parallel()
+
+	ctx, env := global.Environment()
+	t.Cleanup(env.Finish)
+
+	names := []string{
+		"customname",
+		"name-with-dash",
+		"name1with2numbers3",
+		"name63-0123456789012345678901234567890123456789012345678901234",
+	}
+
+	for _, name := range names {
 		env.Test(ctx, t, sequence.GoesReady(name))
->>>>>>> c5850a1d
 	}
 }