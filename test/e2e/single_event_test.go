--- conflicted
+++ resolved
@@ -23,6 +23,7 @@
 
 	"github.com/knative/eventing/pkg/apis/eventing/v1alpha1"
 	"github.com/knative/eventing/test"
+	pkgTest "github.com/knative/pkg/test"
 	"k8s.io/apimachinery/pkg/util/uuid"
 )
 
@@ -80,13 +81,7 @@
 		t.Fatalf("Failed to send fake CloudEvent to the channel %q", channel.Name)
 	}
 
-<<<<<<< HEAD
-	if err := WaitForLogContent(clients, loggerPodName, loggerPod.Spec.Containers[0].Name, ns, body); err != nil {
-=======
 	if err := pkgTest.WaitForLogContent(clients.Kube, loggerPodName, loggerPod.Spec.Containers[0].Name, ns, body); err != nil {
-		clients.Kube.PodLogs(senderName, "sendevent", ns)
-		clients.Kube.PodLogs(senderName, "istio-proxy", ns)
->>>>>>> 7816d99f
 		t.Fatalf("String %q not found in logs of logger pod %q: %v", body, loggerPodName, err)
 	}
 }