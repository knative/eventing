// +build e2e

/*
Copyright 2019 The Knative Authors
Licensed under the Apache License, Version 2.0 (the "License");
you may not use this file except in compliance with the License.
You may obtain a copy of the License at

    http://www.apache.org/licenses/LICENSE-2.0

Unless required by applicable law or agreed to in writing, software
distributed under the License is distributed on an "AS IS" BASIS,
WITHOUT WARRANTIES OR CONDITIONS OF ANY KIND, either express or implied.
See the License for the specific language governing permissions and
limitations under the License.
*/

package e2e

import (
	"testing"

	"knative.dev/eventing/test/e2e/helpers"
)

/*
TestEventTransformationForTrigger tests the following scenario:

                         5                 4
                   ------------- ----------------------
                   |           | |                    |
             1     v	 2     | v        3           |
EventSource ---> Broker ---> Trigger1 -------> Service(Transformation)
                   |
                   | 6                   7
                   |-------> Trigger2 -------> Service(Logger)

Note: the number denotes the sequence of the event that flows in this test case.
*/
func TestEventTransformationForTrigger(t *testing.T) {
<<<<<<< HEAD
	EventTransformationForTriggerTestHelper(t, channels)
}

func EventTransformationForTriggerTestHelper(t *testing.T, channels []string) {
	runTests(t, channels, common.FeatureBasic, func(st *testing.T, channel string) {
		const (
			senderName = "e2e-eventtransformation-sender"
			brokerName = "e2e-eventtransformation-broker"

			any          = v1alpha1.TriggerAnyFilter
			eventType1   = "type1"
			eventType2   = "type2"
			eventSource1 = "source1"
			eventSource2 = "source2"
			eventBody    = "e2e-eventtransformation-body"

			triggerName1 = "trigger1"
			triggerName2 = "trigger2"

			transformationPodName = "trans-pod"
			loggerPodName         = "logger-pod"
		)

		client := setup(st, true)
		defer tearDown(client)
		channelTypeMeta := getChannelTypeMeta(channel)

		// create required RBAC resources including ServiceAccounts and ClusterRoleBindings for Brokers
		client.CreateRBACResourcesForBrokers()

		// create a new broker
		client.CreateBrokerOrFail(brokerName, channelTypeMeta)
		client.WaitForResourceReady(brokerName, common.BrokerTypeMeta)

		// create the event we want to transform to
		transformedEventBody := fmt.Sprintf("%s %s", eventBody, string(uuid.NewUUID()))
		eventAfterTransformation := &resources.CloudEvent{
			Source:   eventSource2,
			Type:     eventType2,
			Data:     fmt.Sprintf(`{"msg":%q}`, transformedEventBody),
			Encoding: resources.CloudEventDefaultEncoding,
		}

		// create the transformation service
		transformationPod := resources.EventTransformationPod(transformationPodName, eventAfterTransformation)
		client.CreatePodOrFail(transformationPod, common.WithService(transformationPodName))

		// create trigger1 for event transformation
		client.CreateTriggerOrFail(
			triggerName1,
			resources.WithBroker(brokerName),
			resources.WithDeprecatedSourceAndTypeTriggerFilter(eventSource1, eventType1),
			resources.WithSubscriberRefForTrigger(transformationPodName),
		)

		// create logger pod and service
		loggerPod := resources.EventLoggerPod(loggerPodName)
		client.CreatePodOrFail(loggerPod, common.WithService(loggerPodName))

		// create trigger2 for event receiving
		client.CreateTriggerOrFail(
			triggerName2,
			resources.WithBroker(brokerName),
			resources.WithDeprecatedSourceAndTypeTriggerFilter(eventSource2, eventType2),
			resources.WithSubscriberRefForTrigger(loggerPodName),
		)

		// wait for all test resources to be ready, so that we can start sending events
		if err := client.WaitForAllTestResourcesReady(); err != nil {
			st.Fatalf("Failed to get all test resources ready: %v", err)
		}

		// send fake CloudEvent to the broker
		eventToSend := &resources.CloudEvent{
			Source:   eventSource1,
			Type:     eventType1,
			Data:     fmt.Sprintf(`{"msg":%q}`, eventBody),
			Encoding: resources.CloudEventDefaultEncoding,
		}
		if err := client.SendFakeEventToAddressable(senderName, brokerName, common.BrokerTypeMeta, eventToSend); err != nil {
			st.Fatalf("Failed to send fake CloudEvent to the broker %q", brokerName)
		}

		// check if the logging service receives the correct event
		if err := client.CheckLog(loggerPodName, common.CheckerContains(transformedEventBody)); err != nil {
			st.Fatalf("String %q not found in logs of logger pod %q: %v", transformedEventBody, loggerPodName, err)
		}
	})
=======
	helpers.EventTransformationForTriggerTestHelper(t, channelTestRunner)
>>>>>>> 1b5a2b94
}<|MERGE_RESOLUTION|>--- conflicted
+++ resolved
@@ -38,96 +38,5 @@
 Note: the number denotes the sequence of the event that flows in this test case.
 */
 func TestEventTransformationForTrigger(t *testing.T) {
-<<<<<<< HEAD
-	EventTransformationForTriggerTestHelper(t, channels)
-}
-
-func EventTransformationForTriggerTestHelper(t *testing.T, channels []string) {
-	runTests(t, channels, common.FeatureBasic, func(st *testing.T, channel string) {
-		const (
-			senderName = "e2e-eventtransformation-sender"
-			brokerName = "e2e-eventtransformation-broker"
-
-			any          = v1alpha1.TriggerAnyFilter
-			eventType1   = "type1"
-			eventType2   = "type2"
-			eventSource1 = "source1"
-			eventSource2 = "source2"
-			eventBody    = "e2e-eventtransformation-body"
-
-			triggerName1 = "trigger1"
-			triggerName2 = "trigger2"
-
-			transformationPodName = "trans-pod"
-			loggerPodName         = "logger-pod"
-		)
-
-		client := setup(st, true)
-		defer tearDown(client)
-		channelTypeMeta := getChannelTypeMeta(channel)
-
-		// create required RBAC resources including ServiceAccounts and ClusterRoleBindings for Brokers
-		client.CreateRBACResourcesForBrokers()
-
-		// create a new broker
-		client.CreateBrokerOrFail(brokerName, channelTypeMeta)
-		client.WaitForResourceReady(brokerName, common.BrokerTypeMeta)
-
-		// create the event we want to transform to
-		transformedEventBody := fmt.Sprintf("%s %s", eventBody, string(uuid.NewUUID()))
-		eventAfterTransformation := &resources.CloudEvent{
-			Source:   eventSource2,
-			Type:     eventType2,
-			Data:     fmt.Sprintf(`{"msg":%q}`, transformedEventBody),
-			Encoding: resources.CloudEventDefaultEncoding,
-		}
-
-		// create the transformation service
-		transformationPod := resources.EventTransformationPod(transformationPodName, eventAfterTransformation)
-		client.CreatePodOrFail(transformationPod, common.WithService(transformationPodName))
-
-		// create trigger1 for event transformation
-		client.CreateTriggerOrFail(
-			triggerName1,
-			resources.WithBroker(brokerName),
-			resources.WithDeprecatedSourceAndTypeTriggerFilter(eventSource1, eventType1),
-			resources.WithSubscriberRefForTrigger(transformationPodName),
-		)
-
-		// create logger pod and service
-		loggerPod := resources.EventLoggerPod(loggerPodName)
-		client.CreatePodOrFail(loggerPod, common.WithService(loggerPodName))
-
-		// create trigger2 for event receiving
-		client.CreateTriggerOrFail(
-			triggerName2,
-			resources.WithBroker(brokerName),
-			resources.WithDeprecatedSourceAndTypeTriggerFilter(eventSource2, eventType2),
-			resources.WithSubscriberRefForTrigger(loggerPodName),
-		)
-
-		// wait for all test resources to be ready, so that we can start sending events
-		if err := client.WaitForAllTestResourcesReady(); err != nil {
-			st.Fatalf("Failed to get all test resources ready: %v", err)
-		}
-
-		// send fake CloudEvent to the broker
-		eventToSend := &resources.CloudEvent{
-			Source:   eventSource1,
-			Type:     eventType1,
-			Data:     fmt.Sprintf(`{"msg":%q}`, eventBody),
-			Encoding: resources.CloudEventDefaultEncoding,
-		}
-		if err := client.SendFakeEventToAddressable(senderName, brokerName, common.BrokerTypeMeta, eventToSend); err != nil {
-			st.Fatalf("Failed to send fake CloudEvent to the broker %q", brokerName)
-		}
-
-		// check if the logging service receives the correct event
-		if err := client.CheckLog(loggerPodName, common.CheckerContains(transformedEventBody)); err != nil {
-			st.Fatalf("String %q not found in logs of logger pod %q: %v", transformedEventBody, loggerPodName, err)
-		}
-	})
-=======
 	helpers.EventTransformationForTriggerTestHelper(t, channelTestRunner)
->>>>>>> 1b5a2b94
 }