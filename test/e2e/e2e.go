/*
Copyright 2019 The Knative Authors

Licensed under the Apache License, Version 2.0 (the "License");
you may not use this file except in compliance with the License.
You may obtain a copy of the License at

    http://www.apache.org/licenses/LICENSE-2.0

Unless required by applicable law or agreed to in writing, software
distributed under the License is distributed on an "AS IS" BASIS,
WITHOUT WARRANTIES OR CONDITIONS OF ANY KIND, either express or implied.
See the License for the specific language governing permissions and
limitations under the License.
*/

package e2e

import (
	"fmt"
	"strings"
	"sync"
	"testing"
	"time"
	"unicode"

	"github.com/knative/eventing/pkg/apis/eventing/v1alpha1"
	"github.com/knative/eventing/test"
	pkgTest "github.com/knative/pkg/test"
	"github.com/knative/pkg/test/logging"
	corev1 "k8s.io/api/core/v1"
	rbacv1 "k8s.io/api/rbac/v1"
	"k8s.io/apimachinery/pkg/api/errors"
	metav1 "k8s.io/apimachinery/pkg/apis/meta/v1"
	"k8s.io/apimachinery/pkg/util/wait"

	// Mysteriously required to support GCP auth (required by k8s libs).
	// Apparently just importing it is enough. @_@ side effects @_@.
	// https://github.com/kubernetes/client-go/issues/242
	_ "k8s.io/client-go/plugin/pkg/client/auth/gcp"
)

type clusterChannelProvisioner struct {
	sync.Mutex
	name string
}

func (ccp *clusterChannelProvisioner) Get() string {
	ccp.Lock()
	name := ccp.name
	ccp.Unlock()
	return name
}

func (ccp *clusterChannelProvisioner) Set(name string) {
	ccp.Lock()
	ccp.name = name
	ccp.Unlock()
}

// ClusterChannelProvisionerToTest hold the CCP that is used to run the test case.
// It's default to be the first one that is passed through the clusterChannelProvisioners flag.
// And it can be changed in main_test.go for test case setup.
var ClusterChannelProvisionerToTest = clusterChannelProvisioner{name: test.EventingFlags.Provisioners[0]}

const (
	interval = 1 * time.Second
	timeout  = 2 * time.Minute
)

// Setup validates namespace and provisioner, creates the client objects needed in the e2e tests.
func Setup(t *testing.T, runInParallel bool, logf logging.FormatLogger) (*test.Clients, string, string, *test.Cleaner) {
	clients, err := test.NewClients(
		pkgTest.Flags.Kubeconfig,
		pkgTest.Flags.Cluster)
	if err != nil {
		t.Fatalf("Couldn't initialize clients: %v", err)
	}
	cleaner := test.NewCleaner(logf, clients.Dynamic)

	// Get the CCP to run this test case.
	ccpToTest := ClusterChannelProvisionerToTest.Get()

	// Create a new namespace to run this test case.
	// Combine the test name and CCP to avoid duplication.
	baseFuncName := GetBaseFuncName(t.Name())
	ns := makeK8sNamePrefix(baseFuncName)
	CreateNamespaceIfNeeded(t, clients, ns, t.Logf)

	// Run the test case in parallel if needed.
	if runInParallel {
		t.Parallel()
	}

	return clients, ns, ccpToTest, cleaner
}

// TODO(Fredy-Z): Borrowed this function from Knative/Serving, will delete it after we move it to Knative/pkg/test.
// makeK8sNamePrefix converts each chunk of non-alphanumeric character into a single dash
// and also convert camelcase tokens into dash-delimited lowercase tokens.
func makeK8sNamePrefix(s string) string {
	var sb strings.Builder
	newToken := false
	for _, c := range s {
		if !(unicode.IsLetter(c) || unicode.IsNumber(c)) {
			newToken = true
			continue
		}
		if sb.Len() > 0 && (newToken || unicode.IsUpper(c)) {
			sb.WriteRune('-')
		}
		sb.WriteRune(unicode.ToLower(c))
		newToken = false
	}
	return sb.String()
}

// GetBaseFuncName returns the baseFuncName parsed from the fullFuncName.
// eg. test/e2e.TestMain will return TestMain.
// TODO(Fredy-Z): many functions in this file can be moved to knative/pkg/test to make it cleaner.
func GetBaseFuncName(fullFuncName string) string {
	baseFuncName := fullFuncName[strings.LastIndex(fullFuncName, "/")+1:]
	baseFuncName = baseFuncName[strings.LastIndex(baseFuncName, ".")+1:]
	return baseFuncName
}

// TearDown will delete created names using clients.
func TearDown(clients *test.Clients, namespace string, cleaner *test.Cleaner, logf logging.FormatLogger) {
	cleaner.Clean(true)
	if err := DeleteNameSpace(clients, namespace); err != nil {
		logf("Could not delete the namespace %q: %v", namespace, err)
	}
}

// CreateChannel will create a Channel.
func CreateChannel(clients *test.Clients, channel *v1alpha1.Channel, _ logging.FormatLogger, cleaner *test.Cleaner) error {
	namespace := channel.Namespace
	channels := clients.Eventing.EventingV1alpha1().Channels(namespace)
	res, err := channels.Create(channel)
	if err != nil {
		return err
	}
	cleaner.Add(v1alpha1.SchemeGroupVersion.Group, v1alpha1.SchemeGroupVersion.Version, "channels", namespace, res.ObjectMeta.Name)
	return nil
}

// CreateSubscription will create a Subscription.
func CreateSubscription(clients *test.Clients, sub *v1alpha1.Subscription, _ logging.FormatLogger, cleaner *test.Cleaner) error {
	namespace := sub.Namespace
	subscriptions := clients.Eventing.EventingV1alpha1().Subscriptions(namespace)
	res, err := subscriptions.Create(sub)
	if err != nil {
		return err
	}
	cleaner.Add(v1alpha1.SchemeGroupVersion.Group, v1alpha1.SchemeGroupVersion.Version, "subscriptions", namespace, res.ObjectMeta.Name)
	return nil
}

// WithChannelsAndSubscriptionsReady creates Channels and Subscriptions and waits until all are Ready.
// When they are ready, chans and subs are altered to get the real Channels and Subscriptions.
func WithChannelsAndSubscriptionsReady(clients *test.Clients, namespace string, chans *[]*v1alpha1.Channel, subs *[]*v1alpha1.Subscription, logf logging.FormatLogger, cleaner *test.Cleaner) error {
	for _, channel := range *chans {
		if err := CreateChannel(clients, channel, logf, cleaner); err != nil {
			return err
		}
	}

	channels := clients.Eventing.EventingV1alpha1().Channels(namespace)
	for i, channel := range *chans {
		if err := test.WaitForChannelState(channels, channel.Name, test.IsChannelReady, "ChannelIsReady"); err != nil {
			return err
		}
		// Update the given object so they'll reflect the ready state.
		updatedchannel, err := channels.Get(channel.Name, metav1.GetOptions{})
		if err != nil {
			return err
		}
		updatedchannel.DeepCopyInto(channel)
		(*chans)[i] = channel
	}

	for _, sub := range *subs {
		if err := CreateSubscription(clients, sub, logf, cleaner); err != nil {
			return err
		}
	}

	subscriptions := clients.Eventing.EventingV1alpha1().Subscriptions(namespace)
	for i, sub := range *subs {
		if err := test.WaitForSubscriptionState(subscriptions, sub.Name, test.IsSubscriptionReady, "SubscriptionIsReady"); err != nil {
			return err
		}
		// Update the given object so they'll reflect the ready state.
		updatedsub, err := subscriptions.Get(sub.Name, metav1.GetOptions{})
		if err != nil {
			return err
		}
		updatedsub.DeepCopyInto(sub)
		(*subs)[i] = sub
	}

	return nil
}

// CreateBroker will create a Broker.
func CreateBroker(clients *test.Clients, broker *v1alpha1.Broker, logf logging.FormatLogger, cleaner *test.Cleaner) error {
	namespace := broker.Namespace
	brokers := clients.Eventing.EventingV1alpha1().Brokers(namespace)
	res, err := brokers.Create(broker)
	if err != nil {
		return err
	}
	cleaner.Add(v1alpha1.SchemeGroupVersion.Group, v1alpha1.SchemeGroupVersion.Version, "brokers", namespace, res.ObjectMeta.Name)
	return nil
}

// WithBrokerReady creates a Broker and waits until it is Ready.
func WithBrokerReady(clients *test.Clients, broker *v1alpha1.Broker, logf logging.FormatLogger, cleaner *test.Cleaner) error {
	if err := CreateBroker(clients, broker, logf, cleaner); err != nil {
		return err
	}
	return WaitForBrokerReady(clients, broker)
}

// WaitForBrokerReady waits until the broker is Ready.
func WaitForBrokerReady(clients *test.Clients, broker *v1alpha1.Broker) error {
	brokers := clients.Eventing.EventingV1alpha1().Brokers(broker.Namespace)
	if err := test.WaitForBrokerState(brokers, broker.Name, test.IsBrokerReady, "BrokerIsReady"); err != nil {
		return err
	}
	// Update the given object so they'll reflect the ready state.
	updatedBroker, err := brokers.Get(broker.Name, metav1.GetOptions{})
	if err != nil {
		return err
	}
	updatedBroker.DeepCopyInto(broker)
	return nil
}

// CreateTrigger will create a Trigger.
func CreateTrigger(clients *test.Clients, trigger *v1alpha1.Trigger, logf logging.FormatLogger, cleaner *test.Cleaner) error {
	namespace := trigger.Namespace
	triggers := clients.Eventing.EventingV1alpha1().Triggers(namespace)
	res, err := triggers.Create(trigger)
	if err != nil {
		return err
	}
	cleaner.Add(v1alpha1.SchemeGroupVersion.Group, v1alpha1.SchemeGroupVersion.Version, "triggers", namespace, res.ObjectMeta.Name)
	return nil
}

// CreateEventType will create an EventType.
func CreateEventType(clients *test.Clients, eventType *v1alpha1.EventType, logf logging.FormatLogger, cleaner *test.Cleaner) error {
	eventTypes := clients.Eventing.EventingV1alpha1().EventTypes(eventType.Namespace)
	res, err := eventTypes.Create(eventType)
	if err != nil {
		return err
	}
	cleaner.Add(v1alpha1.SchemeGroupVersion.Group, v1alpha1.SchemeGroupVersion.Version, "eventtypes", eventType.Namespace, res.ObjectMeta.Name)
	return nil
}

// WithTriggerReady creates a Trigger and waits until it is Ready.
func WithTriggerReady(clients *test.Clients, trigger *v1alpha1.Trigger, logf logging.FormatLogger, cleaner *test.Cleaner) error {
	if err := CreateTrigger(clients, trigger, logf, cleaner); err != nil {
		return err
	}

	triggers := clients.Eventing.EventingV1alpha1().Triggers(trigger.Namespace)
	if err := test.WaitForTriggerState(triggers, trigger.Name, test.IsTriggerReady, "TriggerIsReady"); err != nil {
		return err
	}
	// Update the given object so they'll reflect the ready state.
	updatedTrigger, err := triggers.Get(trigger.Name, metav1.GetOptions{})
	if err != nil {
		return err
	}
	updatedTrigger.DeepCopyInto(trigger)

	return nil
}

<<<<<<< HEAD
// CreateServiceAccount will create a service account.
=======
// WithEventTypeReady creates an EventType and waits until it is Ready.
func WithEventTypeReady(clients *test.Clients, eventType *v1alpha1.EventType, logf logging.FormatLogger, cleaner *test.Cleaner) error {
	if err := CreateEventType(clients, eventType, logf, cleaner); err != nil {
		return err
	}
	return WaitForEventTypeReady(clients, eventType)
}

// WaitForEventTypeReady waits until the EventType is Ready.
func WaitForEventTypeReady(clients *test.Clients, eventType *v1alpha1.EventType) error {
	eventTypes := clients.Eventing.EventingV1alpha1().EventTypes(eventType.Namespace)
	if err := test.WaitForEventTypeState(eventTypes, eventType.Name, test.IsEventTypeReady, "EventTypeIsReady", time.Minute); err != nil {
		return err
	}
	// Update the given object so they'll reflect the ready state.
	updatedEventType, err := eventTypes.Get(eventType.Name, metav1.GetOptions{})
	if err != nil {
		return err
	}
	updatedEventType.DeepCopyInto(eventType)
	return nil
}

// CreateServiceAccount will create a service account
>>>>>>> 004b28a8
func CreateServiceAccount(clients *test.Clients, sa *corev1.ServiceAccount, _ logging.FormatLogger, cleaner *test.Cleaner) error {
	namespace := sa.Namespace
	sas := clients.Kube.Kube.CoreV1().ServiceAccounts(namespace)
	res, err := sas.Create(sa)
	if err != nil {
		return err
	}
	cleaner.Add(corev1.SchemeGroupVersion.Group, corev1.SchemeGroupVersion.Version, "serviceaccounts", namespace, res.ObjectMeta.Name)
	return nil
}

// CreateClusterRoleBinding will create a service account binding.
func CreateClusterRoleBinding(clients *test.Clients, crb *rbacv1.ClusterRoleBinding, _ logging.FormatLogger, cleaner *test.Cleaner) error {
	clusterRoleBindings := clients.Kube.Kube.RbacV1().ClusterRoleBindings()
	res, err := clusterRoleBindings.Create(crb)
	if err != nil {
		return err
	}
	cleaner.Add(rbacv1.SchemeGroupVersion.Group, rbacv1.SchemeGroupVersion.Version, "clusterrolebindings", "", res.ObjectMeta.Name)
	return nil
}

// CreateServiceAccountAndBinding creates both ServiceAccount and ClusterRoleBinding with default
// cluster-admin role.
func CreateServiceAccountAndBinding(clients *test.Clients, name string, namespace string, logf logging.FormatLogger, cleaner *test.Cleaner) error {
	sa := &corev1.ServiceAccount{
		ObjectMeta: metav1.ObjectMeta{
			Name:      name,
			Namespace: namespace,
		},
	}
	err := CreateServiceAccount(clients, sa, logf, cleaner)
	if err != nil {
		return err
	}
	crb := &rbacv1.ClusterRoleBinding{
		ObjectMeta: metav1.ObjectMeta{
			Name: fmt.Sprintf("%s-%s-admin", sa.Name, sa.Namespace),
		},
		Subjects: []rbacv1.Subject{
			{
				Kind:      "ServiceAccount",
				Name:      sa.Name,
				Namespace: sa.Namespace,
			},
		},
		RoleRef: rbacv1.RoleRef{
			Kind:     "ClusterRole",
			Name:     "cluster-admin",
			APIGroup: "rbac.authorization.k8s.io",
		},
	}
	err = CreateClusterRoleBinding(clients, crb, logf, cleaner)
	if err != nil {
		return err
	}
	return nil
}

// CreatePodAndServiceReady will create a Pod and Service, and wait for them to become ready.
func CreatePodAndServiceReady(clients *test.Clients, pod *corev1.Pod, svc *corev1.Service, logf logging.FormatLogger, cleaner *test.Cleaner) (*corev1.Pod, error) {
	namespace := pod.Namespace
	if err := CreatePod(clients, pod, logf, cleaner); err != nil {
		return nil, fmt.Errorf("Failed to create pod: %v", err)
	}
	if err := pkgTest.WaitForPodRunning(clients.Kube, pod.Name, namespace); err != nil {
		return nil, fmt.Errorf("Error waiting for pod to become running: %v", err)
	}
	logf("Pod %q starts running", pod.Name)

	if err := CreateService(clients, svc, logf, cleaner); err != nil {
		return nil, fmt.Errorf("Failed to create service: %v", err)
	}

	// Reload pod to get IP.
	pod, err := clients.Kube.Kube.CoreV1().Pods(namespace).Get(pod.Name, metav1.GetOptions{})
	if err != nil {
		return nil, fmt.Errorf("Failed to get pod: %v", err)
	}

	return pod, nil
}

// CreateService will create a Service.
func CreateService(clients *test.Clients, svc *corev1.Service, _ logging.FormatLogger, cleaner *test.Cleaner) error {
	namespace := svc.Namespace
	svcs := clients.Kube.Kube.CoreV1().Services(namespace)
	res, err := svcs.Create(svc)
	if err != nil {
		return err
	}
	cleaner.Add(corev1.SchemeGroupVersion.Group, corev1.SchemeGroupVersion.Version, "services", namespace, res.ObjectMeta.Name)
	return nil
}

// CreatePod will create a Pod.
func CreatePod(clients *test.Clients, pod *corev1.Pod, _ logging.FormatLogger, cleaner *test.Cleaner) error {
	res, err := clients.Kube.CreatePod(pod)
	if err != nil {
		return err
	}
	cleaner.Add(corev1.SchemeGroupVersion.Group, corev1.SchemeGroupVersion.Version, "pods", res.ObjectMeta.Namespace, res.ObjectMeta.Name)
	return nil
}

// SendFakeEventToChannel will create fake CloudEvent and send it to the given channel.
func SendFakeEventToChannel(clients *test.Clients, event *test.CloudEvent, channel *v1alpha1.Channel, logf logging.FormatLogger, cleaner *test.Cleaner) error {
	logf("Sending fake CloudEvent")
	logf("Creating event sender pod")
	namespace := channel.Namespace
	url := fmt.Sprintf("http://%s", channel.Status.Address.Hostname)
	pod := test.EventSenderPod(event.Source, namespace, url, event)
	if err := CreatePod(clients, pod, logf, cleaner); err != nil {
		return err
	}
	if err := pkgTest.WaitForPodRunning(clients.Kube, pod.Name, namespace); err != nil {
		return err
	}
	logf("Sender pod starts running")
	return nil
}

// WaitForLogContents waits until logs for given Pod/Container include the given contents.
// If the contents are not present within timeout it returns error.
func WaitForLogContents(clients *test.Clients, logf logging.FormatLogger, podName string, containerName string, namespace string, contents []string) error {
	return wait.PollImmediate(interval, timeout, func() (bool, error) {
		logs, err := clients.Kube.PodLogs(podName, containerName, namespace)
		if err != nil {
			return true, err
		}
		for _, content := range contents {
			if !strings.Contains(string(logs), content) {
				logf("Could not find content %q for %s/%s. Found %q instead", content, podName, containerName, string(logs))
				return false, nil
			}
			// Do not return as we will keep on looking for the other contents in the slice.
			logf("Found content %q for %s/%s in logs %q", content, podName, containerName, string(logs))
		}
		return true, nil
	})
}

// WaitForLogContentCount checks if the number of substr occur times equals the given number.
// If the content does not appear the given times it returns error.
func WaitForLogContentCount(client *test.Clients, podName, containerName, namespace, content string, appearTimes int) error {
	return wait.PollImmediate(interval, timeout, func() (bool, error) {
		logs, err := client.Kube.PodLogs(podName, containerName, namespace)
		if err != nil {
			return true, err
		}

		return strings.Count(string(logs), content) == appearTimes, nil
	})
}

// FindAnyLogContents attempts to find logs for given Pod/Container that has 'any' of the given contents.
// It returns an error if it couldn't retrieve the logs. In case 'any' of the contents are there, it returns true.
func FindAnyLogContents(clients *test.Clients, logf logging.FormatLogger, podName string, containerName string, namespace string, contents []string) (bool, error) {
	logs, err := clients.Kube.PodLogs(podName, containerName, namespace)
	if err != nil {
		return false, err
	}
	for _, content := range contents {
		if strings.Contains(string(logs), content) {
			logf("Found content %q for %s/%s.", content, podName, containerName)
			return true, nil
		}
	}
	return false, nil
}

// WaitForAllTriggersReady will wait until all triggers in the given namespace are ready.
func WaitForAllTriggersReady(clients *test.Clients, namespace string, logf logging.FormatLogger) error {
	triggers := clients.Eventing.EventingV1alpha1().Triggers(namespace)
	if err := test.WaitForTriggersListState(triggers, test.TriggersReady, "TriggerIsReady"); err != nil {
		return err
	}
	return nil
}

<<<<<<< HEAD
// CreateNamespaceIfNeeded creates a new namespace if it does not exist.
func CreateNamespaceIfNeeded(t *testing.T, clients *test.Clients, namespace string, logf logging.FormatLogger) {
	nsSpec, err := clients.Kube.Kube.CoreV1().Namespaces().Get(namespace, metav1.GetOptions{})

	if err != nil && errors.IsNotFound(err) {
		nsSpec = &corev1.Namespace{ObjectMeta: metav1.ObjectMeta{Name: namespace}}
		logf("Creating Namespace: %s", namespace)
		nsSpec, err = clients.Kube.Kube.CoreV1().Namespaces().Create(nsSpec)

		if err != nil {
			t.Fatalf("Failed to create Namespace: %s; %v", namespace, err)
		}

		// https://github.com/kubernetes/kubernetes/issues/66689
		// We can only start creating pods after the default ServiceAccount is created by the kube-controller-manager.
		err = WaitForServiceAccountExists(t, clients, "default", namespace, logf)
		if err != nil {
			t.Fatalf("The default ServiceAccount was not created for the Namespace: %s", namespace)
		}
	}
}

// WaitForServiceAccountExists waits until the ServiceAccount exists.
func WaitForServiceAccountExists(t *testing.T, clients *test.Clients, name, namespace string, logf logging.FormatLogger) error {
	return wait.PollImmediate(interval, timeout, func() (bool, error) {
		sas := clients.Kube.Kube.CoreV1().ServiceAccounts(namespace)
		if _, err := sas.Get(name, metav1.GetOptions{}); err == nil {
			return true, nil
		}
		return false, nil
	})
}

// LabelNamespace labels the given namespace with the labels map.
func LabelNamespace(clients *test.Clients, namespace string, labels map[string]string, logf logging.FormatLogger) error {
	nsSpec, err := clients.Kube.Kube.CoreV1().Namespaces().Get(namespace, metav1.GetOptions{})
=======
// WaitForAllEventTypesReady will wait until all EventTypes in the given namespace are ready.
func WaitForAllEventTypesReady(clients *test.Clients, logf logging.FormatLogger, namespace string) error {
	eventTypes := clients.Eventing.EventingV1alpha1().EventTypes(namespace)
	if err := test.WaitForEventTypeListState(eventTypes, test.EventTypesReady, "EventTypeIsReady", timeout); err != nil {
		return err
	}
	return nil
}

// LabelNamespace labels the test namespace with the labels map.
func LabelNamespace(clients *test.Clients, logf logging.FormatLogger, labels map[string]string) error {
	ns := pkgTest.Flags.Namespace
	nsSpec, err := clients.Kube.Kube.CoreV1().Namespaces().Get(ns, metav1.GetOptions{})
>>>>>>> 004b28a8
	if err != nil && errors.IsNotFound(err) {
		return err
	}
	if nsSpec.Labels == nil {
		nsSpec.Labels = map[string]string{}
	}
	for k, v := range labels {
		nsSpec.Labels[k] = v
	}
	_, err = clients.Kube.Kube.CoreV1().Namespaces().Update(nsSpec)
	return err
}

// DeleteNameSpace deletes the namespace that has the given name.
func DeleteNameSpace(clients *test.Clients, namespace string) error {
	_, err := clients.Kube.Kube.CoreV1().Namespaces().Get(namespace, metav1.GetOptions{})
	if err == nil || !errors.IsNotFound(err) {
		return clients.Kube.Kube.CoreV1().Namespaces().Delete(namespace, nil)
	}
	return err
}

// logPodLogsForDebugging add the pod logs in the testing log for further debugging.
func logPodLogsForDebugging(clients *test.Clients, podName, containerName, namespace string, logf logging.FormatLogger) {
	logs, err := clients.Kube.PodLogs(podName, containerName, namespace)
	if err != nil {
		logf("Failed to get the logs for container %q of the pod %q in namespace %q: %v", containerName, podName, namespace, err)
	} else {
		logf("Logs for the container %q of the pod %q in namespace %q:\n%s", containerName, podName, namespace, string(logs))
	}
}<|MERGE_RESOLUTION|>--- conflicted
+++ resolved
@@ -280,9 +280,6 @@
 	return nil
 }
 
-<<<<<<< HEAD
-// CreateServiceAccount will create a service account.
-=======
 // WithEventTypeReady creates an EventType and waits until it is Ready.
 func WithEventTypeReady(clients *test.Clients, eventType *v1alpha1.EventType, logf logging.FormatLogger, cleaner *test.Cleaner) error {
 	if err := CreateEventType(clients, eventType, logf, cleaner); err != nil {
@@ -306,8 +303,7 @@
 	return nil
 }
 
-// CreateServiceAccount will create a service account
->>>>>>> 004b28a8
+// CreateServiceAccount will create a service account.
 func CreateServiceAccount(clients *test.Clients, sa *corev1.ServiceAccount, _ logging.FormatLogger, cleaner *test.Cleaner) error {
 	namespace := sa.Namespace
 	sas := clients.Kube.Kube.CoreV1().ServiceAccounts(namespace)
@@ -488,7 +484,15 @@
 	return nil
 }
 
-<<<<<<< HEAD
+// WaitForAllEventTypesReady will wait until all EventTypes in the given namespace are ready.
+func WaitForAllEventTypesReady(clients *test.Clients, logf logging.FormatLogger, namespace string) error {
+	eventTypes := clients.Eventing.EventingV1alpha1().EventTypes(namespace)
+	if err := test.WaitForEventTypeListState(eventTypes, test.EventTypesReady, "EventTypeIsReady", timeout); err != nil {
+		return err
+	}
+	return nil
+}
+
 // CreateNamespaceIfNeeded creates a new namespace if it does not exist.
 func CreateNamespaceIfNeeded(t *testing.T, clients *test.Clients, namespace string, logf logging.FormatLogger) {
 	nsSpec, err := clients.Kube.Kube.CoreV1().Namespaces().Get(namespace, metav1.GetOptions{})
@@ -525,21 +529,6 @@
 // LabelNamespace labels the given namespace with the labels map.
 func LabelNamespace(clients *test.Clients, namespace string, labels map[string]string, logf logging.FormatLogger) error {
 	nsSpec, err := clients.Kube.Kube.CoreV1().Namespaces().Get(namespace, metav1.GetOptions{})
-=======
-// WaitForAllEventTypesReady will wait until all EventTypes in the given namespace are ready.
-func WaitForAllEventTypesReady(clients *test.Clients, logf logging.FormatLogger, namespace string) error {
-	eventTypes := clients.Eventing.EventingV1alpha1().EventTypes(namespace)
-	if err := test.WaitForEventTypeListState(eventTypes, test.EventTypesReady, "EventTypeIsReady", timeout); err != nil {
-		return err
-	}
-	return nil
-}
-
-// LabelNamespace labels the test namespace with the labels map.
-func LabelNamespace(clients *test.Clients, logf logging.FormatLogger, labels map[string]string) error {
-	ns := pkgTest.Flags.Namespace
-	nsSpec, err := clients.Kube.Kube.CoreV1().Namespaces().Get(ns, metav1.GetOptions{})
->>>>>>> 004b28a8
 	if err != nil && errors.IsNotFound(err) {
 		return err
 	}
