--- conflicted
+++ resolved
@@ -373,11 +373,7 @@
 // If the contents are not present within timeout it returns error.
 func WaitForLogContents(clients *test.Clients, logf logging.FormatLogger, podName string, containerName string, namespace string, contents []string) error {
 	return wait.PollImmediate(interval, timeout, func() (bool, error) {
-<<<<<<< HEAD
-		logs, err := PodLogs(clients, podName, containerName, namespace)
-=======
 		logs, err := clients.Kube.PodLogs(podName, containerName, namespace)
->>>>>>> 7816d99f
 		if err != nil {
 			return true, err
 		}
@@ -395,15 +391,9 @@
 
 // WaitForLogContentCount checks if the number of substr occur times equals the given number.
 // If the content does not appear the given times it returns error.
-<<<<<<< HEAD
-func WaitForLogContentCount(clients *test.Clients, podName, containerName, namespace string, content string, appearTimes int) error {
-	return wait.PollImmediate(interval, timeout, func() (bool, error) {
-		logs, err := PodLogs(clients, podName, containerName, namespace)
-=======
 func WaitForLogContentCount(client *test.Clients, podName, containerName, namespace, content string, appearTimes int) error {
 	return wait.PollImmediate(interval, timeout, func() (bool, error) {
 		logs, err := client.Kube.PodLogs(podName, containerName, namespace)
->>>>>>> 7816d99f
 		if err != nil {
 			return true, err
 		}
@@ -414,13 +404,8 @@
 
 // FindAnyLogContents attempts to find logs for given Pod/Container that has 'any' of the given contents.
 // It returns an error if it couldn't retrieve the logs. In case 'any' of the contents are there, it returns true.
-<<<<<<< HEAD
-func FindAnyLogContents(clients *test.Clients, logf logging.FormatLogger, podName, containerName, namespace string, contents []string) (bool, error) {
-	logs, err := PodLogs(clients, podName, containerName, namespace)
-=======
 func FindAnyLogContents(clients *test.Clients, logf logging.FormatLogger, podName string, containerName string, namespace string, contents []string) (bool, error) {
 	logs, err := clients.Kube.PodLogs(podName, containerName, namespace)
->>>>>>> 7816d99f
 	if err != nil {
 		return false, err
 	}
@@ -479,36 +464,4 @@
 	if err == nil || !errors.IsNotFound(err) {
 		clients.Kube.Kube.CoreV1().Namespaces().Delete(nsSpec.Name, nil)
 	}
-}
-
-// WaitForLogContent waits until logs for given Pod/Container include the given content.
-// If the content is not present within timeout it returns error.
-// TODO(chizhg): replace this function with the one in knative/pkg after update.
-func WaitForLogContent(clients *test.Clients, podName, containerName, namespace string, content string) error {
-	return wait.PollImmediate(interval, timeout, func() (bool, error) {
-		logs, err := PodLogs(clients, podName, containerName, namespace)
-		if err != nil {
-			return true, err
-		}
-		return strings.Contains(string(logs), content), nil
-	})
-}
-
-// PodLogs returns Pod logs for given Pod and Container.
-// TODO(chizhg): replace this function with the one in knative/pkg after update.
-func PodLogs(clients *test.Clients, podName, containerName, namespace string) ([]byte, error) {
-	pods := clients.Kube.Kube.CoreV1().Pods(namespace)
-	podList, err := pods.List(metav1.ListOptions{})
-	if err != nil {
-		return nil, err
-	}
-	for _, pod := range podList.Items {
-		if strings.Contains(pod.Name, podName) {
-			result := pods.GetLogs(pod.Name, &corev1.PodLogOptions{
-				Container: containerName,
-			}).Do()
-			return result.Raw()
-		}
-	}
-	return nil, fmt.Errorf("Could not find logs for %s/%s", podName, containerName)
 }