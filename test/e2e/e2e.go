/*
Copyright 2019 The Knative Authors
Licensed under the Apache License, Version 2.0 (the "License");
you may not use this file except in compliance with the License.
You may obtain a copy of the License at

    http://www.apache.org/licenses/LICENSE-2.0

Unless required by applicable law or agreed to in writing, software
distributed under the License is distributed on an "AS IS" BASIS,
WITHOUT WARRANTIES OR CONDITIONS OF ANY KIND, either express or implied.
See the License for the specific language governing permissions and
limitations under the License.
*/

package e2e

import (
	"fmt"
	"strings"
	"testing"
	"time"

	"github.com/knative/eventing/pkg/apis/eventing/v1alpha1"
	"github.com/knative/eventing/test"
	pkgTest "github.com/knative/pkg/test"
	"github.com/knative/pkg/test/logging"
	corev1 "k8s.io/api/core/v1"
	rbacv1 "k8s.io/api/rbac/v1"
	metav1 "k8s.io/apimachinery/pkg/apis/meta/v1"
	"k8s.io/apimachinery/pkg/util/wait"

	// Mysteriously required to support GCP auth (required by k8s libs).
	// Apparently just importing it is enough. @_@ side effects @_@.
	// https://github.com/kubernetes/client-go/issues/242
	_ "k8s.io/client-go/plugin/pkg/client/auth/gcp"
)

const (
	interval = 1 * time.Second
	timeout  = 1 * time.Minute
)

// Setup validates namespace and provisioner, creates the client objects needed in the e2e tests.
func Setup(t *testing.T, logf logging.FormatLogger) (*test.Clients, *test.Cleaner) {
	if test.EventingFlags.Provisioner == "" {
		t.Fatal("ClusterChannelProvisioner must be set to a non-empty string. Either do not specify --clusterChannelProvisioner or set to something other than the empty string")
	}
	pkgTest.Flags.Namespace = test.EventingNamespace

	clients, err := test.NewClients(
		pkgTest.Flags.Kubeconfig,
		pkgTest.Flags.Cluster,
		test.EventingNamespace)
	if err != nil {
		t.Fatalf("Couldn't initialize clients: %v", err)
	}
	cleaner := test.NewCleaner(logf, clients.Dynamic)

	return clients, cleaner
}

// TearDown will delete created names using clients.
func TearDown(clients *test.Clients, cleaner *test.Cleaner, _ logging.FormatLogger) {
	cleaner.Clean(true)
}

<<<<<<< HEAD
// CreateRouteAndConfig will create Route and Config objects using clients.
// The Config object will serve requests to a container started from the image at imagePath.
func CreateRouteAndConfig(clients *test.Clients, logf logging.FormatLogger, cleaner *test.Cleaner, name string, imagePath string) error {
	configurations := clients.Serving.ServingV1alpha1().Configurations(test.EventingNamespace)
	logf("configuration: %#v", test.Configuration(name, imagePath))
	config, err := configurations.Create(
		test.Configuration(name, imagePath))
	if err != nil {
		return err
	}
	cleaner.Add(servingV1alpha1.SchemeGroupVersion.Group, servingV1alpha1.SchemeGroupVersion.Version, "configurations", test.EventingNamespace, config.ObjectMeta.Name)

	routes := clients.Serving.ServingV1alpha1().Routes(test.EventingNamespace)
	logf("route: %#v", test.Route(name, name))
	route, err := routes.Create(
		test.Route(name, name))
	if err != nil {
		return err
	}
	cleaner.Add(servingV1alpha1.SchemeGroupVersion.Group, servingV1alpha1.SchemeGroupVersion.Version, "routes", test.EventingNamespace, route.ObjectMeta.Name)
	return nil
}

// WithRouteReady will create Route and Config objects and wait until they're ready.
func WithRouteReady(clients *test.Clients, logf logging.FormatLogger, cleaner *test.Cleaner, name string, imagePath string) error {
	err := CreateRouteAndConfig(clients, logf, cleaner, name, imagePath)
	if err != nil {
		return err
	}
	routes := clients.Serving.ServingV1alpha1().Routes(test.EventingNamespace)
	if err := test.WaitForRouteState(routes, name, test.IsRouteReady, "RouteIsReady"); err != nil {
		return err
	}
	return nil
}

=======
>>>>>>> 0010da61
// CreateChannel will create a Channel
func CreateChannel(clients *test.Clients, channel *v1alpha1.Channel, _ logging.FormatLogger, cleaner *test.Cleaner) error {
	channels := clients.Eventing.EventingV1alpha1().Channels(test.EventingNamespace)
	res, err := channels.Create(channel)
	if err != nil {
		return err
	}
	cleaner.Add(v1alpha1.SchemeGroupVersion.Group, v1alpha1.SchemeGroupVersion.Version, "channels", test.EventingNamespace, res.ObjectMeta.Name)
	return nil
}

// CreateSubscription will create a Subscription
func CreateSubscription(clients *test.Clients, sub *v1alpha1.Subscription, _ logging.FormatLogger, cleaner *test.Cleaner) error {
	subscriptions := clients.Eventing.EventingV1alpha1().Subscriptions(test.EventingNamespace)
	res, err := subscriptions.Create(sub)
	if err != nil {
		return err
	}
	cleaner.Add(v1alpha1.SchemeGroupVersion.Group, v1alpha1.SchemeGroupVersion.Version, "subscriptions", test.EventingNamespace, res.ObjectMeta.Name)
	return nil
}

// WithChannelsAndSubscriptionsReady creates Channels and Subscriptions and waits until all are Ready.
// When they are ready, chans and subs are altered to get the real Channels and Subscriptions.
func WithChannelsAndSubscriptionsReady(clients *test.Clients, chans *[]*v1alpha1.Channel, subs *[]*v1alpha1.Subscription, logf logging.FormatLogger, cleaner *test.Cleaner) error {
	for _, channel := range *chans {
		if err := CreateChannel(clients, channel, logf, cleaner); err != nil {
			return err
		}
	}

	channels := clients.Eventing.EventingV1alpha1().Channels(test.EventingNamespace)
	for i, channel := range *chans {
		if err := test.WaitForChannelState(channels, channel.Name, test.IsChannelReady, "ChannelIsReady"); err != nil {
			return err
		}
		// Update the given object so they'll reflect the ready state.
		updatedchannel, err := channels.Get(channel.Name, metav1.GetOptions{})
		if err != nil {
			return err
		}
		updatedchannel.DeepCopyInto(channel)
		(*chans)[i] = channel
	}

	for _, sub := range *subs {
		if err := CreateSubscription(clients, sub, logf, cleaner); err != nil {
			return err
		}
	}

	subscriptions := clients.Eventing.EventingV1alpha1().Subscriptions(test.EventingNamespace)
	for i, sub := range *subs {
		if err := test.WaitForSubscriptionState(subscriptions, sub.Name, test.IsSubscriptionReady, "SubscriptionIsReady"); err != nil {
			return err
		}
		// Update the given object so they'll reflect the ready state.
		updatedsub, err := subscriptions.Get(sub.Name, metav1.GetOptions{})
		if err != nil {
			return err
		}
		updatedsub.DeepCopyInto(sub)
		(*subs)[i] = sub
	}

	return nil
}

// CreateBroker will create a Broker.
func CreateBroker(clients *test.Clients, broker *v1alpha1.Broker, logf logging.FormatLogger, cleaner *test.Cleaner) error {
	brokers := clients.Eventing.EventingV1alpha1().Brokers(broker.Namespace)
	res, err := brokers.Create(broker)
	if err != nil {
		return err
	}
	cleaner.Add(v1alpha1.SchemeGroupVersion.Group, v1alpha1.SchemeGroupVersion.Version, "brokers", broker.Namespace, res.ObjectMeta.Name)
	return nil
}

// WithBrokerReady creates a Broker and waits until it is Ready.
func WithBrokerReady(clients *test.Clients, broker *v1alpha1.Broker, logf logging.FormatLogger, cleaner *test.Cleaner) error {
	if err := CreateBroker(clients, broker, logf, cleaner); err != nil {
		return err
	}
	return WaitForBrokerReady(clients, broker)
}

// WaitForBrokerReady waits until the broker is Ready.
func WaitForBrokerReady(clients *test.Clients, broker *v1alpha1.Broker) error {
	brokers := clients.Eventing.EventingV1alpha1().Brokers(broker.Namespace)
	if err := test.WaitForBrokerState(brokers, broker.Name, test.IsBrokerReady, "BrokerIsReady"); err != nil {
		return err
	}
	// Update the given object so they'll reflect the ready state.
	updatedBroker, err := brokers.Get(broker.Name, metav1.GetOptions{})
	if err != nil {
		return err
	}
	updatedBroker.DeepCopyInto(broker)
	return nil
}

// CreateTrigger will create a Trigger.
func CreateTrigger(clients *test.Clients, trigger *v1alpha1.Trigger, logf logging.FormatLogger, cleaner *test.Cleaner) error {
	triggers := clients.Eventing.EventingV1alpha1().Triggers(trigger.Namespace)
	res, err := triggers.Create(trigger)
	if err != nil {
		return err
	}
	cleaner.Add(v1alpha1.SchemeGroupVersion.Group, v1alpha1.SchemeGroupVersion.Version, "triggers", trigger.Namespace, res.ObjectMeta.Name)
	return nil
}

// WithTriggerReady creates a Trigger and waits until it is Ready.
func WithTriggerReady(clients *test.Clients, trigger *v1alpha1.Trigger, logf logging.FormatLogger, cleaner *test.Cleaner) error {
	if err := CreateTrigger(clients, trigger, logf, cleaner); err != nil {
		return err
	}

	triggers := clients.Eventing.EventingV1alpha1().Triggers(trigger.Namespace)
	if err := test.WaitForTriggerState(triggers, trigger.Name, test.IsTriggerReady, "TriggerIsReady"); err != nil {
		return err
	}
	// Update the given object so they'll reflect the ready state.
	updatedTrigger, err := triggers.Get(trigger.Name, metav1.GetOptions{})
	if err != nil {
		return err
	}
	updatedTrigger.DeepCopyInto(trigger)

	return nil
}

// CreateServiceAccount will create a service account
func CreateServiceAccount(clients *test.Clients, sa *corev1.ServiceAccount, _ logging.FormatLogger, cleaner *test.Cleaner) error {
	sas := clients.Kube.Kube.CoreV1().ServiceAccounts(test.EventingNamespace)
	res, err := sas.Create(sa)
	if err != nil {
		return err
	}
	cleaner.Add(corev1.SchemeGroupVersion.Group, corev1.SchemeGroupVersion.Version, "serviceaccounts", test.EventingNamespace, res.ObjectMeta.Name)
	return nil
}

// CreateClusterRoleBinding will create a service account binding
func CreateClusterRoleBinding(clients *test.Clients, crb *rbacv1.ClusterRoleBinding, _ logging.FormatLogger, cleaner *test.Cleaner) error {
	clusterRoleBindings := clients.Kube.Kube.RbacV1().ClusterRoleBindings()
	res, err := clusterRoleBindings.Create(crb)
	if err != nil {
		return err
	}
	cleaner.Add(rbacv1.SchemeGroupVersion.Group, rbacv1.SchemeGroupVersion.Version, "clusterrolebindings", "", res.ObjectMeta.Name)
	return nil
}

// CreateServiceAccountAndBinding creates both ServiceAccount and ClusterRoleBinding with default
// cluster-admin role
func CreateServiceAccountAndBinding(clients *test.Clients, name string, logf logging.FormatLogger, cleaner *test.Cleaner) error {
	sa := &corev1.ServiceAccount{
		ObjectMeta: metav1.ObjectMeta{
			Name:      name,
			Namespace: test.EventingNamespace,
		},
	}
	err := CreateServiceAccount(clients, sa, logf, cleaner)
	if err != nil {
		return err
	}
	crb := &rbacv1.ClusterRoleBinding{
		ObjectMeta: metav1.ObjectMeta{
			Name: fmt.Sprintf("%s-%s-admin", sa.Name, sa.Namespace),
		},
		Subjects: []rbacv1.Subject{
			{
				Kind:      "ServiceAccount",
				Name:      sa.Name,
				Namespace: sa.Namespace,
			},
		},
		RoleRef: rbacv1.RoleRef{
			Kind:     "ClusterRole",
			Name:     "cluster-admin",
			APIGroup: "rbac.authorization.k8s.io",
		},
	}
	err = CreateClusterRoleBinding(clients, crb, logf, cleaner)
	if err != nil {
		return err
	}
	return nil
}

// CreatePodAndServiceReady will create a Pod and Service, and wait for them to become ready
func CreatePodAndServiceReady(clients *test.Clients, pod *corev1.Pod, svc *corev1.Service, logf logging.FormatLogger, cleaner *test.Cleaner) (*corev1.Pod, error) {
	if err := CreatePod(clients, pod, logf, cleaner); err != nil {
		return nil, fmt.Errorf("Failed to create pod: %v", err)
	}
	if err := pkgTest.WaitForAllPodsRunning(clients.Kube, test.EventingNamespace); err != nil {
		return nil, fmt.Errorf("Error waiting for pod to become running: %v", err)
	}
	logf("Pod %q starts running", pod.Name)

	if err := CreateService(clients, svc, logf, cleaner); err != nil {
		return nil, fmt.Errorf("Failed to create service: %v", err)
	}

	// Reload pod to get IP
	pod, err := clients.Kube.Kube.CoreV1().Pods(pod.Namespace).Get(pod.Name, metav1.GetOptions{})
	if err != nil {
		return nil, fmt.Errorf("Failed to get pod: %v", err)
	}

	return pod, nil
}

// CreateService will create a Service
func CreateService(clients *test.Clients, svc *corev1.Service, _ logging.FormatLogger, cleaner *test.Cleaner) error {
	svcs := clients.Kube.Kube.CoreV1().Services(svc.GetNamespace())
	res, err := svcs.Create(svc)
	if err != nil {
		return err
	}
	cleaner.Add(corev1.SchemeGroupVersion.Group, corev1.SchemeGroupVersion.Version, "services", res.ObjectMeta.Namespace, res.ObjectMeta.Name)
	return nil
}

// CreatePod will create a Pod
func CreatePod(clients *test.Clients, pod *corev1.Pod, _ logging.FormatLogger, cleaner *test.Cleaner) error {
	res, err := clients.Kube.CreatePod(pod)
	if err != nil {
		return err
	}
	cleaner.Add(corev1.SchemeGroupVersion.Group, corev1.SchemeGroupVersion.Version, "pods", res.ObjectMeta.Namespace, res.ObjectMeta.Name)
	return nil
}

// SendFakeEventToChannel will create fake CloudEvent and send it to the given channel.
func SendFakeEventToChannel(clients *test.Clients, event *test.CloudEvent, channel *v1alpha1.Channel, logf logging.FormatLogger, cleaner *test.Cleaner) error {
	logf("Sending fake CloudEvent")
	logf("Creating event sender pod")
	url := fmt.Sprintf("http://%s", channel.Status.Address.Hostname)
	pod := test.EventSenderPod(event.Source, url, event)
	logf("Sender pod: %#v", pod)
	if err := CreatePod(clients, pod, logf, cleaner); err != nil {
		return err
	}
	if err := pkgTest.WaitForAllPodsRunning(clients.Kube, test.EventingNamespace); err != nil {
		return err
	}
	logf("Sender pod starts running")
	return nil
}

// WaitForLogContents waits until logs for given Pod/Container include the given contents.
// If the contents are not present within timeout it returns error.
func WaitForLogContents(clients *test.Clients, logf logging.FormatLogger, podName string, containerName string, contents []string) error {
	return wait.PollImmediate(interval, timeout, func() (bool, error) {
		logs, err := clients.Kube.PodLogs(podName, containerName)
		if err != nil {
			return true, err
		}
		for _, content := range contents {
			if !strings.Contains(string(logs), content) {
				logf("Could not find content %q for %s/%s. Found %q instead", content, podName, containerName, string(logs))
				return false, nil
			}
			// do not return as we will keep on looking for the other contents in the slice
			logf("Found content %q for %s/%s in logs %q", content, podName, containerName, string(logs))
		}
		return true, nil
	})
}

// WaitForLogContentCount checks if the number of substr occur times equals the given number.
// If the content does not appear the given times it returns error.
func WaitForLogContentCount(client *test.Clients, podName, containerName, content string, appearTimes int) error {
	return wait.PollImmediate(interval, timeout, func() (bool, error) {
		logs, err := client.Kube.PodLogs(podName, containerName)
		if err != nil {
			return true, err
		}

		return strings.Count(string(logs), content) == appearTimes, nil
	})
}

// FindAnyLogContents attempts to find logs for given Pod/Container that has 'any' of the given contents.
// It returns an error if it couldn't retrieve the logs. In case 'any' of the contents are there, it returns true.
func FindAnyLogContents(clients *test.Clients, logf logging.FormatLogger, podName string, containerName string, contents []string) (bool, error) {
	logs, err := clients.Kube.PodLogs(podName, containerName)
	if err != nil {
		return false, err
	}
	for _, content := range contents {
		if strings.Contains(string(logs), content) {
			logf("Found content %q for %s/%s.", content, podName, containerName)
			return true, nil
		}
	}
	return false, nil
}

// WaitForAllTriggersReady will wait until all triggers in the given namespace are ready.
func WaitForAllTriggersReady(clients *test.Clients, logf logging.FormatLogger) error {
	triggers := clients.Eventing.EventingV1alpha1().Triggers(test.EventingNamespace)
	if err := test.WaitForTriggersListState(triggers, test.TriggersReady, "TriggerIsReady"); err != nil {
		return err
	}
	return nil
}<|MERGE_RESOLUTION|>--- conflicted
+++ resolved
@@ -65,45 +65,6 @@
 	cleaner.Clean(true)
 }
 
-<<<<<<< HEAD
-// CreateRouteAndConfig will create Route and Config objects using clients.
-// The Config object will serve requests to a container started from the image at imagePath.
-func CreateRouteAndConfig(clients *test.Clients, logf logging.FormatLogger, cleaner *test.Cleaner, name string, imagePath string) error {
-	configurations := clients.Serving.ServingV1alpha1().Configurations(test.EventingNamespace)
-	logf("configuration: %#v", test.Configuration(name, imagePath))
-	config, err := configurations.Create(
-		test.Configuration(name, imagePath))
-	if err != nil {
-		return err
-	}
-	cleaner.Add(servingV1alpha1.SchemeGroupVersion.Group, servingV1alpha1.SchemeGroupVersion.Version, "configurations", test.EventingNamespace, config.ObjectMeta.Name)
-
-	routes := clients.Serving.ServingV1alpha1().Routes(test.EventingNamespace)
-	logf("route: %#v", test.Route(name, name))
-	route, err := routes.Create(
-		test.Route(name, name))
-	if err != nil {
-		return err
-	}
-	cleaner.Add(servingV1alpha1.SchemeGroupVersion.Group, servingV1alpha1.SchemeGroupVersion.Version, "routes", test.EventingNamespace, route.ObjectMeta.Name)
-	return nil
-}
-
-// WithRouteReady will create Route and Config objects and wait until they're ready.
-func WithRouteReady(clients *test.Clients, logf logging.FormatLogger, cleaner *test.Cleaner, name string, imagePath string) error {
-	err := CreateRouteAndConfig(clients, logf, cleaner, name, imagePath)
-	if err != nil {
-		return err
-	}
-	routes := clients.Serving.ServingV1alpha1().Routes(test.EventingNamespace)
-	if err := test.WaitForRouteState(routes, name, test.IsRouteReady, "RouteIsReady"); err != nil {
-		return err
-	}
-	return nil
-}
-
-=======
->>>>>>> 0010da61
 // CreateChannel will create a Channel
 func CreateChannel(clients *test.Clients, channel *v1alpha1.Channel, _ logging.FormatLogger, cleaner *test.Cleaner) error {
 	channels := clients.Eventing.EventingV1alpha1().Channels(test.EventingNamespace)
