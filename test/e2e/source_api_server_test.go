// +build e2e

/*
Copyright 2019 The Knative Authors
Licensed under the Apache License, Version 2.0 (the "License");
you may not use this file except in compliance with the License.
You may obtain a copy of the License at

    http://www.apache.org/licenses/LICENSE-2.0

Unless required by applicable law or agreed to in writing, software
distributed under the License is distributed on an "AS IS" BASIS,
WITHOUT WARRANTIES OR CONDITIONS OF ANY KIND, either express or implied.
See the License for the specific language governing permissions and
limitations under the License.
*/

package e2e

import (
<<<<<<< HEAD
    "fmt"
    "testing"
    "time"

    corev1 "k8s.io/api/core/v1"
    rbacv1 "k8s.io/api/rbac/v1"
    metav1 "k8s.io/apimachinery/pkg/apis/meta/v1"
    duckv1beta1 "knative.dev/pkg/apis/duck/v1beta1"

    sourcesv1alpha1 "knative.dev/eventing/pkg/apis/sources/v1alpha1"
    "knative.dev/eventing/test/common"
    "knative.dev/eventing/test/resources"

    eventingtesting "knative.dev/eventing/pkg/reconciler/testing"
=======
	"fmt"
	"testing"
	"time"

	corev1 "k8s.io/api/core/v1"
	rbacv1 "k8s.io/api/rbac/v1"
	metav1 "k8s.io/apimachinery/pkg/apis/meta/v1"
	sourcesv1alpha1 "knative.dev/eventing/pkg/apis/legacysources/v1alpha1"
	"knative.dev/eventing/test/base/resources"
	"knative.dev/eventing/test/common"
	duckv1beta1 "knative.dev/pkg/apis/duck/v1beta1"

	eventingtesting "knative.dev/eventing/pkg/reconciler/testing"
>>>>>>> 0ae8c786
)

func TestApiServerSource(t *testing.T) {
	const (
		baseApiServerSourceName = "e2e-api-server-source"

		roleName              = "event-watcher-r"
		serviceAccountName    = "event-watcher-sa"
		baseHelloworldPodName = "e2e-api-server-source-helloworld-pod"
		baseLoggerPodName     = "e2e-api-server-source-logger-pod"
	)

	mode := "Ref"
	table := []struct {
		name     string
		spec     sourcesv1alpha1.ApiServerSourceSpec
		pod      func(name string) *corev1.Pod
		expected string
	}{
		{
			name: "event-ref",
			spec: sourcesv1alpha1.ApiServerSourceSpec{
				Resources: []sourcesv1alpha1.ApiServerResource{
					{
						APIVersion: "v1",
						Kind:       "Event",
					},
				},
				Mode:               mode,
				ServiceAccountName: serviceAccountName,
			},
			pod:      func(name string) *corev1.Pod { return resources.HelloWorldPod(name) },
			expected: "Event",
		},
		{
			name: "event-ref-unmatch-label",
			spec: sourcesv1alpha1.ApiServerSourceSpec{
				Resources: []sourcesv1alpha1.ApiServerResource{
					{
						APIVersion:    "v1",
						Kind:          "Pod",
						LabelSelector: metav1.LabelSelector{MatchLabels: map[string]string{"e2e": "testing"}},
					},
				},
				Mode:               mode,
				ServiceAccountName: serviceAccountName,
			},
			pod:      func(name string) *corev1.Pod { return resources.HelloWorldPod(name) },
			expected: "",
		},
		{
			name: "event-ref-match-label",
			spec: sourcesv1alpha1.ApiServerSourceSpec{
				Resources: []sourcesv1alpha1.ApiServerResource{
					{
						APIVersion:    "v1",
						Kind:          "Pod",
						LabelSelector: metav1.LabelSelector{MatchLabels: map[string]string{"e2e": "testing"}},
					},
				},
				Mode:               mode,
				ServiceAccountName: serviceAccountName,
			},
			pod: func(name string) *corev1.Pod {
				return resources.HelloWorldPod(name, resources.WithLabelsForPod(map[string]string{"e2e": "testing"}))
			},
			expected: "Pod",
		},
		{
			name: "event-ref-match-label-expr",
			spec: sourcesv1alpha1.ApiServerSourceSpec{
				Resources: []sourcesv1alpha1.ApiServerResource{
					{
						APIVersion: "v1",
						Kind:       "Pod",
						LabelSelector: metav1.LabelSelector{
							MatchLabels: map[string]string{"e2e": "testing"},
							MatchExpressions: []metav1.LabelSelectorRequirement{
								{Key: "e2e", Operator: "Exists"},
							},
						},
					},
				},
				Mode:               mode,
				ServiceAccountName: serviceAccountName,
			},
			pod: func(name string) *corev1.Pod {
				return resources.HelloWorldPod(name, resources.WithLabelsForPod(map[string]string{"e2e": "testing"}))
			},
			expected: "Pod",
		},
	}

	client := setup(t, true)
	defer tearDown(client)

	// creates ServiceAccount and RoleBinding with a role for reading pods and events
	r := resources.Role(roleName,
		resources.WithRuleForRole(&rbacv1.PolicyRule{
			APIGroups: []string{""},
			Resources: []string{"events", "pods"},
			Verbs:     []string{"get", "list", "watch"}}))
	client.CreateServiceAccountOrFail(serviceAccountName)
	client.CreateRoleOrFail(r)
	client.CreateRoleBindingOrFail(
		serviceAccountName,
		common.RoleKind,
		roleName,
		fmt.Sprintf("%s-%s", serviceAccountName, roleName),
		client.Namespace,
	)

	for _, tc := range table {

		// create event logger pod and service
		loggerPodName := fmt.Sprintf("%s-%s", baseLoggerPodName, tc.name)
		tc.spec.Sink = &duckv1beta1.Destination{Ref: resources.ServiceRef(loggerPodName)}

		loggerPod := resources.EventLoggerPod(loggerPodName)
		client.CreatePodOrFail(loggerPod, common.WithService(loggerPodName))

		apiServerSource := eventingtesting.NewApiServerSource(
			fmt.Sprintf("%s-%s", baseApiServerSourceName, tc.name),
			client.Namespace,
			eventingtesting.WithApiServerSourceSpec(tc.spec),
		)

		client.CreateLegacyApiServerSourceOrFail(apiServerSource)

		// wait for all test resources to be ready
		if err := client.WaitForAllTestResourcesReady(); err != nil {
			t.Fatalf("Failed to get all test resources ready: %v", err)
		}

		helloworldPod := tc.pod(fmt.Sprintf("%s-%s", baseHelloworldPodName, tc.name))
		client.CreatePodOrFail(helloworldPod)

		// verify the logger service receives the event(s)
		// TODO(Fredy-Z): right now it's only doing a very basic check by looking for the tc.data word,
		//                we can add a json matcher to improve it in the future.

		if tc.expected == "" {
			if err := client.CheckLogEmpty(loggerPodName, 10*time.Second); err != nil {
				t.Fatalf("Log is not empty in logger pod %q: %v", loggerPodName, err)
			}

		} else {
			if err := client.CheckLog(loggerPodName, common.CheckerContains(tc.expected)); err != nil {
				t.Fatalf("String %q does not appear in logs of logger pod %q: %v", tc.expected, loggerPodName, err)
			}
		}
	}
}<|MERGE_RESOLUTION|>--- conflicted
+++ resolved
@@ -18,22 +18,6 @@
 package e2e
 
 import (
-<<<<<<< HEAD
-    "fmt"
-    "testing"
-    "time"
-
-    corev1 "k8s.io/api/core/v1"
-    rbacv1 "k8s.io/api/rbac/v1"
-    metav1 "k8s.io/apimachinery/pkg/apis/meta/v1"
-    duckv1beta1 "knative.dev/pkg/apis/duck/v1beta1"
-
-    sourcesv1alpha1 "knative.dev/eventing/pkg/apis/sources/v1alpha1"
-    "knative.dev/eventing/test/common"
-    "knative.dev/eventing/test/resources"
-
-    eventingtesting "knative.dev/eventing/pkg/reconciler/testing"
-=======
 	"fmt"
 	"testing"
 	"time"
@@ -41,13 +25,13 @@
 	corev1 "k8s.io/api/core/v1"
 	rbacv1 "k8s.io/api/rbac/v1"
 	metav1 "k8s.io/apimachinery/pkg/apis/meta/v1"
-	sourcesv1alpha1 "knative.dev/eventing/pkg/apis/legacysources/v1alpha1"
-	"knative.dev/eventing/test/base/resources"
-	"knative.dev/eventing/test/common"
 	duckv1beta1 "knative.dev/pkg/apis/duck/v1beta1"
 
+	sourcesv1alpha1 "knative.dev/eventing/pkg/apis/legacysources/v1alpha1"
+	"knative.dev/eventing/test/common"
+	"knative.dev/eventing/test/common/resources"
+
 	eventingtesting "knative.dev/eventing/pkg/reconciler/testing"
->>>>>>> 0ae8c786
 )
 
 func TestApiServerSource(t *testing.T) {
