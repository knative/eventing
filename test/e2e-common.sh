#!/bin/bash

# Copyright 2019 The Knative Authors
#
# Licensed under the Apache License, Version 2.0 (the "License");
# you may not use this file except in compliance with the License.
# You may obtain a copy of the License at
#
#     http://www.apache.org/licenses/LICENSE-2.0
#
# Unless required by applicable law or agreed to in writing, software
# distributed under the License is distributed on an "AS IS" BASIS,
# WITHOUT WARRANTIES OR CONDITIONS OF ANY KIND, either express or implied.
# See the License for the specific language governing permissions and
# limitations under the License.

# This script includes common functions for testing setup and teardown.

source $(dirname $0)/../vendor/knative.dev/test-infra/scripts/e2e-tests.sh

# If gcloud is not available make it a no-op, not an error.
which gcloud &>/dev/null || gcloud() { echo "[ignore-gcloud $*]" 1>&2; }

# Use GNU tools on macOS. Requires the 'grep' and 'gnu-sed' Homebrew formulae.
if [ "$(uname)" == "Darwin" ]; then
  sed=gsed
  grep=ggrep
fi

# Eventing main config.
readonly EVENTING_CONFIG="config/"

# In-memory channel CRD config.
readonly IN_MEMORY_CHANNEL_CRD_CONFIG_DIR="config/channels/in-memory-channel"

# Latest release. If user does not supply this as a flag, the latest
# tagged release on the current branch will be used.
readonly LATEST_RELEASE_VERSION=$(git describe --match "v[0-9]*" --abbrev=0)

UNINSTALL_LIST=()

# Install Knative Eventing in the current cluster, and waits for it to be ready.
# If no parameters are passed, installs the current source-based build.
# Parameters: $1 - Knative Eventing YAML file
#             $2 - Knative Monitoring YAML file (optional)
function install_knative_eventing {
  local knative_networking_pods
  local INSTALL_RELEASE_YAML=$1
  echo ">> Installing Knative Eventing"
  if [[ -z "$1" ]]; then
    install_head
  else
    kubectl apply -f "${INSTALL_RELEASE_YAML}" || return $?
  fi
  wait_until_pods_running knative-eventing || fail_test "Knative Eventing did not come up"

  # Ensure knative monitoring is installed only once
  knative_networking_pods=$(kubectl get pods -n knative-monitoring \
    --field-selector status.phase=Running 2> /dev/null | tail -n +2 | wc -l)
  if ! [[ ${knative_networking_pods} -gt 0 ]]; then
    echo ">> Installing Knative Monitoring"
    start_knative_monitoring "${KNATIVE_MONITORING_RELEASE}" || fail_test "Knative Monitoring did not come up"
    UNINSTALL_LIST+=( "${KNATIVE_MONITORING_RELEASE}" )
  else
    echo ">> Knative Monitoring seems to be running, pods running: ${knative_networking_pods}."
  fi
}

function install_head {
  ko apply -f ${EVENTING_CONFIG} || return $?
  wait_until_pods_running knative-eventing || fail_test "Knative Eventing did not come up"
}

function install_latest_release {
  header "Installing Knative latest public release"
  local url="https://github.com/knative/eventing/releases/download/${LATEST_RELEASE_VERSION}"
  local yaml="release.yaml"

  install_knative_eventing \
    "${url}/${yaml}" \
    || fail_test "Knative latest release installation failed"
  wait_until_pods_running knative-eventing || fail_test "Knative Eventing did not come up"
}

function knative_setup {
  install_knative_eventing
}

# Teardown the Knative environment after tests finish.
function knative_teardown() {
  echo ">> Stopping Knative Eventing"
  echo "Uninstalling Knative Eventing"
  ko delete --ignore-not-found=true --now --timeout 60s -f ${EVENTING_CONFIG}
  wait_until_object_does_not_exist namespaces knative-eventing

  echo ">> Uninstalling dependencies"
  # shellcheck disable=SC2068
  for i in ${!UNINSTALL_LIST[@]}; do
    # We uninstall elements in the reverse of the order they were installed.
    local YAML="${UNINSTALL_LIST[$(( ${#array[@]} - $i ))]}"
    echo ">> Bringing down YAML: ${YAML}"
    kubectl delete --ignore-not-found=true -f "${YAML}" || return 1
  done
}

# Setup resources common to all eventing tests.
function test_setup() {
  install_test_resources || return 1

  # Publish test images.
<<<<<<< HEAD
  echo ">> Publishing test images"
  "$(dirname $0)/upload-test-images.sh" e2e || fail_test "Error uploading test images"
=======
  $(dirname $0)/upload-test-images.sh e2e || fail_test "Error uploading test images"
>>>>>>> c0e11281
}

# Tear down resources used in the eventing tests.
function test_teardown() {
  uninstall_test_resources
}

function install_test_resources() {
  install_channel_crds || return 1
}

function uninstall_test_resources() {
  uninstall_channel_crds
}

function install_channel_crds() {
  echo "Installing In-Memory Channel CRD"
  ko apply -f ${IN_MEMORY_CHANNEL_CRD_CONFIG_DIR} || return 1
  wait_until_pods_running knative-eventing || fail_test "Failed to install the In-Memory Channel CRD"
}

function uninstall_channel_crds() {
  echo "Uninstalling In-Memory Channel CRD"
  ko delete --ignore-not-found=true --now --timeout 60s -f ${IN_MEMORY_CHANNEL_CRD_CONFIG_DIR}
}

function dump_extra_cluster_state() {
  # Collecting logs from all knative's eventing pods.
  echo "============================================================"
  local namespace="knative-eventing"
  for pod in $(kubectl get pod -n $namespace | grep Running | awk '{print $1}'); do
    for container in $(kubectl get pod "${pod}" -n $namespace -ojsonpath='{.spec.containers[*].name}'); do
      echo "Namespace, Pod, Container: ${namespace}, ${pod}, ${container}"
      kubectl logs -n $namespace "${pod}" -c "${container}" || true
      echo "----------------------------------------------------------"
      echo "Namespace, Pod, Container (Previous instance): ${namespace}, ${pod}, ${container}"
      kubectl logs -p -n $namespace "${pod}" -c "${container}" || true
      echo "============================================================"
    done
  done
}

function install_istio {
  if [[ -z "${ISTIO_VERSION}" ]]; then
    readonly ISTIO_VERSION="latest"
  fi
  echo ">> Installing Istio: ${ISTIO_VERSION}"

  local istio_base="./third_party/istio-${ISTIO_VERSION}"
  INSTALL_ISTIO_CRD_YAML="${istio_base}/istio-crds.yaml"
  INSTALL_ISTIO_YAML="${istio_base}/istio-minimal.yaml"

  echo "Istio CRD YAML: ${INSTALL_ISTIO_CRD_YAML}"
  echo "Istio YAML: ${INSTALL_ISTIO_YAML}"

  echo ">> Bringing up Istio"
  echo ">> Running Istio CRD installer"
  kubectl apply -f "${INSTALL_ISTIO_CRD_YAML}" || return 1
  wait_until_batch_job_complete istio-system || return 1
  UNINSTALL_LIST+=( "${INSTALL_ISTIO_CRD_YAML}" )

  echo ">> Running Istio"
  kubectl apply -f "${INSTALL_ISTIO_YAML}" || return 1
  UNINSTALL_LIST+=( "${INSTALL_ISTIO_YAML}" )
}

# Installs Knative Serving in the current cluster, and waits for it to be ready.
function install_knative_serving {
  install_istio
  echo ">> Installing Knative serving"
  local SERVING_VERSION
  SERVING_VERSION=$(go run test/scripts/resolve_matching_release.go \
    'knative/serving' "${LATEST_RELEASE_VERSION}") \
    || fail_test 'Could not resolve knative serving version'
  readonly SERVING_YAML="https://github.com/knative/serving/releases/download/${SERVING_VERSION}/serving.yaml"

  echo "Knative serving YAML: ${SERVING_YAML}"
  kubectl apply -f "${SERVING_YAML}" || return 1
  UNINSTALL_LIST+=( "${SERVING_YAML}" )

  wait_until_pods_running knative-serving || fail_test "Knative Serving did not come up"
}

function wait_for_file {
  local file timeout waits
  file="$1"
  waits=300
  timeout=$waits

  echo "Waiting for existance of file: ${file}"

  while [ ! -f "${file}" ]; do
    # When the timeout is equal to zero, show an error and leave the loop.
    if [ "${timeout}" == 0 ]; then
      echo "ERROR: Timeout (${waits}s) while waiting for the file ${file}."
      return 1
    fi

    sleep 1

    # Decrease the timeout of one
    ((timeout--))
  done
  return 0
}<|MERGE_RESOLUTION|>--- conflicted
+++ resolved
@@ -74,7 +74,7 @@
 function install_latest_release {
   header "Installing Knative latest public release"
   local url="https://github.com/knative/eventing/releases/download/${LATEST_RELEASE_VERSION}"
-  local yaml="release.yaml"
+  local yaml="eventing.yaml"
 
   install_knative_eventing \
     "${url}/${yaml}" \
@@ -107,13 +107,8 @@
 function test_setup() {
   install_test_resources || return 1
 
-  # Publish test images.
-<<<<<<< HEAD
-  echo ">> Publishing test images"
-  "$(dirname $0)/upload-test-images.sh" e2e || fail_test "Error uploading test images"
-=======
-  $(dirname $0)/upload-test-images.sh e2e || fail_test "Error uploading test images"
->>>>>>> c0e11281
+  echo ">> Publish test images"
+  "$(dirname "$0")/upload-test-images.sh" e2e || fail_test "Error uploading test images"
 }
 
 # Tear down resources used in the eventing tests.
