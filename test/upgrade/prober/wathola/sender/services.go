/*
 * Copyright 2020-2021 The Knative Authors
 * Licensed under the Apache License, Version 2.0 (the "License");
 * you may not use this file except in compliance with the License.
 * You may obtain a copy of the License at
 *
 *     http://www.apache.org/licenses/LICENSE-2.0
 *
 * Unless required by applicable law or agreed to in writing, software
 * distributed under the License is distributed on an "AS IS" BASIS,
 * WITHOUT WARRANTIES OR CONDITIONS OF ANY KIND, either express or implied.
 * See the License for the specific language governing permissions and
 * limitations under the License.
 */

package sender

import (
	"context"
	"errors"
	"fmt"
	"strings"

	cloudevents "github.com/cloudevents/sdk-go/v2"
	"github.com/wavesoftware/go-ensure"
	"knative.dev/eventing/test/upgrade/prober/wathola/config"
	"knative.dev/eventing/test/upgrade/prober/wathola/event"

	"os"
	"os/signal"
	"syscall"
	"time"
)

var (
	// ErrEndpointTypeNotSupported is raised if configured endpoint isn't
	// supported by any of the event senders that are registered.
	ErrEndpointTypeNotSupported = errors.New("given endpoint isn't " +
			"supported by any registered event sender")
	log          = config.Log
	senderConfig = &config.Instance.Sender
	eventSenders = make([]EventSender, 0, 1)
)

type sender struct {
	// eventsSent is the number of events successfully sent
	eventsSent int
	// totalRequests is the number of all the send event requests
	totalRequests int
	// unavailablePeriods is an array for non-zero retries for each event
	unavailablePeriods []time.Duration
}

func (s *sender) SendContinually() {
	var shutdownCh = make(chan struct{})
	defer s.sendFinished()

	go func() {
		c := make(chan os.Signal, 1)
		signal.Notify(c, syscall.SIGINT, syscall.SIGTERM)
		sig := <-c
		// sig is a ^C or term, handle it
		log.Infof("%v signal received, closing", sig.String())
		close(shutdownCh)
	}()

	var start time.Time
	retry := 0
	for {
		select {
		case <-shutdownCh:
			// If there is ongoing event transition, we need to push to retries too.
			if retry != 0 {
				s.unavailablePeriods = append(s.unavailablePeriods, time.Since(start))
			}
			return
		default:
		}
		err := s.sendStep()
		if err != nil {
			if retry == 0 {
				start = time.Now()
				log.Warnf("Could not send step event %v, retrying", s.eventsSent)
			}
			retry++
		} else {
			if retry != 0 {
				s.unavailablePeriods = append(s.unavailablePeriods, time.Since(start))
				log.Warnf("Event sent after %v retries", retry)
				retry = 0
			}
			time.Sleep(senderConfig.Interval)
		}
	}
}

// NewCloudEvent creates a new cloud event
func NewCloudEvent(data interface{}, typ string) cloudevents.Event {
	e := cloudevents.NewEvent()
	e.SetDataContentType("application/json")
	e.SetType(typ)
	host, err := os.Hostname()
	ensure.NoError(err)
	e.SetSource(fmt.Sprintf("knative://%s/wathola/sender", host))
	e.SetID(NewEventID())
	e.SetTime(time.Now())
	err = e.SetData(cloudevents.ApplicationJSON, data)
	ensure.NoError(err)
	errs := e.Validate()
	if errs != nil {
		ensure.NoError(errs)
	}
	return e
}

// RegisterEventSender will register a EventSender to be used.
func RegisterEventSender(es EventSender) {
	eventSenders = append(eventSenders, es)
}

// SendEvent will send cloud event to given url
<<<<<<< HEAD
func SendEvent(ce cloudevents.Event, endpoint interface{}) error {
	senders := make([]EventSender, 0, len(eventSenders)+1)
	senders = append(senders, eventSenders...)
	if len(senders) == 0 {
		senders = append(senders, httpSender{})
	}
	for _, eventSender := range senders {
		if eventSender.Supports(endpoint) {
			return eventSender.SendEvent(ce, endpoint)
		}
	}
	return fmt.Errorf("%w: endpoint is %#v", ErrEndpointTypeNotSupported, endpoint)
}

type httpSender struct{}

func (h httpSender) Supports(endpoint interface{}) bool {
	switch url := endpoint.(type) {
	default:
		return false
	case string:
		return strings.HasPrefix(url, "http://") ||
				strings.HasPrefix(url, "https://")
	}
}

func (h httpSender) SendEvent(ce cloudevents.Event, endpoint interface{}) error {
	url := endpoint.(string)
	c, err := cloudevents.NewDefaultClient()
=======
func SendEvent(e cloudevents.Event, url string) error {
	c, err := cloudevents.NewClientHTTP()
>>>>>>> 4a3216ca
	if err != nil {
		return err
	}
	ctx := cloudevents.ContextWithTarget(context.Background(), url)

	result := c.Send(ctx, ce)
	if cloudevents.IsACK(result) {
		return nil
	}
	return result
}

func (s *sender) sendStep() error {
	step := event.Step{Number: s.eventsSent + 1}
	ce := NewCloudEvent(step, event.StepType)
	endpoint := senderConfig.Address
	log.Infof("Sending step event #%v to %#v", step.Number, endpoint)
	err := SendEvent(ce, endpoint)
	// Record every request regardless of the result
	s.totalRequests++
	if err != nil {
		return err
	}
	s.eventsSent++
	return nil
}

func (s *sender) sendFinished() {
	if s.eventsSent == 0 {
		return
	}
	finished := event.Finished{EventsSent: s.eventsSent, TotalRequests: s.totalRequests, UnavailablePeriods: s.unavailablePeriods}
	endpoint := senderConfig.Address
	ce := NewCloudEvent(finished, event.FinishedType)
	log.Infof("Sending finished event (count: %v) to %#v", finished.EventsSent, endpoint)
	ensure.NoError(SendEvent(ce, endpoint))
}<|MERGE_RESOLUTION|>--- conflicted
+++ resolved
@@ -119,7 +119,6 @@
 }
 
 // SendEvent will send cloud event to given url
-<<<<<<< HEAD
 func SendEvent(ce cloudevents.Event, endpoint interface{}) error {
 	senders := make([]EventSender, 0, len(eventSenders)+1)
 	senders = append(senders, eventSenders...)
@@ -148,11 +147,7 @@
 
 func (h httpSender) SendEvent(ce cloudevents.Event, endpoint interface{}) error {
 	url := endpoint.(string)
-	c, err := cloudevents.NewDefaultClient()
-=======
-func SendEvent(e cloudevents.Event, url string) error {
 	c, err := cloudevents.NewClientHTTP()
->>>>>>> 4a3216ca
 	if err != nil {
 		return err
 	}
