--- conflicted
+++ resolved
@@ -163,17 +163,11 @@
 func (s *sender) sendStep() error {
 	step := event.Step{Number: s.eventsSent + 1}
 	ce := NewCloudEvent(step, event.StepType)
-<<<<<<< HEAD
 	endpoint := senderConfig.Address
-	log.Infof("Sending step event #%v to %v", step.Number, endpoint)
+	log.Infof("Sending step event #%v to %#v", step.Number, endpoint)
 	err := SendEvent(ce, endpoint)
-=======
-	url := senderConfig.Address
-	log.Infof("Sending step event #%v to %s", step.Number, url)
-	err := SendEvent(ce, url)
 	// Record every request regardless of the result
 	s.totalRequests++
->>>>>>> f882ff07
 	if err != nil {
 		return err
 	}
@@ -185,17 +179,9 @@
 	if s.eventsSent == 0 {
 		return
 	}
-<<<<<<< HEAD
-	finished := event.Finished{Count: s.counter}
+	finished := event.Finished{EventsSent: s.eventsSent, TotalRequests: s.totalRequests, UnavailablePeriods: s.unavailablePeriods}
 	endpoint := senderConfig.Address
 	ce := NewCloudEvent(finished, event.FinishedType)
-	log.Infof("Sending finished event (count: %v) to %v", finished.Count, endpoint)
+	log.Infof("Sending finished event (count: %v) to %#v", finished.EventsSent, endpoint)
 	ensure.NoError(SendEvent(ce, endpoint))
-=======
-	finished := event.Finished{EventsSent: s.eventsSent, TotalRequests: s.totalRequests, UnavailablePeriods: s.unavailablePeriods}
-	url := senderConfig.Address
-	ce := NewCloudEvent(finished, event.FinishedType)
-	log.Infof("Sending finished event (count: %v) to %s", finished.EventsSent, url)
-	ensure.NoError(SendEvent(ce, url))
->>>>>>> f882ff07
 }