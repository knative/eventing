# Test

This directory contains tests and testing docs for `Knative Eventing`.

- [Unit tests](#running-unit-tests) reside in the codebase alongside the code
  they test
- [End-to-end tests](#running-end-to-end-tests) reside in [`/test/e2e`](./e2e)

## Running tests with scripts

### Presubmit tests

[`presubmit-tests.sh`](./presubmit-tests.sh) is the entry point for the tests
before code submission.

You can run it simply with:

```shell
test/presubmit-tests.sh
```

_By default, this script will run `build tests`, `unit tests` and
`integration tests`._ If you only want to run one type of tests, you can run
this script with corresponding flags like below:

```shell
test/presubmit-tests.sh --build-tests
test/presubmit-tests.sh --unit-tests
test/presubmit-tests.sh --integration-tests
```

_Note that if the tests you are running include `integration tests`, it will
create a new GKE cluster in project `$PROJECT_ID`, start Knative Serving and
Eventing system, upload test images to `$KO_DOCKER_REPO`, and run all
`e2e-*tests.sh` scripts under [`test`](.). After the tests finish, it will
delete the cluster._

### E2E tests

[`e2e-tests.sh`](./e2e-tests.sh) is the entry point for running all e2e tests.

You can run it simply with:

```shell
test/e2e-tests.sh
```

_By default, it will create a new GKE cluster in project `$PROJECT_ID`, start
Knative Serving and Eventing system, upload test images to `$KO_DOCKER_REPO`,
and run the end-to-end tests. After the tests finishes, it will delete the
cluster._

If you have already created your own Kubernetes cluster but haven't installed
Knative, you can run with `test/e2e-tests.sh --run-tests`.

If you have set up a running environment that meets
[the e2e test environment requirements](#environment-requirements), you can run
with `test/e2e-tests.sh --run-tests --skip-knative-setup`.

## Running tests with `go test` command

### Running unit tests

You can also use `go test` command to run unit tests:

```shell
go test -v ./pkg/...
```

_By default `go test` will not run [the e2e tests](#running-end-to-end-tests),
which needs [`-tags=e2e`](#running-end-to-end-tests) to be enabled._

### Running end-to-end tests

To run [the e2e tests](./e2e) with `go test` command, you need to have a running
environment that meets
[the e2e test environment requirements](#environment-requirements), and you need
to specify the build tag `e2e`.

```bash
go test -v -tags=e2e -count=1 ./test/e2e -run ^TestMain$ -runFromMain true
```

By default, it will run all tests configured for the default
`ClusterChannelProvisioner` in `main_test.go`.

If you want to run tests against other `ClusterChannelProvisioners`, you can
specify them through `-clusterChannelProvisioners`.

```bash
go test -v -tags=e2e -count=1 ./test/e2e -run ^TestMain$ -runFromMain true -clusterChannelProvisioners in-memory-channel,gcp-pubsub
```

#### One test case

<<<<<<< HEAD
To run one e2e test case, e.g. `TestSingleBinaryEvents`, use
[the `-run` flag with `go test`](https://golang.org/cmd/go/#hdr-Testing_flags):

```bash
go test -v -tags=e2e -count=1 ./test/e2e -run ^TestSingleBinaryEvent$
```

By default, it will run the test against the default
`ClusterChannelProvisioner`.

If you want to run it against another `ClusterChannelProvisioner`, you can
specify it through `-clusterChannelProvisioners`. Note that you can only specify
one `ClusterChannelProvisioner` if you are not running from `TestMain`.

```bash
go test -v -tags=e2e -count=1 ./test/e2e -run ^TestSingleBinaryEvent$ -clusterChannelProvisioners in-memory-channel
=======
To run one e2e test case, e.g. TestSingleBinaryEvent, use the
[-run](https://golang.org/cmd/go/#hdr-Testing_flags) flag with `go test`:

```bash
go test -v -tags=e2e -count=1 ./test/e2e -run ^TestSingleBinaryEvent$
>>>>>>> 3b06453d
```

## Environment requirements

There's couple of things you need to install before running e2e tests locally.

1. A running [Knative](https://www.knative.dev/docs/install/) cluster
1. A docker repo containing [the test images](#test-images)

## Test images

### Building the test images

_Note: this is only required when you run e2e tests locally with `go test`
commands. Running tests through e2e-tests.sh will publish the images
automatically._

The [`upload-test-images.sh`](./upload-test-images.sh) script can be used to
build and push the test images used by the e2e tests. It requires:

- [`KO_DOCKER_REPO`](https://github.com/knative/serving/blob/master/DEVELOPMENT.md#environment-setup)
  to be set
- You to be
  [authenticated with your `KO_DOCKER_REPO`](https://github.com/knative/serving/blob/master/DEVELOPMENT.md#environment-setup)
- [`docker`](https://docs.docker.com/install/) to be installed

To run the script for all end to end test images:

```bash
./test/upload-test-images.sh e2e
```

A docker tag is mandatory to avoid issues with using `latest` tag for images
deployed in GCR.

### Adding new test images

New test images should be placed in `./test/test_images`. For each image create
a new sub-folder and include a Go file that will be an entry point to the
application. This Go file should use the package `main` and include the function
`main()`. It is a good practice to include a `readme` file as well. When
uploading test images, `ko` will build an image from this folder.

## Flags

Flags are similar to those in
[`Knative Serving`](https://github.com/knative/serving/blob/master/test/README.md#flags-1)<|MERGE_RESOLUTION|>--- conflicted
+++ resolved
@@ -93,7 +93,6 @@
 
 #### One test case
 
-<<<<<<< HEAD
 To run one e2e test case, e.g. `TestSingleBinaryEvents`, use
 [the `-run` flag with `go test`](https://golang.org/cmd/go/#hdr-Testing_flags):
 
@@ -110,13 +109,6 @@
 
 ```bash
 go test -v -tags=e2e -count=1 ./test/e2e -run ^TestSingleBinaryEvent$ -clusterChannelProvisioners in-memory-channel
-=======
-To run one e2e test case, e.g. TestSingleBinaryEvent, use the
-[-run](https://golang.org/cmd/go/#hdr-Testing_flags) flag with `go test`:
-
-```bash
-go test -v -tags=e2e -count=1 ./test/e2e -run ^TestSingleBinaryEvent$
->>>>>>> 3b06453d
 ```
 
 ## Environment requirements
