--- conflicted
+++ resolved
@@ -17,6 +17,7 @@
 package base
 
 // resources contains functions that construct Eventing CRs and other Kubernetes resources.
+// TODO(Fredy-Z): break this file into multiple files when it grows too large.
 
 import (
 	"fmt"
@@ -31,30 +32,29 @@
 	"k8s.io/apimachinery/pkg/util/uuid"
 )
 
-const eventingAPIVersion = "eventing.knative.dev/v1alpha1"
-const sourcesAPIVersion = "sources.eventing.knative.dev/v1alpha1"
-
 // TriggerOption enables further configuration of a Trigger.
-type TriggerOption func(*v1alpha1.Trigger)
+type TriggerOption func(*eventingv1alpha1.Trigger)
 
 // SubscriptionOption enables further configuration of a Subscription.
-type SubscriptionOption func(*v1alpha1.Subscription)
+type SubscriptionOption func(*eventingv1alpha1.Subscription)
+
+// CronJobSourceOption enables further configuration of a CronJobSource.
+type CronJobSourceOption func(*sourcesv1alpha1.CronJobSource)
+
+// ContainerSourceOption enables further configuration of a ContainerSource.
+type ContainerSourceOption func(*sourcesv1alpha1.ContainerSource)
 
 // clusterChannelProvisioner returns a ClusterChannelProvisioner for a given name.
 func clusterChannelProvisioner(name string) *corev1.ObjectReference {
 	if name == "" {
 		return nil
 	}
-	return pkgTest.CoreV1ObjectReference("ClusterChannelProvisioner", eventingAPIVersion, name)
+	return pkgTest.CoreV1ObjectReference(ClusterChannelProvisionerKind, EventingAPIVersion, name)
 }
 
 // channelRef returns an ObjectReference for a given Channel Name.
 func channelRef(name string) *corev1.ObjectReference {
-<<<<<<< HEAD
 	return pkgTest.CoreV1ObjectReference(ChannelKind, EventingAPIVersion, name)
-=======
-	return pkgTest.CoreV1ObjectReference("Channel", eventingAPIVersion, name)
->>>>>>> 23e787bb
 }
 
 // Channel returns a Channel with the specified provisioner.
@@ -70,13 +70,8 @@
 }
 
 // WithSubscriberForSubscription returns an option that adds a Subscriber for the given Subscription.
-<<<<<<< HEAD
 func WithSubscriberForSubscription(name string) SubscriptionOption {
-	return func(s *v1alpha1.Subscription) {
-=======
-func WithSubscriberForSubscription(name string) func(*eventingv1alpha1.Subscription) {
 	return func(s *eventingv1alpha1.Subscription) {
->>>>>>> 23e787bb
 		if name != "" {
 			s.Spec.Subscriber = &eventingv1alpha1.SubscriberSpec{
 				Ref: pkgTest.CoreV1ObjectReference("Service", "v1", name),
@@ -86,33 +81,19 @@
 }
 
 // WithReply returns an options that adds a ReplyStrategy for the given Subscription.
-<<<<<<< HEAD
 func WithReply(name string) SubscriptionOption {
-	return func(s *v1alpha1.Subscription) {
-=======
-func WithReply(name string) func(*eventingv1alpha1.Subscription) {
 	return func(s *eventingv1alpha1.Subscription) {
->>>>>>> 23e787bb
 		if name != "" {
 			s.Spec.Reply = &eventingv1alpha1.ReplyStrategy{
-				Channel: pkgTest.CoreV1ObjectReference("Channel", eventingAPIVersion, name),
+				Channel: pkgTest.CoreV1ObjectReference(ChannelKind, EventingAPIVersion, name),
 			}
 		}
 	}
 }
 
 // Subscription returns a Subscription.
-<<<<<<< HEAD
-func Subscription(name, channelName string, options ...SubscriptionOption) *v1alpha1.Subscription {
-	subscription := &v1alpha1.Subscription{
-=======
-func Subscription(
-	name,
-	channelName string,
-	options ...func(*eventingv1alpha1.Subscription),
-) *eventingv1alpha1.Subscription {
+func Subscription(name, channelName string, options ...SubscriptionOption) *eventingv1alpha1.Subscription {
 	subscription := &eventingv1alpha1.Subscription{
->>>>>>> 23e787bb
 		ObjectMeta: metav1.ObjectMeta{
 			Name: name,
 		},
@@ -141,17 +122,10 @@
 }
 
 // WithTriggerFilter returns an option that adds a TriggerFilter for the given Trigger.
-<<<<<<< HEAD
 func WithTriggerFilter(eventSource, eventType string) TriggerOption {
-	return func(t *v1alpha1.Trigger) {
-		triggerFilter := &v1alpha1.TriggerFilter{
-			SourceAndType: &v1alpha1.TriggerFilterSourceAndType{
-=======
-func WithTriggerFilter(eventSource, eventType string) func(*eventingv1alpha1.Trigger) {
 	return func(t *eventingv1alpha1.Trigger) {
 		triggerFilter := &eventingv1alpha1.TriggerFilter{
 			SourceAndType: &eventingv1alpha1.TriggerFilterSourceAndType{
->>>>>>> 23e787bb
 				Type:   eventType,
 				Source: eventSource,
 			},
@@ -161,25 +135,15 @@
 }
 
 // WithBroker returns an option that adds a Broker for the given Trigger.
-<<<<<<< HEAD
 func WithBroker(brokerName string) TriggerOption {
-	return func(t *v1alpha1.Trigger) {
-=======
-func WithBroker(brokerName string) func(*eventingv1alpha1.Trigger) {
 	return func(t *eventingv1alpha1.Trigger) {
->>>>>>> 23e787bb
 		t.Spec.Broker = brokerName
 	}
 }
 
 // WithSubscriberRefForTrigger returns an option that adds a Subscriber Ref for the given Trigger.
-<<<<<<< HEAD
 func WithSubscriberRefForTrigger(name string) TriggerOption {
-	return func(t *v1alpha1.Trigger) {
-=======
-func WithSubscriberRefForTrigger(name string) func(*eventingv1alpha1.Trigger) {
 	return func(t *eventingv1alpha1.Trigger) {
->>>>>>> 23e787bb
 		if name != "" {
 			t.Spec.Subscriber = &eventingv1alpha1.SubscriberSpec{
 				Ref: pkgTest.CoreV1ObjectReference("Service", "v1", name),
@@ -189,28 +153,17 @@
 }
 
 // WithSubscriberURIForTrigger returns an option that adds a Subscriber URI for the given Trigger.
-<<<<<<< HEAD
 func WithSubscriberURIForTrigger(uri string) TriggerOption {
-	return func(t *v1alpha1.Trigger) {
-		t.Spec.Subscriber = &v1alpha1.SubscriberSpec{
-=======
-func WithSubscriberURIForTrigger(uri string) func(*eventingv1alpha1.Trigger) {
 	return func(t *eventingv1alpha1.Trigger) {
 		t.Spec.Subscriber = &eventingv1alpha1.SubscriberSpec{
->>>>>>> 23e787bb
 			URI: &uri,
 		}
 	}
 }
 
 // Trigger returns a Trigger.
-<<<<<<< HEAD
-func Trigger(name string, options ...TriggerOption) *v1alpha1.Trigger {
-	trigger := &v1alpha1.Trigger{
-=======
-func Trigger(name string, options ...func(*eventingv1alpha1.Trigger)) *eventingv1alpha1.Trigger {
+func Trigger(name string, options ...TriggerOption) *eventingv1alpha1.Trigger {
 	trigger := &eventingv1alpha1.Trigger{
->>>>>>> 23e787bb
 		ObjectMeta: metav1.ObjectMeta{
 			Name: name,
 		},
@@ -222,14 +175,14 @@
 }
 
 // WithSinkServiceForCronJobSource returns an option that adds a Kubernetes Service sink for the given CronJobSource.
-func WithSinkServiceForCronJobSource(name string) func(*sourcesv1alpha1.CronJobSource) {
+func WithSinkServiceForCronJobSource(name string) CronJobSourceOption {
 	return func(cjs *sourcesv1alpha1.CronJobSource) {
 		cjs.Spec.Sink = pkgTest.CoreV1ObjectReference("Service", "v1", name)
 	}
 }
 
 // WithServiceAccountForCronJobSource returns an option that adds a ServiceAccount for the given CronJobSource.
-func WithServiceAccountForCronJobSource(saName string) func(*sourcesv1alpha1.CronJobSource) {
+func WithServiceAccountForCronJobSource(saName string) CronJobSourceOption {
 	return func(cjs *sourcesv1alpha1.CronJobSource) {
 		cjs.Spec.ServiceAccountName = saName
 	}
@@ -240,7 +193,7 @@
 	name,
 	schedule,
 	data string,
-	options ...func(*sourcesv1alpha1.CronJobSource),
+	options ...CronJobSourceOption,
 ) *sourcesv1alpha1.CronJobSource {
 	cronJobSource := &sourcesv1alpha1.CronJobSource{
 		ObjectMeta: metav1.ObjectMeta{
@@ -258,28 +211,28 @@
 }
 
 // WithArgsForContainerSource returns an option that adds args for the given ContainerSource.
-func WithArgsForContainerSource(args []string) func(*sourcesv1alpha1.ContainerSource) {
+func WithArgsForContainerSource(args []string) ContainerSourceOption {
 	return func(cs *sourcesv1alpha1.ContainerSource) {
 		cs.Spec.Args = args
 	}
 }
 
 // WithEnvVarsForContainerSource returns an option that adds environment vars for the given ContainerSource.
-func WithEnvVarsForContainerSource(envVars []corev1.EnvVar) func(*sourcesv1alpha1.ContainerSource) {
+func WithEnvVarsForContainerSource(envVars []corev1.EnvVar) ContainerSourceOption {
 	return func(cs *sourcesv1alpha1.ContainerSource) {
 		cs.Spec.Env = envVars
 	}
 }
 
 // WithServiceAccountForContainerSource returns an option that adds a ServiceAccount for the given ContainerSource.
-func WithServiceAccountForContainerSource(saName string) func(*sourcesv1alpha1.ContainerSource) {
+func WithServiceAccountForContainerSource(saName string) ContainerSourceOption {
 	return func(cs *sourcesv1alpha1.ContainerSource) {
 		cs.Spec.ServiceAccountName = saName
 	}
 }
 
 // WithSinkServiceForContainerSource returns an option that adds a Kubernetes Service sink for the given ContainerSource.
-func WithSinkServiceForContainerSource(name string) func(*sourcesv1alpha1.ContainerSource) {
+func WithSinkServiceForContainerSource(name string) ContainerSourceOption {
 	return func(cs *sourcesv1alpha1.ContainerSource) {
 		cs.Spec.Sink = pkgTest.CoreV1ObjectReference("Service", "v1", name)
 	}
@@ -289,7 +242,7 @@
 func ContainerSource(
 	name,
 	imageName string,
-	options ...func(*sourcesv1alpha1.ContainerSource),
+	options ...ContainerSourceOption,
 ) *sourcesv1alpha1.ContainerSource {
 	containerSource := &sourcesv1alpha1.ContainerSource{
 		ObjectMeta: metav1.ObjectMeta{
