/*
Copyright 2019 The Knative Authors

Licensed under the Apache License, Version 2.0 (the "License");
you may not use this file except in compliance with the License.
You may obtain a copy of the License at

    http://www.apache.org/licenses/LICENSE-2.0

Unless required by applicable law or agreed to in writing, software
distributed under the License is distributed on an "AS IS" BASIS,
WITHOUT WARRANTIES OR CONDITIONS OF ANY KIND, either express or implied.
See the License for the specific language governing permissions and
limitations under the License.
*/

package base

// resources contains functions that construct Eventing CRs and other Kubernetes resources.
// TODO(Fredy-Z): break this file into multiple files when it grows too large.

import (
	"fmt"

<<<<<<< HEAD
	kafkamessagingv1alpha1 "github.com/knative/eventing/contrib/kafka/pkg/apis/messaging/v1alpha1"
=======
>>>>>>> a33f5331
	eventingv1alpha1 "github.com/knative/eventing/pkg/apis/eventing/v1alpha1"
	sourcesv1alpha1 "github.com/knative/eventing/pkg/apis/sources/v1alpha1"
	pkgTest "github.com/knative/pkg/test"
	corev1 "k8s.io/api/core/v1"
	rbacv1 "k8s.io/api/rbac/v1"
	metav1 "k8s.io/apimachinery/pkg/apis/meta/v1"
	"k8s.io/apimachinery/pkg/util/intstr"
	"k8s.io/apimachinery/pkg/util/uuid"
)

<<<<<<< HEAD
// TriggerOption enables further configuration of a Trigger.
type TriggerOption func(*eventingv1alpha1.Trigger)

// SubscriptionOption enables further configuration of a Subscription.
type SubscriptionOption func(*eventingv1alpha1.Subscription)

// CronJobSourceOption enables further configuration of a CronJobSource.
type CronJobSourceOption func(*sourcesv1alpha1.CronJobSource)

// ContainerSourceOption enables further configuration of a ContainerSource.
type ContainerSourceOption func(*sourcesv1alpha1.ContainerSource)
=======
const eventingAPIVersion = "eventing.knative.dev/v1alpha1"
const sourcesAPIVersion = "sources.eventing.knative.dev/v1alpha1"
>>>>>>> a33f5331

// clusterChannelProvisioner returns a ClusterChannelProvisioner for a given name.
func clusterChannelProvisioner(name string) *corev1.ObjectReference {
	if name == "" {
		return nil
	}
<<<<<<< HEAD
	return pkgTest.CoreV1ObjectReference(ClusterChannelProvisionerKind, EventingAPIVersion, name)
}

// channelRef returns an ObjectReference for a given Channel Name.
func channelRef(name string, typemeta *metav1.TypeMeta) *corev1.ObjectReference {
	return pkgTest.CoreV1ObjectReference(typemeta.Kind, typemeta.APIVersion, name)
=======
	return pkgTest.CoreV1ObjectReference("ClusterChannelProvisioner", eventingAPIVersion, name)
}

// channelRef returns an ObjectReference for a given Channel Name.
func channelRef(name string) *corev1.ObjectReference {
	return pkgTest.CoreV1ObjectReference("Channel", eventingAPIVersion, name)
>>>>>>> a33f5331
}

// Channel returns a Channel with the specified provisioner.
func Channel(name, provisioner string) *eventingv1alpha1.Channel {
	return &eventingv1alpha1.Channel{
		ObjectMeta: metav1.ObjectMeta{
			Name: name,
		},
		Spec: eventingv1alpha1.ChannelSpec{
			Provisioner: clusterChannelProvisioner(provisioner),
		},
	}
}

// KafkaChannel returns a KafkaChannel.
func KafkaChannel(name string) *kafkamessagingv1alpha1.KafkaChannel {
	return &kafkamessagingv1alpha1.KafkaChannel{
		ObjectMeta: metav1.ObjectMeta{
			Name: name,
		},
	}
}

// WithSubscriberForSubscription returns an option that adds a Subscriber for the given Subscription.
<<<<<<< HEAD
func WithSubscriberForSubscription(name string) SubscriptionOption {
=======
func WithSubscriberForSubscription(name string) func(*eventingv1alpha1.Subscription) {
>>>>>>> a33f5331
	return func(s *eventingv1alpha1.Subscription) {
		if name != "" {
			s.Spec.Subscriber = &eventingv1alpha1.SubscriberSpec{
				Ref: pkgTest.CoreV1ObjectReference("Service", "v1", name),
			}
		}
	}
}

// WithReply returns an options that adds a ReplyStrategy for the given Subscription.
<<<<<<< HEAD
func WithReply(name string, typemeta *metav1.TypeMeta) SubscriptionOption {
	return func(s *eventingv1alpha1.Subscription) {
		if name != "" {
			s.Spec.Reply = &eventingv1alpha1.ReplyStrategy{
				Channel: pkgTest.CoreV1ObjectReference(typemeta.Kind, typemeta.APIVersion, name),
=======
func WithReply(name string) func(*eventingv1alpha1.Subscription) {
	return func(s *eventingv1alpha1.Subscription) {
		if name != "" {
			s.Spec.Reply = &eventingv1alpha1.ReplyStrategy{
				Channel: pkgTest.CoreV1ObjectReference("Channel", eventingAPIVersion, name),
>>>>>>> a33f5331
			}
		}
	}
}

// Subscription returns a Subscription.
func Subscription(
<<<<<<< HEAD
	name, channelName string,
	channelTypeMeta *metav1.TypeMeta,
	options ...SubscriptionOption,
=======
	name,
	channelName string,
	options ...func(*eventingv1alpha1.Subscription),
>>>>>>> a33f5331
) *eventingv1alpha1.Subscription {
	subscription := &eventingv1alpha1.Subscription{
		ObjectMeta: metav1.ObjectMeta{
			Name: name,
		},
		Spec: eventingv1alpha1.SubscriptionSpec{
<<<<<<< HEAD
			Channel: *channelRef(channelName, channelTypeMeta),
=======
			Channel: *channelRef(channelName),
>>>>>>> a33f5331
		},
	}
	for _, option := range options {
		option(subscription)
	}
	return subscription
}

// Broker returns a Broker.
func Broker(name, provisioner string) *eventingv1alpha1.Broker {
	return &eventingv1alpha1.Broker{
		ObjectMeta: metav1.ObjectMeta{
			Name: name,
		},
		Spec: eventingv1alpha1.BrokerSpec{
			ChannelTemplate: &eventingv1alpha1.ChannelSpec{
				Provisioner: clusterChannelProvisioner(provisioner),
			},
		},
	}
}

// WithTriggerFilter returns an option that adds a TriggerFilter for the given Trigger.
<<<<<<< HEAD
func WithTriggerFilter(eventSource, eventType string) TriggerOption {
=======
func WithTriggerFilter(eventSource, eventType string) func(*eventingv1alpha1.Trigger) {
>>>>>>> a33f5331
	return func(t *eventingv1alpha1.Trigger) {
		triggerFilter := &eventingv1alpha1.TriggerFilter{
			SourceAndType: &eventingv1alpha1.TriggerFilterSourceAndType{
				Type:   eventType,
				Source: eventSource,
			},
		}
		t.Spec.Filter = triggerFilter
	}
}

// WithBroker returns an option that adds a Broker for the given Trigger.
<<<<<<< HEAD
func WithBroker(brokerName string) TriggerOption {
=======
func WithBroker(brokerName string) func(*eventingv1alpha1.Trigger) {
>>>>>>> a33f5331
	return func(t *eventingv1alpha1.Trigger) {
		t.Spec.Broker = brokerName
	}
}

// WithSubscriberRefForTrigger returns an option that adds a Subscriber Ref for the given Trigger.
<<<<<<< HEAD
func WithSubscriberRefForTrigger(name string) TriggerOption {
=======
func WithSubscriberRefForTrigger(name string) func(*eventingv1alpha1.Trigger) {
>>>>>>> a33f5331
	return func(t *eventingv1alpha1.Trigger) {
		if name != "" {
			t.Spec.Subscriber = &eventingv1alpha1.SubscriberSpec{
				Ref: pkgTest.CoreV1ObjectReference("Service", "v1", name),
			}
		}
	}
}

// WithSubscriberURIForTrigger returns an option that adds a Subscriber URI for the given Trigger.
<<<<<<< HEAD
func WithSubscriberURIForTrigger(uri string) TriggerOption {
=======
func WithSubscriberURIForTrigger(uri string) func(*eventingv1alpha1.Trigger) {
>>>>>>> a33f5331
	return func(t *eventingv1alpha1.Trigger) {
		t.Spec.Subscriber = &eventingv1alpha1.SubscriberSpec{
			URI: &uri,
		}
	}
}

// Trigger returns a Trigger.
<<<<<<< HEAD
func Trigger(name string, options ...TriggerOption) *eventingv1alpha1.Trigger {
=======
func Trigger(name string, options ...func(*eventingv1alpha1.Trigger)) *eventingv1alpha1.Trigger {
>>>>>>> a33f5331
	trigger := &eventingv1alpha1.Trigger{
		ObjectMeta: metav1.ObjectMeta{
			Name: name,
		},
	}
	for _, option := range options {
		option(trigger)
	}
	return trigger
}

// WithSinkServiceForCronJobSource returns an option that adds a Kubernetes Service sink for the given CronJobSource.
<<<<<<< HEAD
func WithSinkServiceForCronJobSource(name string) CronJobSourceOption {
=======
func WithSinkServiceForCronJobSource(name string) func(*sourcesv1alpha1.CronJobSource) {
>>>>>>> a33f5331
	return func(cjs *sourcesv1alpha1.CronJobSource) {
		cjs.Spec.Sink = pkgTest.CoreV1ObjectReference("Service", "v1", name)
	}
}

// WithServiceAccountForCronJobSource returns an option that adds a ServiceAccount for the given CronJobSource.
<<<<<<< HEAD
func WithServiceAccountForCronJobSource(saName string) CronJobSourceOption {
=======
func WithServiceAccountForCronJobSource(saName string) func(*sourcesv1alpha1.CronJobSource) {
>>>>>>> a33f5331
	return func(cjs *sourcesv1alpha1.CronJobSource) {
		cjs.Spec.ServiceAccountName = saName
	}
}

// CronJobSource returns a CronJob EventSource.
func CronJobSource(
	name,
	schedule,
	data string,
<<<<<<< HEAD
	options ...CronJobSourceOption,
=======
	options ...func(*sourcesv1alpha1.CronJobSource),
>>>>>>> a33f5331
) *sourcesv1alpha1.CronJobSource {
	cronJobSource := &sourcesv1alpha1.CronJobSource{
		ObjectMeta: metav1.ObjectMeta{
			Name: name,
		},
		Spec: sourcesv1alpha1.CronJobSourceSpec{
			Schedule: schedule,
			Data:     data,
		},
	}
	for _, option := range options {
		option(cronJobSource)
	}
	return cronJobSource
}

<<<<<<< HEAD
// WithArgsForContainerSource returns an option that adds args for the given ContainerSource.
func WithArgsForContainerSource(args []string) ContainerSourceOption {
	return func(cs *sourcesv1alpha1.ContainerSource) {
		cs.Spec.Args = args
	}
}

// WithEnvVarsForContainerSource returns an option that adds environment vars for the given ContainerSource.
func WithEnvVarsForContainerSource(envVars []corev1.EnvVar) ContainerSourceOption {
	return func(cs *sourcesv1alpha1.ContainerSource) {
		cs.Spec.Env = envVars
	}
}

// WithServiceAccountForContainerSource returns an option that adds a ServiceAccount for the given ContainerSource.
func WithServiceAccountForContainerSource(saName string) ContainerSourceOption {
	return func(cs *sourcesv1alpha1.ContainerSource) {
		cs.Spec.ServiceAccountName = saName
=======
// WithTemplateForContainerSource returns an option that adds a template for the given ContainerSource.
func WithTemplateForContainerSource(template *corev1.PodTemplateSpec) func(*sourcesv1alpha1.ContainerSource) {
	return func(cs *sourcesv1alpha1.ContainerSource) {
		cs.Spec.Template = template
>>>>>>> a33f5331
	}
}

// WithSinkServiceForContainerSource returns an option that adds a Kubernetes Service sink for the given ContainerSource.
<<<<<<< HEAD
func WithSinkServiceForContainerSource(name string) ContainerSourceOption {
=======
func WithSinkServiceForContainerSource(name string) func(*sourcesv1alpha1.ContainerSource) {
>>>>>>> a33f5331
	return func(cs *sourcesv1alpha1.ContainerSource) {
		cs.Spec.Sink = pkgTest.CoreV1ObjectReference("Service", "v1", name)
	}
}

// ContainerSource returns a Container EventSource.
func ContainerSource(
<<<<<<< HEAD
	name,
	imageName string,
	options ...ContainerSourceOption,
=======
	name string,
	options ...func(*sourcesv1alpha1.ContainerSource),
>>>>>>> a33f5331
) *sourcesv1alpha1.ContainerSource {
	containerSource := &sourcesv1alpha1.ContainerSource{
		ObjectMeta: metav1.ObjectMeta{
			Name: name,
		},
<<<<<<< HEAD
		Spec: sourcesv1alpha1.ContainerSourceSpec{
			Image: pkgTest.ImagePath(imageName),
		},
=======
>>>>>>> a33f5331
	}
	for _, option := range options {
		option(containerSource)
	}
	return containerSource
}

<<<<<<< HEAD
=======
// ContainerSourceBasicTemplate returns a basic template that can be used in ContainerSource.
func ContainerSourceBasicTemplate(
	name,
	namespace,
	imageName string,
	args []string,
) *corev1.PodTemplateSpec {
	envVars := []corev1.EnvVar{
		corev1.EnvVar{
			Name:  "POD_NAME",
			Value: name,
		},
		corev1.EnvVar{
			Name:  "POD_NAMESPACE",
			Value: namespace,
		},
	}

	podTemplateSpec := &corev1.PodTemplateSpec{
		ObjectMeta: metav1.ObjectMeta{
			Name: name,
		},
		Spec: corev1.PodSpec{
			Containers: []corev1.Container{
				corev1.Container{
					Name:            imageName,
					Image:           pkgTest.ImagePath(imageName),
					ImagePullPolicy: corev1.PullAlways,
					Args:            args,
					Env:             envVars,
				},
			},
		},
	}
	return podTemplateSpec
}

>>>>>>> a33f5331
// CloudEvent specifies the arguments for a CloudEvent sent by the sendevent
// binary.
type CloudEvent struct {
	ID       string
	Type     string
	Source   string
	Data     string
	Encoding string // binary or structured
}

// TypeAndSource specifies the type and source of an Event.
type TypeAndSource struct {
	Type   string
	Source string
}

// CloudEvent related constants.
const (
	CloudEventEncodingBinary     = "binary"
	CloudEventEncodingStructured = "structured"
	CloudEventDefaultEncoding    = CloudEventEncodingBinary
	CloudEventDefaultType        = "dev.knative.test.event"
)

// EventSenderPod creates a Pod that sends a single event to the given address.
func EventSenderPod(name string, sink string, event *CloudEvent) *corev1.Pod {
	if event.Encoding == "" {
		event.Encoding = CloudEventEncodingBinary
	}
	return &corev1.Pod{
		ObjectMeta: metav1.ObjectMeta{
			Name: name,
		},
		Spec: corev1.PodSpec{
			Containers: []corev1.Container{{
				Name:            "sendevent",
				Image:           pkgTest.ImagePath("sendevent"),
				ImagePullPolicy: corev1.PullAlways,
				Args: []string{
					"-event-id",
					event.ID,
					"-event-type",
					event.Type,
					"-source",
					event.Source,
					"-data",
					event.Data,
					"-encoding",
					event.Encoding,
					"-sink",
					sink,
				},
			}},
			//TODO restart on failure?
			RestartPolicy: corev1.RestartPolicyNever,
		},
	}
}

// EventLoggerPod creates a Pod that logs events received.
func EventLoggerPod(name string) *corev1.Pod {
	return &corev1.Pod{
		ObjectMeta: metav1.ObjectMeta{
			Name:   name,
			Labels: map[string]string{"e2etest": string(uuid.NewUUID())},
		},
		Spec: corev1.PodSpec{
			Containers: []corev1.Container{{
				Name:            "logevents",
				Image:           pkgTest.ImagePath("logevents"),
				ImagePullPolicy: corev1.PullAlways,
			}},
			RestartPolicy: corev1.RestartPolicyAlways,
		},
	}
}

// EventTransformationPod creates a Pod that transforms events received.
func EventTransformationPod(name string, event *CloudEvent) *corev1.Pod {
	return &corev1.Pod{
		ObjectMeta: metav1.ObjectMeta{
			Name:   name,
			Labels: map[string]string{"e2etest": string(uuid.NewUUID())},
		},
		Spec: corev1.PodSpec{
			Containers: []corev1.Container{{
				Name:            "transformevents",
				Image:           pkgTest.ImagePath("transformevents"),
				ImagePullPolicy: corev1.PullAlways,
				Args: []string{
					"-event-type",
					event.Type,
					"-event-source",
					event.Source,
					"-event-data",
					event.Data,
				},
			}},
			RestartPolicy: corev1.RestartPolicyAlways,
		},
	}
}

// Service creates a Kubernetes Service with the given name, namespace, and
// selector. Port 8080 is assumed the target port.
func Service(name string, selector map[string]string) *corev1.Service {
	return &corev1.Service{
		ObjectMeta: metav1.ObjectMeta{
			Name: name,
		},
		Spec: corev1.ServiceSpec{
			Selector: selector,
			Ports: []corev1.ServicePort{{
				Name:       "http",
				Port:       80,
				Protocol:   corev1.ProtocolTCP,
				TargetPort: intstr.FromInt(8080),
			}},
		},
	}
}

// ServiceAccount creates a Kubernetes ServiceAccount with the given name and namespace.
func ServiceAccount(name, namespace string) *corev1.ServiceAccount {
	return &corev1.ServiceAccount{
		ObjectMeta: metav1.ObjectMeta{
			Name:      name,
			Namespace: namespace,
		},
	}
}

// ClusterRoleBinding creates a Kubernetes ClusterRoleBinding with the given ServiceAccount name, ClusterRole name and namespace.
func ClusterRoleBinding(saName, crName, namespace string) *rbacv1.ClusterRoleBinding {
	return &rbacv1.ClusterRoleBinding{
		ObjectMeta: metav1.ObjectMeta{
			Name: fmt.Sprintf("%s-%s-admin", saName, namespace),
		},
		Subjects: []rbacv1.Subject{
			{
				Kind:      "ServiceAccount",
				Name:      saName,
				Namespace: namespace,
			},
		},
		RoleRef: rbacv1.RoleRef{
			Kind:     "ClusterRole",
			Name:     crName,
			APIGroup: rbacv1.SchemeGroupVersion.Group,
		},
	}
}<|MERGE_RESOLUTION|>--- conflicted
+++ resolved
@@ -22,10 +22,7 @@
 import (
 	"fmt"
 
-<<<<<<< HEAD
 	kafkamessagingv1alpha1 "github.com/knative/eventing/contrib/kafka/pkg/apis/messaging/v1alpha1"
-=======
->>>>>>> a33f5331
 	eventingv1alpha1 "github.com/knative/eventing/pkg/apis/eventing/v1alpha1"
 	sourcesv1alpha1 "github.com/knative/eventing/pkg/apis/sources/v1alpha1"
 	pkgTest "github.com/knative/pkg/test"
@@ -36,7 +33,6 @@
 	"k8s.io/apimachinery/pkg/util/uuid"
 )
 
-<<<<<<< HEAD
 // TriggerOption enables further configuration of a Trigger.
 type TriggerOption func(*eventingv1alpha1.Trigger)
 
@@ -48,31 +44,18 @@
 
 // ContainerSourceOption enables further configuration of a ContainerSource.
 type ContainerSourceOption func(*sourcesv1alpha1.ContainerSource)
-=======
-const eventingAPIVersion = "eventing.knative.dev/v1alpha1"
-const sourcesAPIVersion = "sources.eventing.knative.dev/v1alpha1"
->>>>>>> a33f5331
 
 // clusterChannelProvisioner returns a ClusterChannelProvisioner for a given name.
 func clusterChannelProvisioner(name string) *corev1.ObjectReference {
 	if name == "" {
 		return nil
 	}
-<<<<<<< HEAD
 	return pkgTest.CoreV1ObjectReference(ClusterChannelProvisionerKind, EventingAPIVersion, name)
 }
 
 // channelRef returns an ObjectReference for a given Channel Name.
 func channelRef(name string, typemeta *metav1.TypeMeta) *corev1.ObjectReference {
 	return pkgTest.CoreV1ObjectReference(typemeta.Kind, typemeta.APIVersion, name)
-=======
-	return pkgTest.CoreV1ObjectReference("ClusterChannelProvisioner", eventingAPIVersion, name)
-}
-
-// channelRef returns an ObjectReference for a given Channel Name.
-func channelRef(name string) *corev1.ObjectReference {
-	return pkgTest.CoreV1ObjectReference("Channel", eventingAPIVersion, name)
->>>>>>> a33f5331
 }
 
 // Channel returns a Channel with the specified provisioner.
@@ -97,11 +80,7 @@
 }
 
 // WithSubscriberForSubscription returns an option that adds a Subscriber for the given Subscription.
-<<<<<<< HEAD
 func WithSubscriberForSubscription(name string) SubscriptionOption {
-=======
-func WithSubscriberForSubscription(name string) func(*eventingv1alpha1.Subscription) {
->>>>>>> a33f5331
 	return func(s *eventingv1alpha1.Subscription) {
 		if name != "" {
 			s.Spec.Subscriber = &eventingv1alpha1.SubscriberSpec{
@@ -112,19 +91,11 @@
 }
 
 // WithReply returns an options that adds a ReplyStrategy for the given Subscription.
-<<<<<<< HEAD
 func WithReply(name string, typemeta *metav1.TypeMeta) SubscriptionOption {
 	return func(s *eventingv1alpha1.Subscription) {
 		if name != "" {
 			s.Spec.Reply = &eventingv1alpha1.ReplyStrategy{
 				Channel: pkgTest.CoreV1ObjectReference(typemeta.Kind, typemeta.APIVersion, name),
-=======
-func WithReply(name string) func(*eventingv1alpha1.Subscription) {
-	return func(s *eventingv1alpha1.Subscription) {
-		if name != "" {
-			s.Spec.Reply = &eventingv1alpha1.ReplyStrategy{
-				Channel: pkgTest.CoreV1ObjectReference("Channel", eventingAPIVersion, name),
->>>>>>> a33f5331
 			}
 		}
 	}
@@ -132,26 +103,16 @@
 
 // Subscription returns a Subscription.
 func Subscription(
-<<<<<<< HEAD
 	name, channelName string,
 	channelTypeMeta *metav1.TypeMeta,
 	options ...SubscriptionOption,
-=======
-	name,
-	channelName string,
-	options ...func(*eventingv1alpha1.Subscription),
->>>>>>> a33f5331
 ) *eventingv1alpha1.Subscription {
 	subscription := &eventingv1alpha1.Subscription{
 		ObjectMeta: metav1.ObjectMeta{
 			Name: name,
 		},
 		Spec: eventingv1alpha1.SubscriptionSpec{
-<<<<<<< HEAD
 			Channel: *channelRef(channelName, channelTypeMeta),
-=======
-			Channel: *channelRef(channelName),
->>>>>>> a33f5331
 		},
 	}
 	for _, option := range options {
@@ -175,11 +136,7 @@
 }
 
 // WithTriggerFilter returns an option that adds a TriggerFilter for the given Trigger.
-<<<<<<< HEAD
 func WithTriggerFilter(eventSource, eventType string) TriggerOption {
-=======
-func WithTriggerFilter(eventSource, eventType string) func(*eventingv1alpha1.Trigger) {
->>>>>>> a33f5331
 	return func(t *eventingv1alpha1.Trigger) {
 		triggerFilter := &eventingv1alpha1.TriggerFilter{
 			SourceAndType: &eventingv1alpha1.TriggerFilterSourceAndType{
@@ -192,22 +149,14 @@
 }
 
 // WithBroker returns an option that adds a Broker for the given Trigger.
-<<<<<<< HEAD
 func WithBroker(brokerName string) TriggerOption {
-=======
-func WithBroker(brokerName string) func(*eventingv1alpha1.Trigger) {
->>>>>>> a33f5331
 	return func(t *eventingv1alpha1.Trigger) {
 		t.Spec.Broker = brokerName
 	}
 }
 
 // WithSubscriberRefForTrigger returns an option that adds a Subscriber Ref for the given Trigger.
-<<<<<<< HEAD
 func WithSubscriberRefForTrigger(name string) TriggerOption {
-=======
-func WithSubscriberRefForTrigger(name string) func(*eventingv1alpha1.Trigger) {
->>>>>>> a33f5331
 	return func(t *eventingv1alpha1.Trigger) {
 		if name != "" {
 			t.Spec.Subscriber = &eventingv1alpha1.SubscriberSpec{
@@ -218,11 +167,7 @@
 }
 
 // WithSubscriberURIForTrigger returns an option that adds a Subscriber URI for the given Trigger.
-<<<<<<< HEAD
 func WithSubscriberURIForTrigger(uri string) TriggerOption {
-=======
-func WithSubscriberURIForTrigger(uri string) func(*eventingv1alpha1.Trigger) {
->>>>>>> a33f5331
 	return func(t *eventingv1alpha1.Trigger) {
 		t.Spec.Subscriber = &eventingv1alpha1.SubscriberSpec{
 			URI: &uri,
@@ -231,11 +176,7 @@
 }
 
 // Trigger returns a Trigger.
-<<<<<<< HEAD
 func Trigger(name string, options ...TriggerOption) *eventingv1alpha1.Trigger {
-=======
-func Trigger(name string, options ...func(*eventingv1alpha1.Trigger)) *eventingv1alpha1.Trigger {
->>>>>>> a33f5331
 	trigger := &eventingv1alpha1.Trigger{
 		ObjectMeta: metav1.ObjectMeta{
 			Name: name,
@@ -248,22 +189,14 @@
 }
 
 // WithSinkServiceForCronJobSource returns an option that adds a Kubernetes Service sink for the given CronJobSource.
-<<<<<<< HEAD
 func WithSinkServiceForCronJobSource(name string) CronJobSourceOption {
-=======
-func WithSinkServiceForCronJobSource(name string) func(*sourcesv1alpha1.CronJobSource) {
->>>>>>> a33f5331
 	return func(cjs *sourcesv1alpha1.CronJobSource) {
 		cjs.Spec.Sink = pkgTest.CoreV1ObjectReference("Service", "v1", name)
 	}
 }
 
 // WithServiceAccountForCronJobSource returns an option that adds a ServiceAccount for the given CronJobSource.
-<<<<<<< HEAD
 func WithServiceAccountForCronJobSource(saName string) CronJobSourceOption {
-=======
-func WithServiceAccountForCronJobSource(saName string) func(*sourcesv1alpha1.CronJobSource) {
->>>>>>> a33f5331
 	return func(cjs *sourcesv1alpha1.CronJobSource) {
 		cjs.Spec.ServiceAccountName = saName
 	}
@@ -274,11 +207,7 @@
 	name,
 	schedule,
 	data string,
-<<<<<<< HEAD
 	options ...CronJobSourceOption,
-=======
-	options ...func(*sourcesv1alpha1.CronJobSource),
->>>>>>> a33f5331
 ) *sourcesv1alpha1.CronJobSource {
 	cronJobSource := &sourcesv1alpha1.CronJobSource{
 		ObjectMeta: metav1.ObjectMeta{
@@ -295,40 +224,15 @@
 	return cronJobSource
 }
 
-<<<<<<< HEAD
-// WithArgsForContainerSource returns an option that adds args for the given ContainerSource.
-func WithArgsForContainerSource(args []string) ContainerSourceOption {
-	return func(cs *sourcesv1alpha1.ContainerSource) {
-		cs.Spec.Args = args
-	}
-}
-
-// WithEnvVarsForContainerSource returns an option that adds environment vars for the given ContainerSource.
-func WithEnvVarsForContainerSource(envVars []corev1.EnvVar) ContainerSourceOption {
-	return func(cs *sourcesv1alpha1.ContainerSource) {
-		cs.Spec.Env = envVars
-	}
-}
-
-// WithServiceAccountForContainerSource returns an option that adds a ServiceAccount for the given ContainerSource.
-func WithServiceAccountForContainerSource(saName string) ContainerSourceOption {
-	return func(cs *sourcesv1alpha1.ContainerSource) {
-		cs.Spec.ServiceAccountName = saName
-=======
 // WithTemplateForContainerSource returns an option that adds a template for the given ContainerSource.
-func WithTemplateForContainerSource(template *corev1.PodTemplateSpec) func(*sourcesv1alpha1.ContainerSource) {
+func WithTemplateForContainerSource(template *corev1.PodTemplateSpec) ContainerSourceOption {
 	return func(cs *sourcesv1alpha1.ContainerSource) {
 		cs.Spec.Template = template
->>>>>>> a33f5331
 	}
 }
 
 // WithSinkServiceForContainerSource returns an option that adds a Kubernetes Service sink for the given ContainerSource.
-<<<<<<< HEAD
 func WithSinkServiceForContainerSource(name string) ContainerSourceOption {
-=======
-func WithSinkServiceForContainerSource(name string) func(*sourcesv1alpha1.ContainerSource) {
->>>>>>> a33f5331
 	return func(cs *sourcesv1alpha1.ContainerSource) {
 		cs.Spec.Sink = pkgTest.CoreV1ObjectReference("Service", "v1", name)
 	}
@@ -336,25 +240,13 @@
 
 // ContainerSource returns a Container EventSource.
 func ContainerSource(
-<<<<<<< HEAD
-	name,
-	imageName string,
+	name string,
 	options ...ContainerSourceOption,
-=======
-	name string,
-	options ...func(*sourcesv1alpha1.ContainerSource),
->>>>>>> a33f5331
 ) *sourcesv1alpha1.ContainerSource {
 	containerSource := &sourcesv1alpha1.ContainerSource{
 		ObjectMeta: metav1.ObjectMeta{
 			Name: name,
 		},
-<<<<<<< HEAD
-		Spec: sourcesv1alpha1.ContainerSourceSpec{
-			Image: pkgTest.ImagePath(imageName),
-		},
-=======
->>>>>>> a33f5331
 	}
 	for _, option := range options {
 		option(containerSource)
@@ -362,8 +254,6 @@
 	return containerSource
 }
 
-<<<<<<< HEAD
-=======
 // ContainerSourceBasicTemplate returns a basic template that can be used in ContainerSource.
 func ContainerSourceBasicTemplate(
 	name,
@@ -401,7 +291,6 @@
 	return podTemplateSpec
 }
 
->>>>>>> a33f5331
 // CloudEvent specifies the arguments for a CloudEvent sent by the sendevent
 // binary.
 type CloudEvent struct {
