--- conflicted
+++ resolved
@@ -59,7 +59,44 @@
 	v.AddEdge(to, dest, NoTransform)
 }
 
-<<<<<<< HEAD
+func (g *Graph) AddChannel(channel messagingv1.Channel) {
+	if channel.Kind == "" {
+		channel.Kind = "Channel"
+	}
+
+	ref := &duckv1.KReference{
+		Name:       channel.Name,
+		Namespace:  channel.Namespace,
+		APIVersion: "messaging.knative.dev/v1",
+		Kind:       channel.Kind,
+	}
+	dest := &duckv1.Destination{Ref: ref}
+
+	v, ok := g.vertices[makeComparableDestination(dest)]
+	if !ok {
+		v = &Vertex{
+			self: dest,
+		}
+		g.vertices[makeComparableDestination(dest)] = v
+	}
+
+	if channel.Spec.Delivery == nil || channel.Spec.Delivery.DeadLetterSink == nil {
+		// no DLS, we are done
+		return
+	}
+
+	// channel has a DLS, we need to add an edge to that
+	to, ok := g.vertices[makeComparableDestination(channel.Spec.Delivery.DeadLetterSink)]
+	if !ok {
+		to = &Vertex{
+			self: channel.Spec.Delivery.DeadLetterSink,
+		}
+		g.vertices[makeComparableDestination(channel.Spec.Delivery.DeadLetterSink)] = to
+	}
+
+	v.AddEdge(to, dest, NoTransform)
+}
+
 func (g *Graph) AddTrigger(trigger eventingv1.Trigger) error {
 	brokerRef := &duckv1.KReference{
 		Name:       trigger.Spec.Broker,
@@ -108,42 +145,4 @@
 
 	return nil
 
-=======
-func (g *Graph) AddChannel(channel messagingv1.Channel) {
-	if channel.Kind == "" {
-		channel.Kind = "Channel"
-	}
-
-	ref := &duckv1.KReference{
-		Name:       channel.Name,
-		Namespace:  channel.Namespace,
-		APIVersion: "messaging.knative.dev/v1",
-		Kind:       channel.Kind,
-	}
-	dest := &duckv1.Destination{Ref: ref}
-
-	v, ok := g.vertices[makeComparableDestination(dest)]
-	if !ok {
-		v = &Vertex{
-			self: dest,
-		}
-		g.vertices[makeComparableDestination(dest)] = v
-	}
-
-	if channel.Spec.Delivery == nil || channel.Spec.Delivery.DeadLetterSink == nil {
-		// no DLS, we are done
-		return
-	}
-
-	// channel has a DLS, we need to add an edge to that
-	to, ok := g.vertices[makeComparableDestination(channel.Spec.Delivery.DeadLetterSink)]
-	if !ok {
-		to = &Vertex{
-			self: channel.Spec.Delivery.DeadLetterSink,
-		}
-		g.vertices[makeComparableDestination(channel.Spec.Delivery.DeadLetterSink)] = to
-	}
-
-	v.AddEdge(to, dest, NoTransform)
->>>>>>> 6f944bf4
 }