/*
Copyright 2022 The Knative Authors

Licensed under the Apache License, Version 2.0 (the "License");
you may not use this file except in compliance with the License.
You may obtain a copy of the License at

    http://www.apache.org/licenses/LICENSE-2.0

Unless required by applicable law or agreed to in writing, software
distributed under the License is distributed on an "AS IS" BASIS,
WITHOUT WARRANTIES OR CONDITIONS OF ANY KIND, either express or implied.
See the License for the specific language governing permissions and
limitations under the License.
*/

package subscriptionsapi

import (
	"context"

	cloudevents "github.com/cloudevents/sdk-go/v2"

	"knative.dev/eventing/pkg/eventfilter"
)

type notFilter struct {
	filter eventfilter.Filter
}

// NewNotFilter returns an event filter which passes if the contained filter fails.
func NewNotFilter(f eventfilter.Filter) eventfilter.Filter {
	return &notFilter{
		filter: f,
	}
}

func (filter *notFilter) Filter(ctx context.Context, event cloudevents.Event) eventfilter.FilterResult {
	if filter == nil || filter.filter == nil {
		return eventfilter.NoFilter
	}
	switch filter.filter.Filter(ctx, event) {
	case eventfilter.FailFilter:
		return eventfilter.PassFilter
	case eventfilter.PassFilter:
		return eventfilter.FailFilter
	}
	return eventfilter.NoFilter
}

<<<<<<< HEAD
var _ eventfilter.Filter = &notFilter{}

func (filter *notFilter) Cleanup() {}
=======
func (filter *notFilter) Cleanup() {}

var _ eventfilter.Filter = &notFilter{}
>>>>>>> b704ab14
<|MERGE_RESOLUTION|>--- conflicted
+++ resolved
@@ -48,12 +48,6 @@
 	return eventfilter.NoFilter
 }
 
-<<<<<<< HEAD
-var _ eventfilter.Filter = &notFilter{}
-
-func (filter *notFilter) Cleanup() {}
-=======
 func (filter *notFilter) Cleanup() {}
 
-var _ eventfilter.Filter = &notFilter{}
->>>>>>> b704ab14
+var _ eventfilter.Filter = &notFilter{}