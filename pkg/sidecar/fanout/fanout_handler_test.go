--- conflicted
+++ resolved
@@ -227,12 +227,7 @@
 
 			h, err := NewHandler(zap.NewNop(), Config{Subscriptions: subs})
 			if err != nil {
-<<<<<<< HEAD
-				t.Errorf("NewHandler failed. Error:%s", err)
-				t.FailNow()
-=======
 				t.Fatalf("NewHandler failed. Error:%s", err)
->>>>>>> d71fecf9
 			}
 			if tc.asyncHandler {
 				h.config.AsyncHandler = true
@@ -240,12 +235,7 @@
 			if tc.receiverFunc != nil {
 				receiver, err := provisioners.NewMessageReceiver(tc.receiverFunc, zap.NewNop().Sugar())
 				if err != nil {
-<<<<<<< HEAD
-					t.Errorf("NewMessageReceiver failed. Error:%s", err)
-					t.FailNow()
-=======
 					t.Fatalf("NewMessageReceiver failed. Error:%s", err)
->>>>>>> d71fecf9
 				}
 				h.receiver = receiver
 			}
