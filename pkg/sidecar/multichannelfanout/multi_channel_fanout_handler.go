/*
Copyright 2018 The Knative Authors

Licensed under the Apache License, Version 2.0 (the "License");
you may not use this file except in compliance with the License.
You may obtain a copy of the License at

    http://www.apache.org/licenses/LICENSE-2.0

Unless required by applicable law or agreed to in writing, software
distributed under the License is distributed on an "AS IS" BASIS,
WITHOUT WARRANTIES OR CONDITIONS OF ANY KIND, either express or implied.
See the License for the specific language governing permissions and
limitations under the License.
*/

// Package multichannelfanout provides an http.Handler that takes in one request to a Knative
// Channel and fans it out to N other requests. Logically, it represents multiple Knative Channels.
// It is made up of a map, map[channel]fanout.Handler and each incoming request is inspected to
// determine which Channel it is on. This Handler delegates the HTTP handling to the fanout.Handler
// corresponding to the incoming request's Channel.
// It is often used in conjunction with a swappable.Handler. The swappable.Handler delegates all its
// requests to the multichannelfanout.Handler. When a new configuration is available, a new
// multichannelfanout.Handler is created and swapped in for all subsequent requests. The old
// multichannelfanout.Handler is discarded.
package multichannelfanout

import (
	"fmt"
	"net/http"

	"github.com/google/go-cmp/cmp"
	"github.com/knative/eventing/pkg/provisioners"
	"github.com/knative/eventing/pkg/sidecar/fanout"
	"go.uber.org/zap"
)

// The configuration of this handler.
type Config struct {
	// The configuration of each channel in this handler.
	ChannelConfigs []ChannelConfig `json:"channelConfigs"`
}

type ChannelConfig struct {
	Namespace    string        `json:"namespace"`
	Name         string        `json:"name"`
	FanoutConfig fanout.Config `json:"fanoutConfig"`
}

// MakeChannelKey creates the key used for this Channel in the Handler's handlers map.
func makeChannelKey(namespace, name string) string {
	return fmt.Sprintf("%s/%s", namespace, name)
}

// makeChannelKeyFromConfig creates the channel key for a given channelConfig. It is a helper around
// MakeChannelKey.
func makeChannelKeyFromConfig(config ChannelConfig) string {
	return makeChannelKey(config.Namespace, config.Name)
}

// getChannelKey extracts the channel key from the given HTTP request.
<<<<<<< HEAD
func getChannelKey(r *http.Request) (string, error) {
	cr, err := buses.ParseChannel(r.Host)
	if err != nil {
		return "", err
	}
	return makeChannelKey(cr.Namespace, cr.Name), nil
=======
func getChannelKey(r *http.Request) string {
	cr := provisioners.ParseChannel(r.Host)
	return makeChannelKey(cr.Namespace, cr.Name)
>>>>>>> f2f29130
}

// Handler is an http.Handler that introspects the incoming request to determine what Channel it is
// on, and then delegates handling of that request to the single fanout.Handler corresponding to
// that Channel.
type Handler struct {
	logger   *zap.Logger
	handlers map[string]*fanout.Handler
	config   Config
}

// NewHandler creates a new Handler.
func NewHandler(logger *zap.Logger, conf Config) (*Handler, error) {
	handlers := make(map[string]*fanout.Handler, len(conf.ChannelConfigs))

	for _, cc := range conf.ChannelConfigs {
		key := makeChannelKeyFromConfig(cc)
		handler := fanout.NewHandler(logger, cc.FanoutConfig)
		if _, present := handlers[key]; present {
			logger.Error("Duplicate channel key", zap.String("channelKey", key))
			return nil, fmt.Errorf("duplicate channel key: %v", key)
		}
		handlers[key] = handler
	}

	return &Handler{
		logger:   logger,
		config:   conf,
		handlers: handlers,
	}, nil
}

// ConfigDiffs diffs the new config with the existing config. If there are no differences, then the
// empty string is returned. If there are differences, then a non-empty string is returned
// describing the differences.
func (h *Handler) ConfigDiff(updated Config) string {
	return cmp.Diff(h.config, updated)
}

// CopyWithNewConfig creates a new copy of this Handler with all the fields identical, except the
// new Handler uses conf, rather than copying the existing Handler's config.
func (h *Handler) CopyWithNewConfig(conf Config) (*Handler, error) {
	return NewHandler(h.logger, conf)
}

// ServeHTTP delegates the actual handling of the request to a fanout.Handler, based on the
// request's channel key.
func (h *Handler) ServeHTTP(w http.ResponseWriter, r *http.Request) {
	channelKey, err := getChannelKey(r)
	if err != nil {
		h.logger.Error("Unable to extract channelKey", zap.Error(err))
		w.WriteHeader(http.StatusInternalServerError)
		return
	}
	fh, ok := h.handlers[channelKey]
	if !ok {
		h.logger.Error("Unable to find a handler for request", zap.String("channelKey", channelKey))
		w.WriteHeader(http.StatusInternalServerError)
		return
	}
	fh.ServeHTTP(w, r)
}<|MERGE_RESOLUTION|>--- conflicted
+++ resolved
@@ -59,18 +59,12 @@
 }
 
 // getChannelKey extracts the channel key from the given HTTP request.
-<<<<<<< HEAD
 func getChannelKey(r *http.Request) (string, error) {
-	cr, err := buses.ParseChannel(r.Host)
+	cr, err := provisioners.ParseChannel(r.Host)
 	if err != nil {
 		return "", err
 	}
 	return makeChannelKey(cr.Namespace, cr.Name), nil
-=======
-func getChannelKey(r *http.Request) string {
-	cr := provisioners.ParseChannel(r.Host)
-	return makeChannelKey(cr.Namespace, cr.Name)
->>>>>>> f2f29130
 }
 
 // Handler is an http.Handler that introspects the incoming request to determine what Channel it is
