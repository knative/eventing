--- conflicted
+++ resolved
@@ -37,13 +37,8 @@
 // Subscribable is an Implementable "duck type".
 var _ duck.Implementable = (*Subscribable)(nil)
 
-<<<<<<< HEAD
-// ChannelSubscriberSpec defines a single subscriber to a Channel.
-// Ref (Deprecated) is a reference to the Subscription this ChannelSubscriberSpec was created for
-=======
 // SubscriberSpec defines a single subscriber to a Subscribable.
 // Ref is a reference to the Subscription this SubscriberSpec was created for
->>>>>>> 2213e002
 // SubscriberURI is the endpoint for the subscriber
 // ReplyURI is the endpoint for the reply
 // At least one of SubscriberURI and ReplyURI must be present
@@ -69,11 +64,11 @@
 	// This is the list of subscription's statuses for this channel.
 	// +patchMergeKey=uid
 	// +patchStrategy=merge
-	Subscribers []ChannelSubscriberStatus `json:"subscribers,omitempty" patchStrategy:"merge" patchMergeKey:"uid"`
+	Subscribers []SubscriberStatus `json:"subscribers,omitempty" patchStrategy:"merge" patchMergeKey:"uid"`
 }
 
 // ChannelSubscriberStatus defines the status of a single subscriber to a Channel.
-type ChannelSubscriberStatus struct {
+type SubscriberStatus struct {
 	// UID is used to understand the origin of the subscriber.
 	// +optional
 	UID types.UID `json:"uid,omitempty"`
@@ -100,25 +95,21 @@
 
 	// SubscribableSpec is the part where Subscribable object is
 	// configured as to be compatible with Subscribable contract.
-<<<<<<< HEAD
-	Spec ChannelSpec `json:"spec"`
+	Spec SubscribableTypeSpec `json:"spec"`
 
 	// ChannelStatus is the part where SubscribableStatus object is
 	// configured as to be compatible with Subscribable contract.
-	Status ChannelStatus `json:"status"`
-=======
-	Spec SubscribableSpec `json:"spec"`
->>>>>>> 2213e002
+	Status SubscribableTypeStatus `json:"status"`
 }
 
-// SubscribableSpec shows how we expect folks to embed Subscribable in their Spec field.
-type SubscribableSpec struct {
+// SubscribableTypeSpec shows how we expect folks to embed Subscribable in their Spec field.
+type SubscribableTypeSpec struct {
 	Subscribable *Subscribable `json:"subscribable,omitempty"`
 }
 
-// ChannelStatus shows how we expect folks to embed SubscribableStatus in their Status field.
-type ChannelStatus struct {
-	SubscribableStatus *SubscribableStatus `json:"subscribablestatus,omitempty"`
+// SubscribableTypeStatus shows how we expect folks to embed Subscribable in their Status field.
+type SubscribableTypeStatus struct {
+	SubscribableStatus *SubscribableStatus `json:"subscribable,omitempty"`
 }
 
 var (
