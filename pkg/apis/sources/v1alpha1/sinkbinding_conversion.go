--- conflicted
+++ resolved
@@ -39,11 +39,7 @@
 }
 
 // ConvertFrom implements apis.Convertible.
-<<<<<<< HEAD
-// Converts obj from higher versions into v1alpha1.SinkBinding.
-=======
 // Converts obj from a higher version into v1alpha1.SinkBinding.
->>>>>>> 8adaecc3
 func (sink *SinkBinding) ConvertFrom(ctx context.Context, obj apis.Convertible) error {
 	switch source := obj.(type) {
 	case *v1alpha2.SinkBinding:
