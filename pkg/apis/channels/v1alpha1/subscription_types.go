--- conflicted
+++ resolved
@@ -21,7 +21,6 @@
 
 	"k8s.io/api/core/v1"
 	meta_v1 "k8s.io/apimachinery/pkg/apis/meta/v1"
-	"k8s.io/api/core/v1"
 )
 
 // +genclient
@@ -57,10 +56,6 @@
 	Arguments *[]Argument `json:"arguments,omitempty"`
 }
 
-<<<<<<< HEAD
-
-=======
->>>>>>> 27837b47
 type SubscriptionConditionType string
 
 const (
@@ -84,10 +79,6 @@
 	Message string `json:"message,omitempty"`
 }
 
-<<<<<<< HEAD
-
-=======
->>>>>>> 27837b47
 // SubscriptionStatus (computed) for a subscription
 type SubscriptionStatus struct {
 
@@ -95,9 +86,6 @@
 	// +patchMergeKey=type
 	// +patchStrategy=merge
 	Conditions []SubscriptionCondition `json:"conditions,omitempty" patchStrategy:"merge" patchMergeKey:"type"`
-<<<<<<< HEAD
-
-=======
 }
 
 func (ss *SubscriptionStatus) GetCondition(t SubscriptionConditionType) *SubscriptionCondition {
@@ -107,7 +95,6 @@
 		}
 	}
 	return nil
->>>>>>> 27837b47
 }
 
 func (s *Subscription) GetSpecJSON() ([]byte, error) {
