/*
Copyright 2018 The Knative Authors

Licensed under the Apache License, Version 2.0 (the "License");
you may not use this file except in compliance with the License.
You may obtain a copy of the License at

    http://www.apache.org/licenses/LICENSE-2.0

Unless required by applicable law or agreed to in writing, software
distributed under the License is distributed on an "AS IS" BASIS,
WITHOUT WARRANTIES OR CONDITIONS OF ANY KIND, either express or implied.
See the License for the specific language governing permissions and
limitations under the License.
*/

package eventing

import "k8s.io/apimachinery/pkg/runtime/schema"

const (
	GroupName = "eventing.knative.dev"

	// BrokerLabelKey is the label key on Triggers and Subscriptions
	// to indicate to which Broker they belong to.
	BrokerLabelKey = GroupName + "/broker"

	// BrokerClassKey is the annotation key on Brokers to indicate
	// which Controller is responsible for them.
	BrokerClassKey = GroupName + "/broker.class"

	// ChannelBrokerClassValue is the value we use to specify the
	// Broker using channels. As in Broker from this repository
	// pkg/reconciler/broker
	ChannelBrokerClassValue = "ChannelBasedBroker"

	// MTChannelBrokerClassValue is the value we use to specify the
	// Broker using channels, but the resources (ingress,filter) run
	// in the system namespace. As in Broker from this repository
	// pkg/reconciler/mtbroker
	MTChannelBrokerClassValue = "MTChannelBasedBroker"

	// ScopeAnnotationKey is the annotation key to indicate
	// the scope of the component handling a given resource.
	// Valid values are: cluster, namespace, resource.
	ScopeAnnotationKey = GroupName + "/scope"

<<<<<<< HEAD
	// ScopeCluster is the value of the ScopeAnnotationKey
	// indicating the cluster scope
	ScopeCluster = "cluster"

	// ScopeNamespace is the value of the ScopeAnnotationKey
	// indicating the namespace scope
	ScopeNamespace = "namespace"

	// DefaultScope is the default value of the ScopeAnnotationKey
	DefaultScope = ScopeCluster
=======
	// ScopeResource indicates that the resource
	// must be handled by a dedicated component
	ScopeResource = "resource"

	// ScopeNamespace indicates that the resource
	// must be handled by the namespace-scoped component
	ScopeNamespace = "namespace"

	// ScopeCluster indicates the resource must be
	// handled by the cluster-scoped component
	ScopeCluster = "cluster"
>>>>>>> cee67274
)

var (
	// TriggersResource represents a Knative Trigger
	TriggersResource = schema.GroupResource{
		Group:    GroupName,
		Resource: "triggers",
	}
	// BrokersResource represents a Knative Broker
	BrokersResource = schema.GroupResource{
		Group:    GroupName,
		Resource: "brokers",
	}
	// EventTypesResource represents a Knative EventType
	EventTypesResource = schema.GroupResource{
		Group:    GroupName,
		Resource: "eventtypes",
	}
)<|MERGE_RESOLUTION|>--- conflicted
+++ resolved
@@ -45,18 +45,6 @@
 	// Valid values are: cluster, namespace, resource.
 	ScopeAnnotationKey = GroupName + "/scope"
 
-<<<<<<< HEAD
-	// ScopeCluster is the value of the ScopeAnnotationKey
-	// indicating the cluster scope
-	ScopeCluster = "cluster"
-
-	// ScopeNamespace is the value of the ScopeAnnotationKey
-	// indicating the namespace scope
-	ScopeNamespace = "namespace"
-
-	// DefaultScope is the default value of the ScopeAnnotationKey
-	DefaultScope = ScopeCluster
-=======
 	// ScopeResource indicates that the resource
 	// must be handled by a dedicated component
 	ScopeResource = "resource"
@@ -68,7 +56,6 @@
 	// ScopeCluster indicates the resource must be
 	// handled by the cluster-scoped component
 	ScopeCluster = "cluster"
->>>>>>> cee67274
 )
 
 var (
