--- conflicted
+++ resolved
@@ -17,11 +17,6 @@
 package v1alpha1
 
 import (
-<<<<<<< HEAD
-=======
-	"reflect"
-
->>>>>>> 1ac89e4c
 	"github.com/google/go-cmp/cmp"
 	"github.com/google/go-cmp/cmp/cmpopts"
 	"github.com/knative/pkg/apis"
@@ -99,24 +94,7 @@
 // - APIVersion == 'eventing.knative.dev/v1alpha1'
 // - Name       == not empty
 func isValidFrom(f corev1.ObjectReference) *apis.FieldError {
-<<<<<<< HEAD
 	return isValidSubscribable(f)
-=======
-	errs := isValidObjectReference(f)
-
-	if f.Kind != "Channel" {
-		fe := apis.ErrInvalidValue(f.Kind, "kind")
-		fe.Paths = []string{"kind"}
-		fe.Details = "only 'Channel' kind is allowed"
-		errs = errs.Also(fe)
-	}
-	if f.APIVersion != "eventing.knative.dev/v1alpha1" {
-		fe := apis.ErrInvalidValue(f.APIVersion, "apiVersion")
-		fe.Details = "only eventing.knative.dev/v1alpha1 is allowed for apiVersion"
-		errs = errs.Also(fe)
-	}
-	return errs
->>>>>>> 1ac89e4c
 }
 
 func isResultStrategyNilOrEmpty(r *ResultStrategy) bool {
