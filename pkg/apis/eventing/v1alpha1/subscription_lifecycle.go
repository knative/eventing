/*
 * Copyright 2019 The Knative Authors
 *
 * Licensed under the Apache License, Version 2.0 (the "License");
 * you may not use this file except in compliance with the License.
 * You may obtain a copy of the License at
 *
 *      http://www.apache.org/licenses/LICENSE-2.0
 *
 * Unless required by applicable law or agreed to in writing, software
 * distributed under the License is distributed on an "AS IS" BASIS,
 * WITHOUT WARRANTIES OR CONDITIONS OF ANY KIND, either express or implied.
 * See the License for the specific language governing permissions and
 * limitations under the License.
 */

package v1alpha1

import (
<<<<<<< HEAD
	duckv1alpha1 "github.com/knative/pkg/apis/duck/v1alpha1"
=======
	"github.com/knative/pkg/apis"
>>>>>>> 2213e002
)

// subCondSet is a condition set with Ready as the happy condition and
// ReferencesResolved and ChannelReady as the dependent conditions.
<<<<<<< HEAD
var subCondSet = duckv1alpha1.NewLivingConditionSet(SubscriptionConditionReferencesResolved, SubscriptionConditionAddedToChannel, SubscriptionConditionChannelReady)
=======
var subCondSet = apis.NewLivingConditionSet(SubscriptionConditionReferencesResolved, SubscriptionConditionChannelReady)
>>>>>>> 2213e002

const (
	// SubscriptionConditionReady has status True when all subconditions below have been set to True.
	SubscriptionConditionReady = apis.ConditionReady
	// SubscriptionConditionReferencesResolved has status True when all the specified references have been successfully
	// resolved.
	SubscriptionConditionReferencesResolved apis.ConditionType = "Resolved"

	// SubscriptionConditionAddedToChannel has status True when controller has successfully added a
	// subscription to the spec.channel resource.
<<<<<<< HEAD
	SubscriptionConditionAddedToChannel duckv1alpha1.ConditionType = "AddedToChannel"

	// SubscriptionConditionChannelReady has status True when the channel has marked the subscriber as 'ready'
	SubscriptionConditionChannelReady duckv1alpha1.ConditionType = "ChannelReady"
=======
	SubscriptionConditionChannelReady apis.ConditionType = "ChannelReady"
>>>>>>> 2213e002
)

// GetCondition returns the condition currently associated with the given type, or nil.
func (ss *SubscriptionStatus) GetCondition(t apis.ConditionType) *apis.Condition {
	return subCondSet.Manage(ss).GetCondition(t)
}

// IsReady returns true if the resource is ready overall.
func (ss *SubscriptionStatus) IsReady() bool {
	return subCondSet.Manage(ss).IsHappy()
}

// IsAddedToChannel returns true if SubscriptionConditionAddedToChannel is true
func (ss *SubscriptionStatus) IsAddedToChannel() bool {
	return ss.GetCondition(SubscriptionConditionAddedToChannel).IsTrue()
}

// AreReferencesResolved returns true if SubscriptionConditionReferencesResolved is true
func (ss *SubscriptionStatus) AreReferencesResolved() bool {
	return ss.GetCondition(SubscriptionConditionReferencesResolved).IsTrue()
}

// InitializeConditions sets relevant unset conditions to Unknown state.
func (ss *SubscriptionStatus) InitializeConditions() {
	subCondSet.Manage(ss).InitializeConditions()
}

// MarkReferencesResolved sets the ReferencesResolved condition to True state.
func (ss *SubscriptionStatus) MarkReferencesResolved() {
	subCondSet.Manage(ss).MarkTrue(SubscriptionConditionReferencesResolved)
}

// MarkChannelReady sets the ChannelReady condition to True state.
func (ss *SubscriptionStatus) MarkChannelReady() {
	subCondSet.Manage(ss).MarkTrue(SubscriptionConditionChannelReady)
}

// MarkAddedToChannel sets the AddedToChannel condition to True state.
func (ss *SubscriptionStatus) MarkAddedToChannel() {
	subCondSet.Manage(ss).MarkTrue(SubscriptionConditionAddedToChannel)
}

// MarkReferencesNotResolved sets the ReferencesResolved condition to False state.
func (ss *SubscriptionStatus) MarkReferencesNotResolved(reason, messageFormat string, messageA ...interface{}) {
	subCondSet.Manage(ss).MarkFalse(SubscriptionConditionReferencesResolved, reason, messageFormat, messageA...)
}

// MarkChannelNotReady sets the ChannelReady condition to False state.
func (ss *SubscriptionStatus) MarkChannelNotReady(reason, messageFormat string, messageA ...interface{}) {
	subCondSet.Manage(ss).MarkFalse(SubscriptionConditionChannelReady, reason, messageFormat, messageA)
}

// MarkNotAddedToChannel sets the AddedToChannel condition to False state.
func (ss *SubscriptionStatus) MarkNotAddedToChannel(reason, messageFormat string, messageA ...interface{}) {
	subCondSet.Manage(ss).MarkFalse(SubscriptionConditionAddedToChannel, reason, messageFormat, messageA)
}<|MERGE_RESOLUTION|>--- conflicted
+++ resolved
@@ -17,20 +17,13 @@
 package v1alpha1
 
 import (
-<<<<<<< HEAD
+	"github.com/knative/pkg/apis"
 	duckv1alpha1 "github.com/knative/pkg/apis/duck/v1alpha1"
-=======
-	"github.com/knative/pkg/apis"
->>>>>>> 2213e002
 )
 
 // subCondSet is a condition set with Ready as the happy condition and
 // ReferencesResolved and ChannelReady as the dependent conditions.
-<<<<<<< HEAD
 var subCondSet = duckv1alpha1.NewLivingConditionSet(SubscriptionConditionReferencesResolved, SubscriptionConditionAddedToChannel, SubscriptionConditionChannelReady)
-=======
-var subCondSet = apis.NewLivingConditionSet(SubscriptionConditionReferencesResolved, SubscriptionConditionChannelReady)
->>>>>>> 2213e002
 
 const (
 	// SubscriptionConditionReady has status True when all subconditions below have been set to True.
@@ -41,14 +34,10 @@
 
 	// SubscriptionConditionAddedToChannel has status True when controller has successfully added a
 	// subscription to the spec.channel resource.
-<<<<<<< HEAD
 	SubscriptionConditionAddedToChannel duckv1alpha1.ConditionType = "AddedToChannel"
 
 	// SubscriptionConditionChannelReady has status True when the channel has marked the subscriber as 'ready'
 	SubscriptionConditionChannelReady duckv1alpha1.ConditionType = "ChannelReady"
-=======
-	SubscriptionConditionChannelReady apis.ConditionType = "ChannelReady"
->>>>>>> 2213e002
 )
 
 // GetCondition returns the condition currently associated with the given type, or nil.
