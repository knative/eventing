--- conflicted
+++ resolved
@@ -34,17 +34,10 @@
 		errs = errs.Also(apis.ErrMissingField("provisioner"))
 	}
 
-<<<<<<< HEAD
 	if cs.Subscribable != nil {
 		for i, subscriber := range cs.Subscribable.Subscribers {
-			if subscriber.SinkableURI == "" && subscriber.CallableURI == "" {
-				fe := apis.ErrMissingField("sinkableURI", "callableURI")
-=======
-	if cs.Channelable != nil {
-		for i, subscriber := range cs.Channelable.Subscribers {
 			if subscriber.ReplyURI == "" && subscriber.SubscriberURI == "" {
 				fe := apis.ErrMissingField("replyURI", "subscriberURI")
->>>>>>> 8589a29d
 				fe.Details = "expected at least one of, got none"
 				errs = errs.Also(fe.ViaField(fmt.Sprintf("subscriber[%d]", i)).ViaField("subscribable"))
 			}
