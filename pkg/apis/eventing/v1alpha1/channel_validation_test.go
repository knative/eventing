--- conflicted
+++ resolved
@@ -65,13 +65,8 @@
 		},
 		want: nil,
 	}, {
-<<<<<<< HEAD
-		name: "empty subscriber",
-		cr: &Channel{
-=======
 		name: "empty subscriber at index 1",
-		c: &Channel{
->>>>>>> 1ac89e4c
+		cr: &Channel{
 			Spec: ChannelSpec{
 				Provisioner: &ProvisionerReference{
 					Ref: &corev1.ObjectReference{
