/*
Copyright 2018 The Knative Authors

Licensed under the Apache License, Version 2.0 (the "License");
you may not use this file except in compliance with the License.
You may obtain a copy of the License at

    http://www.apache.org/licenses/LICENSE-2.0

Unless required by applicable law or agreed to in writing, software
distributed under the License is distributed on an "AS IS" BASIS,
WITHOUT WARRANTIES OR CONDITIONS OF ANY KIND, either express or implied.
See the License for the specific language governing permissions and
limitations under the License.
*/

package v1alpha1

import (
	"testing"

	"github.com/google/go-cmp/cmp"
	"github.com/knative/pkg/apis"
	duckv1alpha1 "github.com/knative/pkg/apis/duck/v1alpha1"
	corev1 "k8s.io/api/core/v1"
	"k8s.io/apimachinery/pkg/runtime"
)

var targetURI = "https://example.com"

func TestChannelValidation(t *testing.T) {
	tests := []struct {
		name string
		c    *Channel
		want *apis.FieldError
	}{{
		name: "valid",
		c: &Channel{
			Spec: ChannelSpec{
				Provisioner: &ProvisionerReference{
					Ref: &corev1.ObjectReference{
						Name: "foo",
					},
				},
			},
		},
		want: nil,
	}, {
		name: "empty",
		c: &Channel{
			Spec: ChannelSpec{},
		},
		want: apis.ErrMissingField("spec.provisioner"),
	}, {
		name: "subscribers array",
		c: &Channel{
			Spec: ChannelSpec{
				Provisioner: &ProvisionerReference{
					Ref: &corev1.ObjectReference{
						Name: "foo",
					},
				},
				Channelable: &Channelable{
					Subscribers: []ChannelSubscriberSpec{{
						CallableDomain: "callableendpoint",
						SinkableDomain: "resultendpoint",
					}},
				}},
		},
		want: nil,
	}, {
		name: "empty subscriber",
		c: &Channel{
			Spec: ChannelSpec{
				Provisioner: &ProvisionerReference{
					Ref: &corev1.ObjectReference{
						Name: "foo",
					},
				},
<<<<<<< HEAD
				Channelable: &Channelable{
					Subscribers: []ChannelSubscriberSpec{{
						CallableDomain: "callableendpoint",
						SinkableDomain: "callableendpoint",
					}},
				}},
=======
				Subscribers: []ChannelSubscriberSpec{{
					Call: &Callable{
						TargetURI: &targetURI,
					},
				}, {}},
			},
>>>>>>> 01f95cb1
		},
		want: apis.ErrMissingField("spec.subscriber[1].call", "spec.subscriber[1].result"),
	}, {
		name: "2 empty subscribers",
		c: &Channel{
			Spec: ChannelSpec{
				Provisioner: &ProvisionerReference{
					Ref: &corev1.ObjectReference{
						Name: "foo",
					},
				},
				Subscribers: []ChannelSubscriberSpec{{}, {}},
			},
		},
		want: apis.ErrMissingField("spec.subscriber[0].call", "spec.subscriber[0].result").
			Also(apis.ErrMissingField("spec.subscriber[1].call", "spec.subscriber[1].result")),
	}}

	for _, test := range tests {
		t.Run(test.name, func(t *testing.T) {
			got := test.c.Validate()
			if diff := cmp.Diff(test.want.Error(), got.Error()); diff != "" {
				t.Errorf("validateChannel (-want, +got) = %v", diff)
			}
		})
	}
}

func TestChannelImmutableFields(t *testing.T) {
	tests := []struct {
		name string
		new  apis.Immutable
		old  apis.Immutable
		want *apis.FieldError
	}{{
		name: "good (new)",
		new: &Channel{
			Spec: ChannelSpec{
				Provisioner: &ProvisionerReference{
					Ref: &corev1.ObjectReference{
						Name: "foo",
					},
				},
			},
		},
		old:  nil,
		want: nil,
	}, {
		name: "good (no change)",
		new: &Channel{
			Spec: ChannelSpec{
				Provisioner: &ProvisionerReference{
					Ref: &corev1.ObjectReference{
						Name: "foo",
					},
				},
			},
		},
		old: &Channel{
			Spec: ChannelSpec{
				Provisioner: &ProvisionerReference{
					Ref: &corev1.ObjectReference{
						Name: "foo",
					},
				},
			},
		},
		want: nil,
	}, {
		name: "good (arguments change)",
		new: &Channel{
			Spec: ChannelSpec{
				Provisioner: &ProvisionerReference{
					Ref: &corev1.ObjectReference{
						Name: "foo",
					},
				},
				Arguments: &runtime.RawExtension{
					Raw: []byte("\"foo\":\"bar\""),
				},
			},
		},
		old: &Channel{
			Spec: ChannelSpec{
				Provisioner: &ProvisionerReference{
					Ref: &corev1.ObjectReference{
						Name: "foo",
					},
				},
				Arguments: &runtime.RawExtension{
					Raw: []byte(`{"foo":"baz"}`),
				},
			},
		},
		want: nil,
	}, {
		name: "bad (not channel)",
		new: &Channel{
			Spec: ChannelSpec{
				Provisioner: &ProvisionerReference{
					Ref: &corev1.ObjectReference{
						Name: "foo",
					},
				},
			},
		},
		old: &Subscription{},
		want: &apis.FieldError{
			Message: "The provided resource was not a Channel",
		},
	}, {
		name: "bad (provisioner changes)",
		new: &Channel{
			Spec: ChannelSpec{
				Provisioner: &ProvisionerReference{
					Ref: &corev1.ObjectReference{
						Name: "foo",
					},
				},
			},
		},
		old: &Channel{
			Spec: ChannelSpec{
				Provisioner: &ProvisionerReference{
					Ref: &corev1.ObjectReference{
						Name: "bar",
					},
				},
			},
		},
		want: &apis.FieldError{
			Message: "Immutable fields changed",
			Paths:   []string{"spec.provisioner"},
		},
	}}

	for _, test := range tests {
		t.Run(test.name, func(t *testing.T) {
			got := test.new.CheckImmutableFields(test.old)
			if diff := cmp.Diff(test.want.Error(), got.Error()); diff != "" {
				t.Errorf("Validate (-want, +got) = %v", diff)
			}
		})
	}
}<|MERGE_RESOLUTION|>--- conflicted
+++ resolved
@@ -77,21 +77,12 @@
 						Name: "foo",
 					},
 				},
-<<<<<<< HEAD
 				Channelable: &Channelable{
 					Subscribers: []ChannelSubscriberSpec{{
 						CallableDomain: "callableendpoint",
 						SinkableDomain: "callableendpoint",
 					}},
 				}},
-=======
-				Subscribers: []ChannelSubscriberSpec{{
-					Call: &Callable{
-						TargetURI: &targetURI,
-					},
-				}, {}},
-			},
->>>>>>> 01f95cb1
 		},
 		want: apis.ErrMissingField("spec.subscriber[1].call", "spec.subscriber[1].result"),
 	}, {
