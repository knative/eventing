--- conflicted
+++ resolved
@@ -55,16 +55,13 @@
 			APIVersion: "serving.knative.dev/v1alpha1",
 		},
 	}
-<<<<<<< HEAD
-	// Dependency annotation
-=======
 	deprecatedSubscriber = &apisv1alpha1.Destination{
 		DeprecatedKind:       "Service",
 		DeprecatedAPIVersion: "serving.knative.dev/v1alpha1",
 		DeprecatedName:       "subscriber_test",
 		DeprecatedNamespace:  "test_ns",
 	}
->>>>>>> cb91d30d
+	// Dependency annotation
 	validDependencyAnnotation   = "{\"kind\":\"CronJobSource\",\"name\":\"test-cronjob-source\",\"apiVersion\":\"sources.eventing.knative.dev/v1alpha1\"}"
 	invalidDependencyAnnotation = "invalid dependency annotation"
 	dependencyAnnotationPath    = fmt.Sprintf("metadata.annotations[%s]", DependencyAnnotation)
