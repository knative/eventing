--- conflicted
+++ resolved
@@ -76,11 +76,6 @@
 	Source string `json:"source,omitempty"`
 }
 
-<<<<<<< HEAD
-var triggerCondSet = duckv1alpha1.NewLivingConditionSet(TriggerConditionBrokerExists, TriggerConditionSubscribed)
-
-=======
->>>>>>> 0010da61
 // TriggerStatus represents the current state of a Trigger.
 type TriggerStatus struct {
 	// inherits duck/v1alpha1 Status, which currently provides:
@@ -92,51 +87,6 @@
 	SubscriberURI string `json:"subscriberURI,omitempty"`
 }
 
-<<<<<<< HEAD
-const (
-	TriggerConditionReady = duckv1alpha1.ConditionReady
-
-	TriggerConditionBrokerExists duckv1alpha1.ConditionType = "BrokerExists"
-
-	TriggerConditionSubscribed duckv1alpha1.ConditionType = "Subscribed"
-
-	// Constant to represent that we should allow anything.
-	TriggerAnyFilter = ""
-)
-
-// GetCondition returns the condition currently associated with the given type, or nil.
-func (ts *TriggerStatus) GetCondition(t duckv1alpha1.ConditionType) *duckv1alpha1.Condition {
-	return triggerCondSet.Manage(ts).GetCondition(t)
-}
-
-// IsReady returns true if the resource is ready overall.
-func (ts *TriggerStatus) IsReady() bool {
-	return triggerCondSet.Manage(ts).IsHappy()
-}
-
-// InitializeConditions sets relevant unset conditions to Unknown state.
-func (ts *TriggerStatus) InitializeConditions() {
-	triggerCondSet.Manage(ts).InitializeConditions()
-}
-
-func (ts *TriggerStatus) MarkBrokerExists() {
-	triggerCondSet.Manage(ts).MarkTrue(TriggerConditionBrokerExists)
-}
-
-func (ts *TriggerStatus) MarkBrokerDoesNotExist() {
-	triggerCondSet.Manage(ts).MarkFalse(TriggerConditionBrokerExists, "doesNotExist", "Broker does not exist")
-}
-
-func (ts *TriggerStatus) MarkSubscribed() {
-	triggerCondSet.Manage(ts).MarkTrue(TriggerConditionSubscribed)
-}
-
-func (ts *TriggerStatus) MarkNotSubscribed(reason, messageFormat string, messageA ...interface{}) {
-	triggerCondSet.Manage(ts).MarkFalse(TriggerConditionSubscribed, reason, messageFormat, messageA...)
-}
-
-=======
->>>>>>> 0010da61
 // +k8s:deepcopy-gen:interfaces=k8s.io/apimachinery/pkg/runtime.Object
 
 // TriggerList is a collection of Triggers.
