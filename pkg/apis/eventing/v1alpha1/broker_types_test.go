--- conflicted
+++ resolved
@@ -71,19 +71,12 @@
 	}, {
 		name: "multiple conditions",
 		bs: &BrokerStatus{
-<<<<<<< HEAD
-			Conditions: []duckv1alpha1.Condition{
-				brokerConditionIngress,
-				brokerConditionTriggerChannel,
-				brokerConditionFilter,
-=======
 			Status: duckv1alpha1.Status{
 				Conditions: []duckv1alpha1.Condition{
 					brokerConditionIngress,
-					brokerConditionChannel,
+					brokerConditionTriggerChannel,
 					brokerConditionFilter,
 				},
->>>>>>> bab95e57
 			},
 		},
 		condQuery: BrokerConditionFilter,
@@ -91,19 +84,12 @@
 	}, {
 		name: "multiple conditions, condition false",
 		bs: &BrokerStatus{
-<<<<<<< HEAD
-			Conditions: []duckv1alpha1.Condition{
-				brokerConditionTriggerChannel,
-				brokerConditionFilter,
-				brokerConditionAddressable,
-=======
 			Status: duckv1alpha1.Status{
 				Conditions: []duckv1alpha1.Condition{
-					brokerConditionChannel,
+					brokerConditionTriggerChannel,
 					brokerConditionFilter,
 					brokerConditionAddressable,
 				},
->>>>>>> bab95e57
 			},
 		},
 		condQuery: BrokerConditionAddressable,
@@ -141,110 +127,66 @@
 		name: "empty",
 		bs:   &BrokerStatus{},
 		want: &BrokerStatus{
-<<<<<<< HEAD
-			Conditions: []duckv1alpha1.Condition{{
-				Type:   BrokerConditionAddressable,
-				Status: corev1.ConditionUnknown,
-			}, {
-				Type:   BrokerConditionFilter,
-				Status: corev1.ConditionUnknown,
-			}, {
-				Type:   BrokerConditionIngressChannel,
-				Status: corev1.ConditionUnknown,
-			}, {
-				Type:   BrokerConditionIngress,
-				Status: corev1.ConditionUnknown,
-			}, {
-				Type:   BrokerConditionIngressSubscription,
-				Status: corev1.ConditionUnknown,
-			}, {
-				Type:   BrokerConditionReady,
-				Status: corev1.ConditionUnknown,
-			}, {
-				Type:   BrokerConditionTriggerChannel,
-				Status: corev1.ConditionUnknown,
-			}},
-=======
 			Status: duckv1alpha1.Status{
 				Conditions: []duckv1alpha1.Condition{{
 					Type:   BrokerConditionAddressable,
 					Status: corev1.ConditionUnknown,
 				}, {
-					Type:   BrokerConditionChannel,
-					Status: corev1.ConditionUnknown,
-				}, {
 					Type:   BrokerConditionFilter,
 					Status: corev1.ConditionUnknown,
 				}, {
+					Type:   BrokerConditionIngressChannel,
+					Status: corev1.ConditionUnknown,
+				}, {
 					Type:   BrokerConditionIngress,
 					Status: corev1.ConditionUnknown,
 				}, {
+					Type:   BrokerConditionIngressSubscription,
+					Status: corev1.ConditionUnknown,
+				}, {
 					Type:   BrokerConditionReady,
 					Status: corev1.ConditionUnknown,
-				}},
-			},
->>>>>>> bab95e57
+				}, {
+					Type:   BrokerConditionTriggerChannel,
+					Status: corev1.ConditionUnknown,
+				}},
+			},
 		},
 	}, {
 		name: "one false",
 		bs: &BrokerStatus{
-<<<<<<< HEAD
-			Conditions: []duckv1alpha1.Condition{{
-				Type:   BrokerConditionTriggerChannel,
-				Status: corev1.ConditionFalse,
-			}},
+			Status: duckv1alpha1.Status{
+				Conditions: []duckv1alpha1.Condition{{
+					Type:   BrokerConditionTriggerChannel,
+					Status: corev1.ConditionFalse,
+				}},
+			},
 		},
 		want: &BrokerStatus{
-			Conditions: []duckv1alpha1.Condition{{
-				Type:   BrokerConditionAddressable,
-				Status: corev1.ConditionUnknown,
-			}, {
-				Type:   BrokerConditionFilter,
-				Status: corev1.ConditionUnknown,
-			}, {
-				Type:   BrokerConditionIngressChannel,
-				Status: corev1.ConditionUnknown,
-			}, {
-				Type:   BrokerConditionIngress,
-				Status: corev1.ConditionUnknown,
-			}, {
-				Type:   BrokerConditionIngressSubscription,
-				Status: corev1.ConditionUnknown,
-			}, {
-				Type:   BrokerConditionReady,
-				Status: corev1.ConditionUnknown,
-			}, {
-				Type:   BrokerConditionTriggerChannel,
-				Status: corev1.ConditionFalse,
-			}},
-=======
-			Status: duckv1alpha1.Status{
-				Conditions: []duckv1alpha1.Condition{{
-					Type:   BrokerConditionChannel,
+			Status: duckv1alpha1.Status{
+				Conditions: []duckv1alpha1.Condition{{
+					Type:   BrokerConditionAddressable,
+					Status: corev1.ConditionUnknown,
+				}, {
+					Type:   BrokerConditionFilter,
+					Status: corev1.ConditionUnknown,
+				}, {
+					Type:   BrokerConditionIngressChannel,
+					Status: corev1.ConditionUnknown,
+				}, {
+					Type:   BrokerConditionIngress,
+					Status: corev1.ConditionUnknown,
+				}, {
+					Type:   BrokerConditionIngressSubscription,
+					Status: corev1.ConditionUnknown,
+				}, {
+					Type:   BrokerConditionReady,
+					Status: corev1.ConditionUnknown,
+				}, {
+					Type:   BrokerConditionTriggerChannel,
 					Status: corev1.ConditionFalse,
 				}},
 			},
-		},
-		want: &BrokerStatus{
-			Status: duckv1alpha1.Status{
-				Conditions: []duckv1alpha1.Condition{{
-					Type:   BrokerConditionAddressable,
-					Status: corev1.ConditionUnknown,
-				}, {
-					Type:   BrokerConditionChannel,
-					Status: corev1.ConditionFalse,
-				}, {
-					Type:   BrokerConditionFilter,
-					Status: corev1.ConditionUnknown,
-				}, {
-					Type:   BrokerConditionIngress,
-					Status: corev1.ConditionUnknown,
-				}, {
-					Type:   BrokerConditionReady,
-					Status: corev1.ConditionUnknown,
-				}},
-			},
->>>>>>> bab95e57
 		},
 	}, {
 		name: "one true",
@@ -257,51 +199,32 @@
 			},
 		},
 		want: &BrokerStatus{
-<<<<<<< HEAD
-			Conditions: []duckv1alpha1.Condition{{
-				Type:   BrokerConditionAddressable,
-				Status: corev1.ConditionUnknown,
-			}, {
-				Type:   BrokerConditionFilter,
-				Status: corev1.ConditionTrue,
-			}, {
-				Type:   BrokerConditionIngressChannel,
-				Status: corev1.ConditionUnknown,
-			}, {
-				Type:   BrokerConditionIngress,
-				Status: corev1.ConditionUnknown,
-			}, {
-				Type:   BrokerConditionIngressSubscription,
-				Status: corev1.ConditionUnknown,
-			}, {
-				Type:   BrokerConditionReady,
-				Status: corev1.ConditionUnknown,
-			}, {
-				Type:   BrokerConditionTriggerChannel,
-				Status: corev1.ConditionUnknown,
-			}},
-=======
 			Status: duckv1alpha1.Status{
 				Conditions: []duckv1alpha1.Condition{{
 					Type:   BrokerConditionAddressable,
-					Status: corev1.ConditionUnknown,
-				}, {
-					Type:   BrokerConditionChannel,
 					Status: corev1.ConditionUnknown,
 				}, {
 					Type:   BrokerConditionFilter,
 					Status: corev1.ConditionTrue,
 				}, {
+					Type:   BrokerConditionIngressChannel,
+					Status: corev1.ConditionUnknown,
+				}, {
 					Type:   BrokerConditionIngress,
 					Status: corev1.ConditionUnknown,
 				}, {
+					Type:   BrokerConditionIngressSubscription,
+					Status: corev1.ConditionUnknown,
+				}, {
 					Type:   BrokerConditionReady,
 					Status: corev1.ConditionUnknown,
-				}},
-			},
->>>>>>> bab95e57
-		},
-	}}
+				}, {
+					Type:   BrokerConditionTriggerChannel,
+					Status: corev1.ConditionUnknown,
+				}},
+			},
+		}},
+	}
 
 	for _, test := range tests {
 		t.Run(test.name, func(t *testing.T) {
