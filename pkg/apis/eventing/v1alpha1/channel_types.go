--- conflicted
+++ resolved
@@ -141,11 +141,11 @@
 	chanCondSet.Manage(cs).MarkTrue(ChannelConditionProvisioned)
 }
 
-<<<<<<< HEAD
 // MarkNotProvisioned sets ChannelConditionProvisioned condition to False state.
 func (cs *ChannelStatus) MarkNotProvisioned(reason, messageFormat string, messageA ...interface{}) {
 	chanCondSet.Manage(cs).MarkFalse(ChannelConditionProvisioned, reason, messageFormat, messageA...)
-=======
+}
+
 // SetSubscribable makes this Channel Subscribable, by having it point at itself. The 'name' and
 // 'namespace' should be the name and namespace of the Channel this ChannelStatus is on. It also
 // sets the ChannelConditionSubscribable to true.
@@ -174,7 +174,6 @@
 	} else {
 		chanCondSet.Manage(cs).MarkFalse(ChannelConditionSinkable, "emptyDomainInternal", "domainInternal is the empty string")
 	}
->>>>>>> 15b778c8
 }
 
 // +k8s:deepcopy-gen:interfaces=k8s.io/apimachinery/pkg/runtime.Object
