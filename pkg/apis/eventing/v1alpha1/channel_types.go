/*
 * Copyright 2018 The Knative Authors
 *
 * Licensed under the Apache License, Version 2.0 (the "License");
 * you may not use this file except in compliance with the License.
 * You may obtain a copy of the License at
 *
 *      http://www.apache.org/licenses/LICENSE-2.0
 *
 * Unless required by applicable law or agreed to in writing, software
 * distributed under the License is distributed on an "AS IS" BASIS,
 * WITHOUT WARRANTIES OR CONDITIONS OF ANY KIND, either express or implied.
 * See the License for the specific language governing permissions and
 * limitations under the License.
 */

package v1alpha1

import (
	"github.com/knative/pkg/apis"
	"github.com/knative/pkg/apis/duck"
	duckv1alpha1 "github.com/knative/pkg/apis/duck/v1alpha1"
	"github.com/knative/pkg/webhook"
	metav1 "k8s.io/apimachinery/pkg/apis/meta/v1"
	"k8s.io/apimachinery/pkg/runtime"
)

// +genclient
// +genclient:noStatus
// +k8s:deepcopy-gen:interfaces=k8s.io/apimachinery/pkg/runtime.Object

// Channel is an abstract resource that implements the Subscribable and Sinkable
// contracts. The Provisioner provisions infrastructure to accepts events and
// deliver to Subscriptions.
type Channel struct {
	metav1.TypeMeta `json:",inline"`
	// +optional
	metav1.ObjectMeta `json:"metadata,omitempty"`

	// Spec defines the desired state of the Channel.
	Spec ChannelSpec `json:"spec,omitempty"`

	// Status represents the current state of the Channel. This data may be out of
	// date.
	// +optional
	Status ChannelStatus `json:"status,omitempty"`
}

// Check that Channel can be validated, can be defaulted, and has immutable fields.
var _ apis.Validatable = (*Channel)(nil)
var _ apis.Defaultable = (*Channel)(nil)
var _ apis.Immutable = (*Channel)(nil)
var _ runtime.Object = (*Channel)(nil)
var _ webhook.GenericCRD = (*Channel)(nil)

// Check that Channel implements the Conditions duck type.
var _ = duck.VerifyType(&Channel{}, &duckv1alpha1.Conditions{})
var _ = duck.VerifyType(&Channel{}, &duckv1alpha1.Channelable{})
var _ = duck.VerifyType(&Channel{}, &duckv1alpha1.Subscribable{})
var _ = duck.VerifyType(&Channel{}, &duckv1alpha1.Sinkable{})

// ChannelSpec specifies the Provisioner backing a channel and the configuration
// arguments for a Channel.
type ChannelSpec struct {
	// TODO: Generation does not work correctly with CRD. They are scrubbed
	// by the APIserver (https://github.com/kubernetes/kubernetes/issues/58778)
	// So, we add Generation here. Once that gets fixed, remove this and use
	// ObjectMeta.Generation instead.
	// +optional
	Generation int64 `json:"generation,omitempty"`

	// Provisioner defines the name of the Provisioner backing this channel.
	// TODO: +optional If missing, a default Provisioner may be selected for the Channel.
	Provisioner *ProvisionerReference `json:"provisioner,omitempty"`

	// Arguments defines the arguments to pass to the Provisioner which provisions
	// this Channel.
	// +optional
	Arguments *runtime.RawExtension `json:"arguments,omitempty"`

	// Channel conforms to Duck type Channelable.
	Channelable *duckv1alpha1.Channelable `json:"channelable,omitempty"`
}

var chanCondSet = duckv1alpha1.NewLivingConditionSet(ChannelConditionProvisioned)

// ChannelStatus represents the current state of a Channel.
type ChannelStatus struct {
	// ObservedGeneration is the most recent generation observed for this Channel.
	// It corresponds to the Channel's generation, which is updated on mutation by
	// the API Server.
	// TODO: The above comment is only true once
	// https://github.com/kubernetes/kubernetes/issues/58778 is fixed.
	// +optional
	ObservedGeneration int64 `json:"observedGeneration,omitempty"`

	// Channel is Sinkable. It currently exposes the endpoint as top-level domain
	// that will distribute traffic over the provided targets from inside the cluster.
	// It generally has the form {channel}.{namespace}.svc.cluster.local
	Sinkable duckv1alpha1.Sinkable `json:"sinkable,omitempty"`

	// Channel is Subscribable. It just points to itself
	Subscribable duckv1alpha1.Subscribable `json:"subscribable,omitempty"`

	// Represents the latest available observations of a channel's current state.
	// +optional
	// +patchMergeKey=type
	// +patchStrategy=merge
	Conditions duckv1alpha1.Conditions `json:"conditions,omitempty" patchStrategy:"merge" patchMergeKey:"type"`
}

const (
	// ChannelConditionReady has status True when the Channel is ready to accept
	// traffic.
	ChannelConditionReady = duckv1alpha1.ConditionReady

	// ChannelConditionProvisioned has status True when the Channel's backing
	// resources have been provisioned.
	ChannelConditionProvisioned duckv1alpha1.ConditionType = "Provisioned"
)

// GetCondition returns the condition currently associated with the given type, or nil.
func (cs *ChannelStatus) GetCondition(t duckv1alpha1.ConditionType) *duckv1alpha1.Condition {
	return chanCondSet.Manage(cs).GetCondition(t)
}

<<<<<<< HEAD
// GetConditions returns the Conditions array. This enables generic handling of
// conditions by implementing the duckv1alpha1.Conditions interface.
func (cs *ChannelStatus) GetConditions() duckv1alpha1.Conditions {
	return cs.Conditions
}

// SetConditions sets the Conditions array. This enables generic handling of
// conditions by implementing the duckv1alpha1.Conditions interface.
func (cs *ChannelStatus) SetConditions(conditions duckv1alpha1.Conditions) {
	cs.Conditions = conditions
}

// InitializeConditions sets relevant unset conditions to Unknown state.
func (cs *ChannelStatus) InitializeConditions() {
	chanCondSet.Manage(cs).InitializeConditions()
}

// InitializeConditions sets relevant unset conditions to Unknown state.
func (cs *ChannelStatus) MarkAsNotProvisioned(reason, messageFormat string, messageA ...interface{}) {
	chanCondSet.Manage(cs).MarkFalse(ChannelConditionProvisioned, reason, messageFormat, messageA...)
}

=======
>>>>>>> 0fe3036d
// +k8s:deepcopy-gen:interfaces=k8s.io/apimachinery/pkg/runtime.Object

// ChannelList is a collection of Channels.
type ChannelList struct {
	metav1.TypeMeta `json:",inline"`
	// +optional
	metav1.ListMeta `json:"metadata,omitempty"`
	Items           []Channel `json:"items"`
}<|MERGE_RESOLUTION|>--- conflicted
+++ resolved
@@ -124,19 +124,6 @@
 	return chanCondSet.Manage(cs).GetCondition(t)
 }
 
-<<<<<<< HEAD
-// GetConditions returns the Conditions array. This enables generic handling of
-// conditions by implementing the duckv1alpha1.Conditions interface.
-func (cs *ChannelStatus) GetConditions() duckv1alpha1.Conditions {
-	return cs.Conditions
-}
-
-// SetConditions sets the Conditions array. This enables generic handling of
-// conditions by implementing the duckv1alpha1.Conditions interface.
-func (cs *ChannelStatus) SetConditions(conditions duckv1alpha1.Conditions) {
-	cs.Conditions = conditions
-}
-
 // InitializeConditions sets relevant unset conditions to Unknown state.
 func (cs *ChannelStatus) InitializeConditions() {
 	chanCondSet.Manage(cs).InitializeConditions()
@@ -147,8 +134,6 @@
 	chanCondSet.Manage(cs).MarkFalse(ChannelConditionProvisioned, reason, messageFormat, messageA...)
 }
 
-=======
->>>>>>> 0fe3036d
 // +k8s:deepcopy-gen:interfaces=k8s.io/apimachinery/pkg/runtime.Object
 
 // ChannelList is a collection of Channels.
