/*
Copyright 2018 The Knative Authors

Licensed under the Apache License, Version 2.0 (the "License");
you may not use this file except in compliance with the License.
You may obtain a copy of the License at

    http://www.apache.org/licenses/LICENSE-2.0

Unless required by applicable law or agreed to in writing, software
distributed under the License is distributed on an "AS IS" BASIS,
WITHOUT WARRANTIES OR CONDITIONS OF ANY KIND, either express or implied.
See the License for the specific language governing permissions and
limitations under the License.
*/

package v1alpha1

import (
	metav1 "k8s.io/apimachinery/pkg/apis/meta/v1"
	"k8s.io/apimachinery/pkg/runtime"

	"github.com/knative/pkg/apis"
	duckv1alpha1 "github.com/knative/pkg/apis/duck/v1alpha1"
	"github.com/knative/pkg/webhook"
)

// +genclient
// +genclient:noStatus
// +genclient:nonNamespaced
// +k8s:deepcopy-gen:interfaces=k8s.io/apimachinery/pkg/runtime.Object

// ClusterProvisioner encapsulates a provisioning strategy for the backing
// resources required to realize a particular resource type.
type ClusterProvisioner struct {
	metav1.TypeMeta `json:",inline"`
	// +optional
	metav1.ObjectMeta `json:"metadata,omitempty"`

	// Spec defines the Types provisioned by this Provisioner.
	Spec ClusterProvisionerSpec `json:"spec"`

	// Status is the current status of the Provisioner.
	// +optional
	Status ClusterProvisionerStatus `json:"status,omitempty"`
}

// Check that ClusterProvisioner can be validated and can be defaulted.
var _ apis.Validatable = (*ClusterProvisioner)(nil)
var _ apis.Defaultable = (*ClusterProvisioner)(nil)
var _ runtime.Object = (*ClusterProvisioner)(nil)
var _ webhook.GenericCRD = (*ClusterProvisioner)(nil)

// ClusterProvisionerSpec is the spec for a ClusterProvisioner resource.
type ClusterProvisionerSpec struct {
	// TODO: Generation does not work correctly with CRD. They are scrubbed
	// by the APIserver (https://github.com/kubernetes/kubernetes/issues/58778)
	// So, we add Generation here. Once that gets fixed, remove this and use
	// ObjectMeta.Generation instead.
	// +optional
	Generation int64 `json:"generation,omitempty"`

	// Reconciles is the kind of the resource the provisioner controller watches to
	// produce required  backing resources.
	// +required
	Reconciles metav1.GroupKind `json:"reconciles"`
}

var cProvCondSet = duckv1alpha1.NewLivingConditionSet()

// ClusterProvisionerStatus is the status for a ClusterProvisioner resource
type ClusterProvisionerStatus struct {
	// Conditions holds the state of a cluster provisioner at a point in time.
	// +optional
	// +patchMergeKey=type
	// +patchStrategy=merge
	Conditions duckv1alpha1.Conditions `json:"conditions,omitempty" patchStrategy:"merge" patchMergeKey:"type"`

	// ObservedGeneration is the 'Generation' of the ClusterProvisioner that
	// was last reconciled by the controller.
	// +optional
	ObservedGeneration int64 `json:"observedGeneration,omitempty"`
}

const (
<<<<<<< HEAD

	// ClusterProvisionerConditionReady has status True when provisioner is ready to provision backing resource.
=======
	// ClusterProvisionerConditionReady has status True when the Controller reconciling objects
	// controlled by it is ready to control them.
>>>>>>> 15b778c8
	ClusterProvisionerConditionReady = duckv1alpha1.ConditionReady
)

// GetCondition returns the condition currently associated with the given type, or nil.
func (ps *ClusterProvisionerStatus) GetCondition(t duckv1alpha1.ConditionType) *duckv1alpha1.Condition {
	return cProvCondSet.Manage(ps).GetCondition(t)
}

// IsReady returns true if the resource is ready overall.
func (ps *ClusterProvisionerStatus) IsReady() bool {
	return cProvCondSet.Manage(ps).IsHappy()
}

// MarkProvisionerReady sets the condition that the provisioner is ready to provision backing resource.
func (ps *ClusterProvisionerStatus) MarkReady() {
	cProvCondSet.Manage(ps).MarkTrue(ClusterProvisionerConditionReady)
}

// MarkProvisionerNotReady sets the condition that the provisioner is not ready to provision backing resource.
func (ps *ClusterProvisionerStatus) MarkNotReady(reason, messageFormat string, messageA ...interface{}) {
	cProvCondSet.Manage(ps).MarkFalse(ClusterProvisionerConditionReady, reason, messageFormat, messageA...)
}

// InitializeConditions sets relevant unset conditions to Unknown state.
func (ps *ClusterProvisionerStatus) InitializeConditions() {
	cProvCondSet.Manage(ps).InitializeConditions()
}

// MarkReady marks this ClusterProvisioner as Ready=true.
//
// Note that this is not the normal pattern for duck conditions, but because there is (currently)
// no other condition on ClusterProvisioners, the normal IsReady() logic doesn't work well.
func (ps *ClusterProvisionerStatus) MarkReady() {
	cProvCondSet.Manage(ps).MarkTrue(ClusterProvisionerConditionReady)
}

// +k8s:deepcopy-gen:interfaces=k8s.io/apimachinery/pkg/runtime.Object

// ClusterProvisionerList is a list of ClusterProvisioner resources
type ClusterProvisionerList struct {
	metav1.TypeMeta `json:",inline"`
	metav1.ListMeta `json:"metadata"`

	Items []ClusterProvisioner `json:"items"`
}<|MERGE_RESOLUTION|>--- conflicted
+++ resolved
@@ -83,13 +83,7 @@
 }
 
 const (
-<<<<<<< HEAD
-
 	// ClusterProvisionerConditionReady has status True when provisioner is ready to provision backing resource.
-=======
-	// ClusterProvisionerConditionReady has status True when the Controller reconciling objects
-	// controlled by it is ready to control them.
->>>>>>> 15b778c8
 	ClusterProvisionerConditionReady = duckv1alpha1.ConditionReady
 )
 
@@ -101,11 +95,6 @@
 // IsReady returns true if the resource is ready overall.
 func (ps *ClusterProvisionerStatus) IsReady() bool {
 	return cProvCondSet.Manage(ps).IsHappy()
-}
-
-// MarkProvisionerReady sets the condition that the provisioner is ready to provision backing resource.
-func (ps *ClusterProvisionerStatus) MarkReady() {
-	cProvCondSet.Manage(ps).MarkTrue(ClusterProvisionerConditionReady)
 }
 
 // MarkProvisionerNotReady sets the condition that the provisioner is not ready to provision backing resource.
