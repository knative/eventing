/*
Copyright 2018 The Knative Authors

Licensed under the Apache License, Version 2.0 (the "License");
you may not use this file except in compliance with the License.
You may obtain a copy of the License at

    http://www.apache.org/licenses/LICENSE-2.0

Unless required by applicable law or agreed to in writing, software
distributed under the License is distributed on an "AS IS" BASIS,
WITHOUT WARRANTIES OR CONDITIONS OF ANY KIND, either express or implied.
See the License for the specific language governing permissions and
limitations under the License.
*/

package v1alpha1

import (
	metav1 "k8s.io/apimachinery/pkg/apis/meta/v1"
	"k8s.io/apimachinery/pkg/runtime"

<<<<<<< HEAD
	"encoding/json"

=======
>>>>>>> 0fe3036d
	"github.com/knative/pkg/apis"
	"github.com/knative/pkg/apis/duck"
	duckv1alpha1 "github.com/knative/pkg/apis/duck/v1alpha1"
	"github.com/knative/pkg/webhook"
)

// +genclient
// +genclient:noStatus
// +genclient:nonNamespaced
// +k8s:deepcopy-gen:interfaces=k8s.io/apimachinery/pkg/runtime.Object

// ClusterProvisioner encapsulates a provisioning strategy for the backing
// resources required to realize a particular resource type.
type ClusterProvisioner struct {
	metav1.TypeMeta `json:",inline"`
	// +optional
	metav1.ObjectMeta `json:"metadata,omitempty"`

	// Spec defines the Types provisioned by this Provisioner.
	Spec ClusterProvisionerSpec `json:"spec"`

	// Status is the current status of the Provisioner.
	// +optional
	Status ClusterProvisionerStatus `json:"status,omitempty"`
}

// Check that ClusterProvisioner can be validated and can be defaulted.
var _ apis.Validatable = (*ClusterProvisioner)(nil)
var _ apis.Defaultable = (*ClusterProvisioner)(nil)
var _ runtime.Object = (*ClusterProvisioner)(nil)
var _ webhook.GenericCRD = (*ClusterProvisioner)(nil)

// Check that ClusterProvisioner implements the Conditions duck type.
var _ = duck.VerifyType(&ClusterProvisioner{}, &duckv1alpha1.Conditions{})

// ClusterProvisionerSpec is the spec for a ClusterProvisioner resource.
type ClusterProvisionerSpec struct {
	// TODO: Generation does not work correctly with CRD. They are scrubbed
	// by the APIserver (https://github.com/kubernetes/kubernetes/issues/58778)
	// So, we add Generation here. Once that gets fixed, remove this and use
	// ObjectMeta.Generation instead.
	// +optional
	Generation int64 `json:"generation,omitempty"`

	// Reconciles is the kind of the resource the provisioner controller watches to
	// produce required  backing resources.
	// +required
	Reconciles metav1.GroupKind `json:"reconciles"`
}

var cProvCondSet = duckv1alpha1.NewLivingConditionSet(ClusterProvisionerConditionProvisionerReady)

// ClusterProvisionerStatus is the status for a ClusterProvisioner resource
type ClusterProvisionerStatus struct {
	// Conditions holds the state of a cluster provisioner at a point in time.
	// +optional
	// +patchMergeKey=type
	// +patchStrategy=merge
	Conditions duckv1alpha1.Conditions `json:"conditions,omitempty" patchStrategy:"merge" patchMergeKey:"type"`

	// ObservedGeneration is the 'Generation' of the ClusterProvisioner that
	// was last reconciled by the controller.
	// +optional
	ObservedGeneration int64 `json:"observedGeneration,omitempty"`
}

<<<<<<< HEAD
const (

	// ClusterProvisionerConditionReady has status True when all subconditions below have been set to True.
	ClusterProvisionerConditionReady = duckv1alpha1.ConditionReady

	// ClusterProvisionerConditionProvisionerReady has status True when the provisioner is ready
	ClusterProvisionerConditionProvisionerReady duckv1alpha1.ConditionType = "ProvisionerReady"
)

// GetSpecJSON returns spec as json
func (p *ClusterProvisioner) GetSpecJSON() ([]byte, error) {
	return json.Marshal(p.Spec)
}

=======
>>>>>>> 0fe3036d
// GetCondition returns the condition currently associated with the given type, or nil.
func (ps *ClusterProvisionerStatus) GetCondition(t duckv1alpha1.ConditionType) *duckv1alpha1.Condition {
	return cProvCondSet.Manage(ps).GetCondition(t)
}

// IsReady returns true if the resource is ready overall.
func (ps *ClusterProvisionerStatus) IsReady() bool {
	return cProvCondSet.Manage(ps).IsHappy()
}

// MarkProvisionerReady sets the condition that the provisioner is ready to provision backing resource.
func (ps *ClusterProvisionerStatus) MarkProvisionerReady() {
	cProvCondSet.Manage(ps).MarkTrue(ClusterProvisionerConditionProvisionerReady)
}

// MarkProvisionerNotReady sets the condition that the provisioner is not ready to provision backing resource.
func (ps *ClusterProvisionerStatus) MarkProvisionerNotReady(reason, messageFormat string, messageA ...interface{}) {
	cProvCondSet.Manage(ps).MarkFalse(ClusterProvisionerConditionProvisionerReady, reason, messageFormat, messageA...)
}

// InitializeConditions sets relevant unset conditions to Unknown state.
func (ps *ClusterProvisionerStatus) InitializeConditions() {
	cProvCondSet.Manage(ps).InitializeConditions()
}

// +k8s:deepcopy-gen:interfaces=k8s.io/apimachinery/pkg/runtime.Object

// ClusterProvisionerList is a list of ClusterProvisioner resources
type ClusterProvisionerList struct {
	metav1.TypeMeta `json:",inline"`
	metav1.ListMeta `json:"metadata"`

	Items []ClusterProvisioner `json:"items"`
}<|MERGE_RESOLUTION|>--- conflicted
+++ resolved
@@ -20,11 +20,6 @@
 	metav1 "k8s.io/apimachinery/pkg/apis/meta/v1"
 	"k8s.io/apimachinery/pkg/runtime"
 
-<<<<<<< HEAD
-	"encoding/json"
-
-=======
->>>>>>> 0fe3036d
 	"github.com/knative/pkg/apis"
 	"github.com/knative/pkg/apis/duck"
 	duckv1alpha1 "github.com/knative/pkg/apis/duck/v1alpha1"
@@ -91,7 +86,6 @@
 	ObservedGeneration int64 `json:"observedGeneration,omitempty"`
 }
 
-<<<<<<< HEAD
 const (
 
 	// ClusterProvisionerConditionReady has status True when all subconditions below have been set to True.
@@ -101,13 +95,6 @@
 	ClusterProvisionerConditionProvisionerReady duckv1alpha1.ConditionType = "ProvisionerReady"
 )
 
-// GetSpecJSON returns spec as json
-func (p *ClusterProvisioner) GetSpecJSON() ([]byte, error) {
-	return json.Marshal(p.Spec)
-}
-
-=======
->>>>>>> 0fe3036d
 // GetCondition returns the condition currently associated with the given type, or nil.
 func (ps *ClusterProvisionerStatus) GetCondition(t duckv1alpha1.ConditionType) *duckv1alpha1.Condition {
 	return cProvCondSet.Manage(ps).GetCondition(t)
