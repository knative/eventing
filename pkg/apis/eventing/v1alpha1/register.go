/*
Copyright 2018 The Knative Authors

Licensed under the Apache License, Version 2.0 (the "License");
you may not use this file except in compliance with the License.
You may obtain a copy of the License at

    http://www.apache.org/licenses/LICENSE-2.0

Unless required by applicable law or agreed to in writing, software
distributed under the License is distributed on an "AS IS" BASIS,
WITHOUT WARRANTIES OR CONDITIONS OF ANY KIND, either express or implied.
See the License for the specific language governing permissions and
limitations under the License.
*/

package v1alpha1

import (
	"github.com/knative/eventing/pkg/apis/eventing"

	metav1 "k8s.io/apimachinery/pkg/apis/meta/v1"
	"k8s.io/apimachinery/pkg/runtime"
	"k8s.io/apimachinery/pkg/runtime/schema"
)

// SchemeGroupVersion is group version used to register these objects
var SchemeGroupVersion = schema.GroupVersion{Group: eventing.GroupName, Version: "v1alpha1"}

// Kind takes an unqualified kind and returns back a Group qualified GroupKind
func Kind(kind string) schema.GroupKind {
	return SchemeGroupVersion.WithKind(kind).GroupKind()
}

// Resource takes an unqualified resource and returns a Group qualified GroupResource
func Resource(resource string) schema.GroupResource {
	return SchemeGroupVersion.WithResource(resource).GroupResource()
}

var (
	SchemeBuilder = runtime.NewSchemeBuilder(addKnownTypes)
	AddToScheme   = SchemeBuilder.AddToScheme
)

// Adds the list of known types to Scheme.
func addKnownTypes(scheme *runtime.Scheme) error {
	scheme.AddKnownTypes(SchemeGroupVersion,
<<<<<<< HEAD
		&Channel{},
		&ChannelList{},
=======
		&ClusterProvisioner{},
		&ClusterProvisionerList{},
>>>>>>> 0090972c
		&Subscription{},
		&SubscriptionList{},
	)
	metav1.AddToGroupVersion(scheme, SchemeGroupVersion)
	return nil
}<|MERGE_RESOLUTION|>--- conflicted
+++ resolved
@@ -45,13 +45,10 @@
 // Adds the list of known types to Scheme.
 func addKnownTypes(scheme *runtime.Scheme) error {
 	scheme.AddKnownTypes(SchemeGroupVersion,
-<<<<<<< HEAD
 		&Channel{},
 		&ChannelList{},
-=======
 		&ClusterProvisioner{},
 		&ClusterProvisionerList{},
->>>>>>> 0090972c
 		&Subscription{},
 		&SubscriptionList{},
 	)
