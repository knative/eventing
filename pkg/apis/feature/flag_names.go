--- conflicted
+++ resolved
@@ -17,17 +17,10 @@
 package feature
 
 const (
-<<<<<<< HEAD
 	KReferenceGroup    = "kreference-group"
 	DeliveryRetryAfter = "delivery-retryafter"
 	DeliveryTimeout    = "delivery-timeout"
 	KReferenceMapping  = "kreference-mapping"
 	StrictSubscriber   = "strict-subscriber"
-=======
-	KReferenceGroup   = "kreference-group"
-	DeliveryTimeout   = "delivery-timeout"
-	KReferenceMapping = "kreference-mapping"
-	StrictSubscriber  = "strict-subscriber"
-	NewTriggerFilters = "new-trigger-filters"
->>>>>>> 8dd35982
+	NewTriggerFilters  = "new-trigger-filters"
 )