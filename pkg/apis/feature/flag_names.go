/*
Copyright 2021 The Knative Authors

Licensed under the Apache License, Version 2.0 (the "License");
you may not use this file except in compliance with the License.
You may obtain a copy of the License at

    http://www.apache.org/licenses/LICENSE-2.0

Unless required by applicable law or agreed to in writing, software
distributed under the License is distributed on an "AS IS" BASIS,
WITHOUT WARRANTIES OR CONDITIONS OF ANY KIND, either express or implied.
See the License for the specific language governing permissions and
limitations under the License.
*/

package feature

const (
<<<<<<< HEAD
	KReferenceGroup    = "kreference-group"
	DeliveryRetryAfter = "delivery-retryafter"
	DeliveryTimeout    = "delivery-timeout"
	KReferenceMapping  = "kreference-mapping"
=======
	KReferenceGroup   = "kreference-group"
	DeliveryTimeout   = "delivery-timeout"
	KReferenceMapping = "kreference-mapping"
	StrictSubscriber  = "strict-subscriber"
>>>>>>> a6a819dc
)<|MERGE_RESOLUTION|>--- conflicted
+++ resolved
@@ -17,15 +17,9 @@
 package feature
 
 const (
-<<<<<<< HEAD
 	KReferenceGroup    = "kreference-group"
 	DeliveryRetryAfter = "delivery-retryafter"
 	DeliveryTimeout    = "delivery-timeout"
 	KReferenceMapping  = "kreference-mapping"
-=======
-	KReferenceGroup   = "kreference-group"
-	DeliveryTimeout   = "delivery-timeout"
-	KReferenceMapping = "kreference-mapping"
-	StrictSubscriber  = "strict-subscriber"
->>>>>>> a6a819dc
+	StrictSubscriber   = "strict-subscriber"
 )