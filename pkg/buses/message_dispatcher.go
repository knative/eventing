/*
 * Copyright 2018 The Knative Authors
 *
 * Licensed under the Apache License, Version 2.0 (the "License");
 * you may not use this file except in compliance with the License.
 * You may obtain a copy of the License at
 *
 *      http://www.apache.org/licenses/LICENSE-2.0
 *
 * Unless required by applicable law or agreed to in writing, software
 * distributed under the License is distributed on an "AS IS" BASIS,
 * WITHOUT WARRANTIES OR CONDITIONS OF ANY KIND, either express or implied.
 * See the License for the specific language governing permissions and
 * limitations under the License.
 */

package buses

import (
	"bytes"
	"errors"
	"fmt"
	"io/ioutil"
	"net/http"
	"net/url"
	"strings"

	"go.uber.org/zap"
)

const correlationIDHeaderName = "Knative-Correlation-Id"

// httpDoer is an interface for making HTTP requests.
type httpDoer interface {
	Do(*http.Request) (*http.Response, error)
}

// MessageDispatcher dispatches messages to a destination over HTTP.
type MessageDispatcher struct {
	httpClient       httpDoer
	forwardHeaders   map[string]bool
	forwardPrefixes  []string
	supportedSchemes map[string]bool

	logger *zap.SugaredLogger
}

// DispatchDefaults provides default parameter values used when dispatching a message.
type DispatchDefaults struct {
	Namespace string
}

// NewMessageDispatcher creates a new message dispatcher that can dispatch
// messages to HTTP destinations.
func NewMessageDispatcher(logger *zap.SugaredLogger) *MessageDispatcher {
	return &MessageDispatcher{
		httpClient:      &http.Client{},
		forwardHeaders:  headerSet(forwardHeaders),
		forwardPrefixes: forwardPrefixes,
		supportedSchemes: map[string]bool{
			"http":  true,
			"https": true,
		},

		logger: logger,
	}
}

// DispatchMessage dispatches a message to a destination over HTTP.
//
// The destination and replyTo are DNS names. For names with a single label,
// the default namespace is used to expand it into a fully qualified name
// within the cluster.
func (d *MessageDispatcher) DispatchMessage(message *Message, destination, replyTo string, defaults DispatchDefaults) error {
	var err error
	// Default to replying with the original message. If there is a destination, then replace it
	// with the response from the call to the destination instead.
	reply := message
	if destination != "" {
		destinationURL := d.resolveURL(destination, defaults.Namespace)
		reply, err = d.executeRequest(destinationURL, message)
		if err != nil {
			return fmt.Errorf("Unable to complete request %v", err)
		}
	}

	if replyTo != "" && reply != nil {
		replyToURL := d.resolveURL(replyTo, defaults.Namespace)
		_, err = d.executeRequest(replyToURL, reply)
		if err != nil {
			return fmt.Errorf("Failed to forward reply %v", err)
		}
	}
	return nil
}

func (d *MessageDispatcher) executeRequest(url *url.URL, message *Message) (*Message, error) {
	d.logger.Infof("Dispatching message to %s", url.String())
	req, err := http.NewRequest(http.MethodPost, url.String(), bytes.NewReader(message.Payload))
	if err != nil {
		return nil, fmt.Errorf("unable to create request %v", err)
	}
	req.Header = d.toHTTPHeaders(message.Headers)
	res, err := d.httpClient.Do(req)
	if err != nil {
		return nil, err
	}
<<<<<<< HEAD
	if res.StatusCode < 200 || res.StatusCode >= 300 {
		// reject non-successful (2xx) responses
		return nil, fmt.Errorf("unexpected HTTP response, expected 2xx, got %d", res.StatusCode)
	}
	headers := d.fromHTTPHeaders(res.Header)
	// TODO: add configurable whitelisting of propagated headers/prefixes (configmap?)
	if correlationID, ok := message.Headers[correlationIDHeaderName]; ok {
		headers[correlationIDHeaderName] = correlationID
	}
	payload, err := ioutil.ReadAll(res.Body)
	if err != nil {
		return nil, fmt.Errorf("Unable to read response %v", err)
	}
	if len(payload) == 0 {
		// The response body is empty, the event has 'finished'.
		return nil, nil
	}
	return &Message{headers, payload}, nil
=======
	if res == nil {
		// I don't think this is actually reachable with http.Client.Do(), but just to be sure we
		// check anyway.
		return nil, errors.New("non-error nil result from http.Client.Do()")
	}
	defer res.Body.Close()
	if isFailure(res.StatusCode) {
		// reject non-successful responses
		return nil, fmt.Errorf("unexpected HTTP response, expected 2xx, got %d", res.StatusCode)
	}
	headers := d.fromHTTPHeaders(res.Header)
	// TODO: add configurable whitelisting of propagated headers/prefixes (configmap?)
	if correlationID, ok := message.Headers[correlationIDHeaderName]; ok {
		headers[correlationIDHeaderName] = correlationID
	}
	payload, err := ioutil.ReadAll(res.Body)
	if err != nil {
		return nil, fmt.Errorf("Unable to read response %v", err)
	}
	if len(payload) == 0 {
		// The response body is empty, the event has 'finished'.
		return nil, nil
	}
	return &Message{headers, payload}, nil
}

// isFailure returns true if the status code is not a successful HTTP status.
func isFailure(statusCode int) bool {
	return statusCode < http.StatusOK /* 200 */ ||
		statusCode >= http.StatusMultipleChoices /* 300 */
>>>>>>> 644409e3
}

// toHTTPHeaders converts message headers to HTTP headers.
//
// Only headers whitelisted as safe are copied.
func (d *MessageDispatcher) toHTTPHeaders(headers map[string]string) http.Header {
	safe := http.Header{}

	for name, value := range headers {
		// Header names are case insensitive. Be sure to compare against a lower-cased version
		// (all our oracles are lower-case as well).
		name = strings.ToLower(name)
		if _, ok := d.forwardHeaders[name]; ok {
			safe.Add(name, value)
			continue
		}
		for _, prefix := range d.forwardPrefixes {
			if strings.HasPrefix(name, prefix) {
				safe.Add(name, value)
				break
			}
		}
	}

	return safe
}

// fromHTTPHeaders converts HTTP headers into a message header map.
//
// Only headers whitelisted as safe are copied. If an HTTP header exists
// multiple times, a single value will be retained.
func (d *MessageDispatcher) fromHTTPHeaders(headers http.Header) map[string]string {
	safe := map[string]string{}

	// TODO handle multi-value headers
	for h, v := range headers {
		// Headers are case-insensitive but test case are all lower-case
		comparable := strings.ToLower(h)
		if _, ok := d.forwardHeaders[comparable]; ok {
			safe[h] = v[0]
			continue
		}
		for _, p := range d.forwardPrefixes {
			if strings.HasPrefix(comparable, p) {
				safe[h] = v[0]
				break
			}
		}
	}

	return safe
}

func (d *MessageDispatcher) resolveURL(destination string, defaultNamespace string) *url.URL {
	if url, err := url.Parse(destination); err == nil && d.supportedSchemes[url.Scheme] {
		// already a URL with a known scheme
		return url
	}
	if strings.Index(destination, ".") == -1 {
		destination = fmt.Sprintf("%s.%s.svc.cluster.local", destination, defaultNamespace)
	}
	return &url.URL{
		Scheme: "http",
		Host:   destination,
		Path:   "/",
	}
}<|MERGE_RESOLUTION|>--- conflicted
+++ resolved
@@ -105,9 +105,14 @@
 	if err != nil {
 		return nil, err
 	}
-<<<<<<< HEAD
-	if res.StatusCode < 200 || res.StatusCode >= 300 {
-		// reject non-successful (2xx) responses
+	if res == nil {
+		// I don't think this is actually reachable with http.Client.Do(), but just to be sure we
+		// check anyway.
+		return nil, errors.New("non-error nil result from http.Client.Do()")
+	}
+	defer res.Body.Close()
+	if isFailure(res.StatusCode) {
+		// reject non-successful responses
 		return nil, fmt.Errorf("unexpected HTTP response, expected 2xx, got %d", res.StatusCode)
 	}
 	headers := d.fromHTTPHeaders(res.Header)
@@ -124,38 +129,12 @@
 		return nil, nil
 	}
 	return &Message{headers, payload}, nil
-=======
-	if res == nil {
-		// I don't think this is actually reachable with http.Client.Do(), but just to be sure we
-		// check anyway.
-		return nil, errors.New("non-error nil result from http.Client.Do()")
-	}
-	defer res.Body.Close()
-	if isFailure(res.StatusCode) {
-		// reject non-successful responses
-		return nil, fmt.Errorf("unexpected HTTP response, expected 2xx, got %d", res.StatusCode)
-	}
-	headers := d.fromHTTPHeaders(res.Header)
-	// TODO: add configurable whitelisting of propagated headers/prefixes (configmap?)
-	if correlationID, ok := message.Headers[correlationIDHeaderName]; ok {
-		headers[correlationIDHeaderName] = correlationID
-	}
-	payload, err := ioutil.ReadAll(res.Body)
-	if err != nil {
-		return nil, fmt.Errorf("Unable to read response %v", err)
-	}
-	if len(payload) == 0 {
-		// The response body is empty, the event has 'finished'.
-		return nil, nil
-	}
-	return &Message{headers, payload}, nil
 }
 
 // isFailure returns true if the status code is not a successful HTTP status.
 func isFailure(statusCode int) bool {
 	return statusCode < http.StatusOK /* 200 */ ||
 		statusCode >= http.StatusMultipleChoices /* 300 */
->>>>>>> 644409e3
 }
 
 // toHTTPHeaders converts message headers to HTTP headers.
