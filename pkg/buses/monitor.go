--- conflicted
+++ resolved
@@ -101,28 +101,21 @@
 // bus requires sync, channels are provisioned/unprovisioned, or a subscription
 // is created or deleted, or if one of the relevant resources is changed.
 type MonitorEventHandlerFuncs struct {
-<<<<<<< HEAD
-	BusFunc         func(bus *channelsv1alpha1.GenericBus) error
-	ProvisionFunc   func(channel *channelsv1alpha1.Channel, parameters ResolvedParameters) error
-	UnprovisionFunc func(channel *channelsv1alpha1.Channel) error
-	SubscribeFunc   func(subscription *channelsv1alpha1.Subscription, parameters ResolvedParameters) error
-=======
 	// BusFunc is invoked when the Bus requires sync.
 	BusFunc func(bus channelsv1alpha1.GenericBus) error
 
 	// ProvisionFunc is invoked when a new Channel should be provisioned or when
 	// the attributes change.
-	ProvisionFunc func(channel *channelsv1alpha1.Channel, attributes Attributes) error
+	ProvisionFunc func(channel *channelsv1alpha1.Channel, parameters ResolvedParameters) error
 
 	// UnprovisionFunc in invoked when a Channel should be deleted.
 	UnprovisionFunc func(channel *channelsv1alpha1.Channel) error
 
 	// SubscribeFunc is invoked when a new Subscription should be set up or when
 	// the attributes change.
-	SubscribeFunc func(subscription *channelsv1alpha1.Subscription, attributes Attributes) error
+	SubscribeFunc func(subscription *channelsv1alpha1.Subscription, parameters ResolvedParameters) error
 
 	// UnsubscribeFunc is invoked when a Subscription should be deleted.
->>>>>>> 924f2c47
 	UnsubscribeFunc func(subscription *channelsv1alpha1.Subscription) error
 }
 
@@ -410,13 +403,9 @@
 	return &subscriptions
 }
 
-<<<<<<< HEAD
+// resolveChannelParameters resolves the given Channel Parameters and the Bus'
+// Channel Parameters, returning an ResolvedParameters or an Error.
 func (m *Monitor) resolveChannelParameters(channel channelsv1alpha1.ChannelSpec) (ResolvedParameters, error) {
-=======
-// channelAttributes resolves the given Channel Arguments and the Bus' Channel
-// Parameters, returning an Attributes or an Error.
-func (m *Monitor) channelAttributes(channel channelsv1alpha1.ChannelSpec) (Attributes, error) {
->>>>>>> 924f2c47
 	genericBusParameters := m.bus.GetSpec().Parameters
 	var parameters *[]channelsv1alpha1.Parameter
 	if genericBusParameters != nil {
@@ -425,13 +414,9 @@
 	return m.resolveParameters(parameters, channel.Arguments)
 }
 
-<<<<<<< HEAD
+// resolveSubscriptionParameters resolves the given Subscription Parameters and
+// the Bus' Subscription Parameters, returning an Attributes or an Error.
 func (m *Monitor) resolveSubscriptionParameters(subscription channelsv1alpha1.SubscriptionSpec) (ResolvedParameters, error) {
-=======
-// channelAttributes resolves the given Subscription Arguments and the Bus' Subscription
-// Parameters, returning an Attributes or an Error.
-func (m *Monitor) subscriptionAttributes(subscription channelsv1alpha1.SubscriptionSpec) (Attributes, error) {
->>>>>>> 924f2c47
 	genericBusParameters := m.bus.GetSpec().Parameters
 	var parameters *[]channelsv1alpha1.Parameter
 	if genericBusParameters != nil {
@@ -440,10 +425,6 @@
 	return m.resolveParameters(parameters, subscription.Arguments)
 }
 
-<<<<<<< HEAD
-func (m *Monitor) resolveParameters(parameters *[]channelsv1alpha1.Parameter, arguments *[]channelsv1alpha1.Argument) (ResolvedParameters, error) {
-	resolved := make(ResolvedParameters)
-=======
 // resolveAttributes resolves a slice of Parameters and a slice of arguments and
 // returns an Attributes or an error if there are missing Arguments. Each
 // Parameter represents a variable that must be provided by an Argument or
@@ -451,9 +432,8 @@
 // resolveAttributes combines the given arrays of Parameters and Arguments,
 // using default values where necessary and returning an error if there are
 // missing Arguments.
-func (m *Monitor) resolveAttributes(parameters *[]channelsv1alpha1.Parameter, arguments *[]channelsv1alpha1.Argument) (Attributes, error) {
-	resolved := make(Attributes)
->>>>>>> 924f2c47
+func (m *Monitor) resolveParameters(parameters *[]channelsv1alpha1.Parameter, arguments *[]channelsv1alpha1.Argument) (ResolvedParameters, error) {
+	resolved := make(ResolvedParameters)
 	known := make(map[string]interface{})
 	required := make(map[string]interface{})
 
