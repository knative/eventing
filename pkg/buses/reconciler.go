--- conflicted
+++ resolved
@@ -290,11 +290,7 @@
 // as syncing informer caches and starting workers. It will block until stopCh
 // is closed, at which point it will shutdown the workqueue and wait for
 // workers to finish processing their current work items.
-<<<<<<< HEAD
 func (r *Reconciler) Run(threadiness int, stopCh <-chan struct{}) error {
-=======
-func (r *Reconciler) Run(ref BusReference, threadiness int, stopCh <-chan struct{}) error {
->>>>>>> 56542fa4
 	defer runtime.HandleCrash()
 	defer r.workqueue.ShutDown()
 
@@ -308,33 +304,18 @@
 		return err
 	}
 
-<<<<<<< HEAD
 	if r.ref.IsNamespaced() {
 		// reconciler is for a namespaced Bus
 		bus, err := r.busesLister.Buses(r.ref.Namespace).Get(r.ref.Name)
 		if err != nil {
 			r.logger.Fatalf("Unknown bus %q: %v", r.ref.String(), err)
-=======
-	if len(ref.Namespace) == 0 {
-		// reconciler is for a ClusterBus
-		clusterBus, err := r.clusterBusesLister.Get(ref.Name)
-		if err != nil {
-			r.logger.Fatalf("Unknown clusterbus %q: %v", ref.Name, err)
->>>>>>> 56542fa4
 		}
 		r.bus = bus.DeepCopy()
 	} else {
-<<<<<<< HEAD
 		// reconciler is for a ClusterBus
 		clusterBus, err := r.clusterBusesLister.Get(r.ref.Name)
 		if err != nil {
 			r.logger.Fatalf("Unknown clusterbus %q: %v", r.ref.String(), err)
-=======
-		// reconciler is for a namespaced Bus
-		bus, err := r.busesLister.Buses(ref.Namespace).Get(ref.Name)
-		if err != nil {
-			r.logger.Fatalf("Unknown bus %q: %v", ref, err)
->>>>>>> 56542fa4
 		}
 		r.bus = clusterBus.DeepCopy()
 	}
