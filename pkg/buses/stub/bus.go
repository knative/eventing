/*
 * Copyright 2018 The Knative Authors
 *
 * Licensed under the Apache License, Version 2.0 (the "License");
 * you may not use this file except in compliance with the License.
 * You may obtain a copy of the License at
 *
 *      http://www.apache.org/licenses/LICENSE-2.0
 *
 * Unless required by applicable law or agreed to in writing, software
 * distributed under the License is distributed on an "AS IS" BASIS,
 * WITHOUT WARRANTIES OR CONDITIONS OF ANY KIND, either express or implied.
 * See the License for the specific language governing permissions and
 * limitations under the License.
 */

package stub

import (
	"go.uber.org/zap"

	"github.com/knative/eventing/pkg/buses"
)

// BusType is the type of the stub bus
const BusType = "stub"

func NewStubBusDispatcher(ref buses.BusReference, opts *buses.BusOpts) *StubBus {
	bus := &StubBus{
		channels: make(map[buses.ChannelReference]*stubChannel),
	}
	handlerFuncs := buses.EventHandlerFuncs{
		ProvisionFunc: func(channel buses.ChannelReference, parameters buses.ResolvedParameters) error {
			bus.logger.Infof("Provision channel %q", channel.String())
			bus.addChannel(channel, parameters)
			return nil
		},
		UnprovisionFunc: func(channel buses.ChannelReference) error {
			bus.logger.Infof("Unprovision channel %q", channel.String())
			bus.removeChannel(channel)
			return nil
		},
		SubscribeFunc: func(channel buses.ChannelReference, subscription buses.SubscriptionReference, parameters buses.ResolvedParameters) error {
			bus.logger.Infof("Subscribe %q to %q channel", subscription.String(), channel.String())
			bus.channel(channel).addSubscription(subscription, parameters, bus.dispatcher)
			return nil
		},
		UnsubscribeFunc: func(channel buses.ChannelReference, subscription buses.SubscriptionReference) error {
			bus.logger.Infof("Unsubscribe %q from %q channel", subscription.String(), channel.String())
			bus.channel(channel).removeSubscription(subscription)
			return nil
		},
		ReceiveMessageFunc: func(channel buses.ChannelReference, message *buses.Message) error {
			bus.logger.Infof("Recieved message for %q channel", channel.String())
			bus.channel(channel).receiveMessage(message)
			return nil
		},
	}
	bus.dispatcher = buses.NewBusDispatcher(ref, handlerFuncs, opts)
	bus.logger = opts.Logger

	return bus
}

type StubBus struct {
	dispatcher buses.BusDispatcher
	channels   map[buses.ChannelReference]*stubChannel

	logger *zap.SugaredLogger
}

func (b *StubBus) Run(threadness int, stopCh <-chan struct{}) {
	b.dispatcher.Run(threadness, stopCh)
}

func (b *StubBus) addChannel(ref buses.ChannelReference, parameters buses.ResolvedParameters) {
	if channel, ok := b.channels[ref]; ok {
		// update channel
		channel.parameters = parameters
	} else {
		// create channel
		b.channels[ref] = &stubChannel{
			ref:           ref,
			parameters:    parameters,
			subscriptions: make(map[buses.SubscriptionReference]*stubSubscription),
			logger:        b.logger.With(zap.String("channels.knative.dev/channel", channelRef.String())),
		}
	}
}

func (b *StubBus) removeChannel(channel buses.ChannelReference) {
	delete(b.channels, channel)
}

func (b *StubBus) channel(channel buses.ChannelReference) *stubChannel {
	return b.channels[channel]
}

type stubChannel struct {
	ref           buses.ChannelReference
	parameters    buses.ResolvedParameters
	subscriptions map[buses.SubscriptionReference]*stubSubscription

	logger *zap.SugaredLogger
}

func (c *stubChannel) receiveMessage(message *buses.Message) {
	for _, stubSubscription := range c.subscriptions {
		go stubSubscription.dispatchMessage(message)
	}
}

<<<<<<< HEAD
func (c *stubChannel) addSubscription(ref buses.SubscriptionReference, parameters buses.ResolvedParameters, bus buses.BusDispatcher) {
	// create or update subscription
	c.subscriptions[ref] = &stubSubscription{
		ref:        ref,
		bus:        bus,
		parameters: parameters,
=======
func (c *stubChannel) addSubscription(subscriptionRef buses.SubscriptionReference, parameters buses.ResolvedParameters, bus buses.BusDispatcher) {
	if subscription, ok := c.subscriptions[subscriptionRef]; ok {
		// update subscription
		subscription.parameters = parameters
	} else {
		// create subscription
		c.subscriptions[subscriptionRef] = &stubSubscription{
			bus:             bus,
			parameters:      parameters,
			subscriptionRef: subscriptionRef,

			logger: c.logger.With(zap.String("channels.knative.dev/subscription", subscriptionRef.String())),
		}
>>>>>>> 8df18027
	}
}

func (c *stubChannel) removeSubscription(subscription buses.SubscriptionReference) {
	delete(c.subscriptions, subscription)
}

type stubSubscription struct {
<<<<<<< HEAD
	ref        buses.SubscriptionReference
	bus        buses.BusDispatcher
	parameters buses.ResolvedParameters
}

func (s *stubSubscription) dispatchMessage(message *buses.Message) error {
	return s.bus.DispatchMessage(s.ref, message)
=======
	bus             buses.BusDispatcher
	parameters      buses.ResolvedParameters
	subscriptionRef buses.SubscriptionReference

	logger *zap.SugaredLogger
}

func (s *stubSubscription) dispatchMessage(message *buses.Message) error {
	err := s.bus.DispatchMessage(s.subscriptionRef, message)
	if err != nil {
		s.logger.Warnf("Failed to dispatch message: %v", err)
	}
	return err
>>>>>>> 8df18027
}<|MERGE_RESOLUTION|>--- conflicted
+++ resolved
@@ -83,7 +83,7 @@
 			ref:           ref,
 			parameters:    parameters,
 			subscriptions: make(map[buses.SubscriptionReference]*stubSubscription),
-			logger:        b.logger.With(zap.String("channels.knative.dev/channel", channelRef.String())),
+			logger:        b.logger.With(zap.String("channels.knative.dev/channel", ref.String())),
 		}
 	}
 }
@@ -110,28 +110,19 @@
 	}
 }
 
-<<<<<<< HEAD
 func (c *stubChannel) addSubscription(ref buses.SubscriptionReference, parameters buses.ResolvedParameters, bus buses.BusDispatcher) {
-	// create or update subscription
-	c.subscriptions[ref] = &stubSubscription{
-		ref:        ref,
-		bus:        bus,
-		parameters: parameters,
-=======
-func (c *stubChannel) addSubscription(subscriptionRef buses.SubscriptionReference, parameters buses.ResolvedParameters, bus buses.BusDispatcher) {
-	if subscription, ok := c.subscriptions[subscriptionRef]; ok {
+	if subscription, ok := c.subscriptions[ref]; ok {
 		// update subscription
 		subscription.parameters = parameters
 	} else {
 		// create subscription
-		c.subscriptions[subscriptionRef] = &stubSubscription{
-			bus:             bus,
-			parameters:      parameters,
-			subscriptionRef: subscriptionRef,
+		c.subscriptions[ref] = &stubSubscription{
+			ref:        ref,
+			bus:        bus,
+			parameters: parameters,
 
-			logger: c.logger.With(zap.String("channels.knative.dev/subscription", subscriptionRef.String())),
+			logger: c.logger.With(zap.String("channels.knative.dev/subscription", ref.String())),
 		}
->>>>>>> 8df18027
 	}
 }
 
@@ -140,27 +131,17 @@
 }
 
 type stubSubscription struct {
-<<<<<<< HEAD
 	ref        buses.SubscriptionReference
 	bus        buses.BusDispatcher
 	parameters buses.ResolvedParameters
-}
-
-func (s *stubSubscription) dispatchMessage(message *buses.Message) error {
-	return s.bus.DispatchMessage(s.ref, message)
-=======
-	bus             buses.BusDispatcher
-	parameters      buses.ResolvedParameters
-	subscriptionRef buses.SubscriptionReference
 
 	logger *zap.SugaredLogger
 }
 
 func (s *stubSubscription) dispatchMessage(message *buses.Message) error {
-	err := s.bus.DispatchMessage(s.subscriptionRef, message)
+	err := s.bus.DispatchMessage(s.ref, message)
 	if err != nil {
 		s.logger.Warnf("Failed to dispatch message: %v", err)
 	}
 	return err
->>>>>>> 8df18027
 }