/*
Copyright 2018 The Knative Authors

Licensed under the Apache License, Version 2.0 (the "License");
you may not use this file except in compliance with the License.
You may obtain a copy of the License at

    http://www.apache.org/licenses/LICENSE-2.0

Unless required by applicable law or agreed to in writing, software
distributed under the License is distributed on an "AS IS" BASIS,
WITHOUT WARRANTIES OR CONDITIONS OF ANY KIND, either express or implied.
See the License for the specific language governing permissions and
limitations under the License.
*/

package utils

import (
	"fmt"
	"strings"
	"testing"

	"github.com/knative/eventing/pkg/apis/eventing/v1alpha1"
<<<<<<< HEAD
	v1 "k8s.io/apimachinery/pkg/apis/meta/v1"
	"k8s.io/apimachinery/pkg/types"
=======
	corev1 "k8s.io/api/core/v1"
	metav1 "k8s.io/apimachinery/pkg/apis/meta/v1"
	"k8s.io/apimachinery/pkg/runtime/schema"
>>>>>>> 01847c5b
)

func TestGetDomainName(t *testing.T) {
	testCases := map[string]struct {
		resolvConf string
		want       string
	}{
		"all good": {
			resolvConf: `
nameserver 1.1.1.1
search default.svc.abc.com svc.abc.com abc.com
options ndots:5
`,
			want: "abc.com",
		},
		"missing search line": {
			resolvConf: `
nameserver 1.1.1.1
options ndots:5
`,
			want: defaultDomainName,
		},
		"non k8s resolv.conf format": {
			resolvConf: `
nameserver 1.1.1.1
search  abc.com xyz.com
options ndots:5
`,
			want: defaultDomainName,
		},
	}
	for n, tc := range testCases {
		t.Run(n, func(t *testing.T) {
			got := getClusterDomainName(strings.NewReader(tc.resolvConf))
			if got != tc.want {
				t.Errorf("Expected: %s but got: %s", tc.want, got)
			}
		})
	}
}

func TestGenerateFixedName(t *testing.T) {
	testCases := map[string]struct {
		uid      string
		prefix   string
		expected string
	}{
		"standard": {
			uid:      "2d6c09e1-aa54-11e9-9d6a-42010a8a0062",
			prefix:   "default-text-extractor-",
			expected: "default-text-extractor-2d6c09e1-aa54-11e9-9d6a-42010a8a0062",
		},
		"too long": {
			uid:      "2d6c09e1-aa54-11e9-9d6a-42010a8a0062",
			prefix:   "this-is-an-extremely-long-prefix-which-will-make-the-generated-name-too-long-",
			expected: "this-is-an-extremely-long-p2d6c09e1-aa54-11e9-9d6a-42010a8a0062",
		},
	}
	for n, tc := range testCases {
		t.Run(n, func(t *testing.T) {
			owner := &v1alpha1.Broker{
				ObjectMeta: v1.ObjectMeta{
					UID: types.UID(tc.uid),
				},
			}
			if actual := GenerateFixedName(owner, tc.prefix); actual != tc.expected {
				t.Errorf("Expected %q, actual %q", tc.expected, actual)
			}
		})
	}
}

func TestObjectRef(t *testing.T) {
	testCases := map[string]struct {
		obj metav1.Object
		gvk schema.GroupVersionKind
	}{
		"Service": {
			obj: &corev1.Service{
				ObjectMeta: metav1.ObjectMeta{
					Namespace: "my-ns",
					Name:      "my-name",
				},
			},
			gvk: schema.GroupVersionKind{
				Group:   "",
				Version: "v1",
				Kind:    "Service",
			},
		},
		"Broker": {
			obj: &v1alpha1.Broker{
				ObjectMeta: metav1.ObjectMeta{
					Namespace: "broker-ns",
					Name:      "my-broker",
				},
			},
			gvk: schema.GroupVersionKind{
				Group:   "eventing.knative.dev",
				Version: "v1alpha1",
				Kind:    "Broker",
			},
		},
	}
	for n, tc := range testCases {
		t.Run(n, func(t *testing.T) {
			or := ObjectRef(tc.obj, tc.gvk)

			expectedApiVersion := fmt.Sprintf("%s/%s", tc.gvk.Group, tc.gvk.Version)
			// Special case for v1.
			if tc.gvk.Group == "" {
				expectedApiVersion = tc.gvk.Version
			}

			if api, _ := tc.gvk.ToAPIVersionAndKind(); api != expectedApiVersion {
				t.Errorf("Expected APIVersion %q, actually %q", expectedApiVersion, api)
			}
			if kind := or.Kind; kind != tc.gvk.Kind {
				t.Errorf("Expected kind %q, actually %q", tc.gvk.Kind, kind)
			}
			if ns := or.Namespace; ns != tc.obj.GetNamespace() {
				t.Errorf("Expected namespace %q, actually %q", tc.obj.GetNamespace(), ns)
			}
			if n := or.Name; n != tc.obj.GetName() {
				t.Errorf("Expected name %q, actually %q", tc.obj.GetName(), n)
			}
		})
	}
}

func TestToDNS1123Subdomain(t *testing.T) {
	testCases := map[string]struct {
		name     string
		expected string
	}{
		"short": {
			name:     "abc",
			expected: "abc",
		},
		"too long": {
			name:     strings.Repeat("a", 300),
			expected: strings.Repeat("a", 243),
		},
		"surrounded by dashes": {
			name:     "-foo-",
			expected: "foo",
		},
		"illegal characters": {
			name:     "a$b",
			expected: "ab",
		},
	}
	for n, tc := range testCases {
		t.Run(n, func(t *testing.T) {
			a := ToDNS1123Subdomain(tc.name)
			if a != tc.expected {
				t.Errorf("Expected %q, actually %q", tc.expected, a)
			}
		})
	}
}<|MERGE_RESOLUTION|>--- conflicted
+++ resolved
@@ -22,14 +22,10 @@
 	"testing"
 
 	"github.com/knative/eventing/pkg/apis/eventing/v1alpha1"
-<<<<<<< HEAD
-	v1 "k8s.io/apimachinery/pkg/apis/meta/v1"
-	"k8s.io/apimachinery/pkg/types"
-=======
 	corev1 "k8s.io/api/core/v1"
 	metav1 "k8s.io/apimachinery/pkg/apis/meta/v1"
 	"k8s.io/apimachinery/pkg/runtime/schema"
->>>>>>> 01847c5b
+	"k8s.io/apimachinery/pkg/types"
 )
 
 func TestGetDomainName(t *testing.T) {
@@ -91,7 +87,7 @@
 	for n, tc := range testCases {
 		t.Run(n, func(t *testing.T) {
 			owner := &v1alpha1.Broker{
-				ObjectMeta: v1.ObjectMeta{
+				ObjectMeta: metav1.ObjectMeta{
 					UID: types.UID(tc.uid),
 				},
 			}
