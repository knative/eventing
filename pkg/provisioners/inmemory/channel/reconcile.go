/*
Copyright 2018 The Knative Authors

Licensed under the Apache License, Version 2.0 (the "License");
you may not use this file except in compliance with the License.
You may obtain a copy of the License at

    http://www.apache.org/licenses/LICENSE-2.0

Unless required by applicable law or agreed to in writing, software
distributed under the License is distributed on an "AS IS" BASIS,
WITHOUT WARRANTIES OR CONDITIONS OF ANY KIND, either express or implied.
See the License for the specific language governing permissions and
limitations under the License.
*/

package channel

import (
	"context"

	"go.uber.org/zap"
	corev1 "k8s.io/api/core/v1"
	"k8s.io/apimachinery/pkg/api/errors"
	metav1 "k8s.io/apimachinery/pkg/apis/meta/v1"
	"k8s.io/client-go/tools/record"
	"sigs.k8s.io/controller-runtime/pkg/client"
	"sigs.k8s.io/controller-runtime/pkg/reconcile"

	eventingv1alpha1 "github.com/knative/eventing/pkg/apis/eventing/v1alpha1"
	util "github.com/knative/eventing/pkg/provisioners"
	ccpcontroller "github.com/knative/eventing/pkg/provisioners/inmemory/clusterchannelprovisioner"
	"github.com/knative/eventing/pkg/reconciler/names"
)

const (
	finalizerName = controllerAgentName
	// Name of the corev1.Events emitted from the reconciliation process
	channelReconciled         = "ChannelReconciled"
	channelUpdateStatusFailed = "ChannelUpdateStatusFailed"
	k8sServiceCreateFailed    = "K8sServiceCreateFailed"
	// TODO after in-memory-channel is retired, asyncProvisionerName should be removed
	defaultProvisionerName = "in-memory-channel"
)

type reconciler struct {
	client   client.Client
	recorder record.EventRecorder
	logger   *zap.Logger
}

// Verify the struct implements reconcile.Reconciler
var _ reconcile.Reconciler = &reconciler{}

func (r *reconciler) InjectClient(c client.Client) error {
	r.client = c
	return nil
}

func (r *reconciler) Reconcile(request reconcile.Request) (reconcile.Result, error) {
	// TODO: use this to store the logger and set a deadline
	ctx := context.TODO()
	logger := r.logger.With(zap.Any("request", request))

	c := &eventingv1alpha1.Channel{}
	err := r.client.Get(ctx, request.NamespacedName, c)

	// The Channel may have been deleted since it was added to the workqueue. If so, there is
	// nothing to be done.
	if errors.IsNotFound(err) {
		logger.Info("Could not find Channel", zap.Error(err))
		return reconcile.Result{}, nil
	}

	// Any other error should be retried in another reconciliation.
	if err != nil {
		logger.Error("Unable to Get Channel", zap.Error(err))
		return reconcile.Result{}, err
	}

	// Does this Controller control this Channel?
	if !r.shouldReconcile(c) {
		logger.Info("Not reconciling Channel, it is not controlled by this Controller", zap.Any("ref", c.Spec))
		return reconcile.Result{}, nil
	}
	logger.Info("Reconciling Channel")

	// Finalizer needs to be removed (even though no finalizers are added) main back compat
	// with v0.5 in which a finalzier was added. Or else channels will not get deleted after upgrading to 0.6
	// TODO: Remove this entire if block in v0.7+
	if c.DeletionTimestamp != nil {
		// K8s garbage collection will delete the K8s service and VirtualService for this channel.
		// We use a finalizer to ensure the channel config has been synced.
		util.RemoveFinalizer(c, finalizerName)
		r.client.Update(ctx, c)
		logger.Info("Channel reconciled")
		r.recorder.Eventf(c, corev1.EventTypeNormal, channelReconciled, "Channel reconciled: %q", c.Name)
		return reconcile.Result{}, nil
	}

	err = r.reconcile(ctx, c)
	if err != nil {
		logger.Info("Error reconciling Channel", zap.Error(err))
		// Note that we do not return the error here, because we want to update the Status
		// regardless of the error.
	} else {
		logger.Info("Channel reconciled")
		r.recorder.Eventf(c, corev1.EventTypeNormal, channelReconciled, "Channel reconciled: %q", c.Name)
	}

	if updateStatusErr := r.client.Status().Update(ctx, c); updateStatusErr != nil {
		logger.Info("Error updating Channel Status", zap.Error(updateStatusErr))
		r.recorder.Eventf(c, corev1.EventTypeWarning, channelUpdateStatusFailed, "Failed to update Channel's status: %v", err)
		return reconcile.Result{}, updateStatusErr
	}

	return reconcile.Result{}, err
}

// shouldReconcile determines if this Controller should control (and therefore reconcile) a given
// ClusterChannelProvisioner. This Controller only handles in-memory channels.
func (r *reconciler) shouldReconcile(c *eventingv1alpha1.Channel) bool {
	if c.Spec.Provisioner != nil {
		return ccpcontroller.IsControlled(c.Spec.Provisioner)
	}
	return false
}

func (r *reconciler) reconcile(ctx context.Context, c *eventingv1alpha1.Channel) error {
	logger := r.logger.With(zap.Any("channel", c))

	c.Status.InitializeConditions()

<<<<<<< HEAD
	// We are syncing the following:
	// The K8s Service to talk to this Channel.
	// The configuration of all Channel subscriptions.

=======
	// We are syncing K8s Service to talk to this Channel.
>>>>>>> feb5e64f
	svc, err := util.CreateK8sService(ctx, r.client, c, util.ExternalService(c))
	if err != nil {
		logger.Info("Error creating the Channel's K8s Service", zap.Error(err))
		r.recorder.Eventf(c, corev1.EventTypeWarning, k8sServiceCreateFailed, "Failed to reconcile Channel's K8s Service: %v", err)
		return err
	}

	c.Status.SetAddress(names.ServiceHostName(svc.Name, svc.Namespace))

	c.Status.MarkProvisioned()
	return nil
}

func (r *reconciler) listAllChannels(ctx context.Context) ([]eventingv1alpha1.Channel, error) {
	channels := make([]eventingv1alpha1.Channel, 0)

	opts := &client.ListOptions{
		// Set Raw because if we need to get more than one page, then we will put the continue token
		// into opts.Raw.Continue.
		Raw: &metav1.ListOptions{},
	}
	for {
		cl := &eventingv1alpha1.ChannelList{}
		if err := r.client.List(ctx, opts, cl); err != nil {
			return nil, err
		}

		for _, c := range cl.Items {
			if r.shouldReconcile(&c) {
				channels = append(channels, c)
			}
		}
		if cl.Continue != "" {
			opts.Raw.Continue = cl.Continue
		} else {
			return channels, nil
		}
	}
}<|MERGE_RESOLUTION|>--- conflicted
+++ resolved
@@ -131,14 +131,7 @@
 
 	c.Status.InitializeConditions()
 
-<<<<<<< HEAD
-	// We are syncing the following:
-	// The K8s Service to talk to this Channel.
-	// The configuration of all Channel subscriptions.
-
-=======
 	// We are syncing K8s Service to talk to this Channel.
->>>>>>> feb5e64f
 	svc, err := util.CreateK8sService(ctx, r.client, c, util.ExternalService(c))
 	if err != nil {
 		logger.Info("Error creating the Channel's K8s Service", zap.Error(err))
