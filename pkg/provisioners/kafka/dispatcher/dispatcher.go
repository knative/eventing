--- conflicted
+++ resolved
@@ -287,13 +287,6 @@
 	return &kafkaMessage
 }
 
-<<<<<<< HEAD
-func topicName(channel provisioners.ChannelReference) string {
-	return fmt.Sprintf("%s.%s", channel.Namespace, channel.Name)
-}
-
-=======
->>>>>>> b83a5a17
 func newSubscription(spec eventingduck.ChannelSubscriberSpec) subscription {
 	return subscription{
 		Name:          spec.Ref.Name,
