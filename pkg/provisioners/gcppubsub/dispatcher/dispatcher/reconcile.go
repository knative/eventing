--- conflicted
+++ resolved
@@ -18,21 +18,9 @@
 
 import (
 	"context"
-<<<<<<< HEAD
 	"errors"
-=======
 	"sync"
 
-	"sigs.k8s.io/controller-runtime/pkg/event"
-
-	"github.com/knative/eventing/pkg/provisioners"
-
-	"github.com/knative/eventing/pkg/apis/duck/v1alpha1"
-
-	v1 "k8s.io/api/core/v1"
-	"k8s.io/apimachinery/pkg/types"
-
->>>>>>> 44f4bc39
 	eventingv1alpha1 "github.com/knative/eventing/pkg/apis/eventing/v1alpha1"
 	"github.com/knative/eventing/pkg/provisioners"
 	util "github.com/knative/eventing/pkg/provisioners"
@@ -46,7 +34,6 @@
 	"sigs.k8s.io/controller-runtime/pkg/client"
 	"sigs.k8s.io/controller-runtime/pkg/event"
 	"sigs.k8s.io/controller-runtime/pkg/reconcile"
-	"sync"
 )
 
 const (
@@ -124,11 +111,7 @@
 	// Modify a copy, not the original.
 	c = c.DeepCopy()
 
-<<<<<<< HEAD
-	reconcileErr := r.reconcile(loggingWith(ctx, zap.Any("channel", c)), c, pbs)
-=======
-	requeue, reconcileErr := r.reconcile(loggingWith(ctx, zap.Any("channel", c)), c)
->>>>>>> 44f4bc39
+	requeue, reconcileErr := r.reconcile(loggingWith(ctx, zap.Any("channel", c)), c, pbs)
 	if reconcileErr != nil {
 		logging.FromContext(ctx).Info("Error reconciling Channel", zap.Error(reconcileErr))
 		// Note that we do not return the error here, because we want to update the finalizers
@@ -154,14 +137,10 @@
 	return false
 }
 
-<<<<<<< HEAD
-func (r *reconciler) reconcile(ctx context.Context, c *eventingv1alpha1.Channel, pbs *pubsubutil.GcpPubSubChannelStatus) error {
-=======
 // reconcile reconciles this Channel so that the real world matches the intended state. The returned
 // boolean indicates if this Channel should be immediately requeued for another reconcile loop. The
 // returned error indicates an error during reconciliation.
-func (r *reconciler) reconcile(ctx context.Context, c *eventingv1alpha1.Channel) (bool, error) {
->>>>>>> 44f4bc39
+func (r *reconciler) reconcile(ctx context.Context, c *eventingv1alpha1.Channel, pbs *pubsubutil.GcpPubSubChannelStatus) (bool, error) {
 	// We are syncing all the subscribers on this Channel. Every subscriber will have a goroutine
 	// running in the background polling the GCP PubSub Subscription.
 
@@ -178,13 +157,8 @@
 		return true, nil
 	}
 
-<<<<<<< HEAD
 	err := r.syncSubscriptions(ctx, c, pbs)
-	return err
-=======
-	err := r.syncSubscriptions(ctx, c)
 	return false, err
->>>>>>> 44f4bc39
 }
 
 // key creates the first index into reconciler.subscriptions, based on the Channel's name.
