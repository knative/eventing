/*
Copyright 2018 The Knative Authors

Licensed under the Apache License, Version 2.0 (the "License");
you may not use this file except in compliance with the License.
You may obtain a copy of the License at

    http://www.apache.org/licenses/LICENSE-2.0

Unless required by applicable law or agreed to in writing, software
distributed under the License is distributed on an "AS IS" BASIS,
WITHOUT WARRANTIES OR CONDITIONS OF ANY KIND, either express or implied.
See the License for the specific language governing permissions and
limitations under the License.
*/

package channel

import (
	"context"
	eventduck "github.com/knative/eventing/pkg/apis/duck/v1alpha1"
	eventingv1alpha1 "github.com/knative/eventing/pkg/apis/eventing/v1alpha1"
	"github.com/knative/eventing/pkg/controller"
	util "github.com/knative/eventing/pkg/provisioners"
	ccpcontroller "github.com/knative/eventing/pkg/provisioners/gcppubsub/controller/clusterchannelprovisioner"
	pubsubutil "github.com/knative/eventing/pkg/provisioners/gcppubsub/util"
	"github.com/knative/pkg/logging"
	"go.uber.org/zap"
	"golang.org/x/oauth2/google"
	v1 "k8s.io/api/core/v1"
	"k8s.io/apimachinery/pkg/api/errors"
	"k8s.io/client-go/tools/record"
	"sigs.k8s.io/controller-runtime/pkg/client"
	"sigs.k8s.io/controller-runtime/pkg/reconcile"
)

const (
	finalizerName = controllerAgentName
)

// reconciler reconciles GCP-PubSub Channels by creating the K8s Service and Istio VirtualService
// allowing other processes to send data to them. It also creates the GCP PubSub Topics (one per
// Channel) and GCP PubSub Subscriptions (one per Subscriber).
type reconciler struct {
	client   client.Client
	recorder record.EventRecorder
	logger   *zap.Logger

	pubSubClientCreator pubsubutil.PubSubClientCreator

	// Note that for all the default* parameters below, these must be kept in lock-step with the
	// GCP PubSub Dispatcher's reconciler.
	// Eventually, individual Channels should be allowed to specify different projects and secrets,
	// but for now all Channels use the same project and secret.

	// defaultGcpProject is the GCP project ID where PubSub Topics and Subscriptions are created.
	defaultGcpProject string
	// defaultSecret and defaultSecretKey are the K8s Secret and key in that secret that contain a
	// JSON format GCP service account token, see
	// https://cloud.google.com/iam/docs/creating-managing-service-account-keys#iam-service-account-keys-create-gcloud
	defaultSecret    *v1.ObjectReference
	defaultSecretKey string
}

// Verify the struct implements reconcile.Reconciler
var _ reconcile.Reconciler = &reconciler{}

func (r *reconciler) InjectClient(c client.Client) error {
	r.client = c
	return nil
}

func (r *reconciler) Reconcile(request reconcile.Request) (reconcile.Result, error) {
	ctx := context.TODO()
	ctx = logging.WithLogger(ctx, r.logger.With(zap.Any("request", request)).Sugar())

	c := &eventingv1alpha1.Channel{}
	err := r.client.Get(ctx, request.NamespacedName, c)

	// The Channel may have been deleted since it was added to the workqueue. If so, there is
	// nothing to be done.
	if errors.IsNotFound(err) {
		logging.FromContext(ctx).Info("Could not find Channel", zap.Error(err))
		return reconcile.Result{}, nil
	}

	// Any other error should be retried in another reconciliation.
	if err != nil {
		logging.FromContext(ctx).Error("Unable to Get Channel", zap.Error(err))
		return reconcile.Result{}, err
	}

	// Does this Controller control this Channel?
	if !r.shouldReconcile(c) {
		logging.FromContext(ctx).Info("Not reconciling Channel, it is not controlled by this Controller", zap.Any("ref", c.Spec))
		return reconcile.Result{}, nil
	}
	logging.FromContext(ctx).Info("Reconciling Channel")

	// Modify a copy, not the original.
	c = c.DeepCopy()

	ctx = logging.WithLogger(ctx, logging.FromContext(ctx).With(zap.Any("channel", c)))
	requeue, reconcileErr := r.reconcile(ctx, c)
	if reconcileErr != nil {
		logging.FromContext(ctx).Info("Error reconciling Channel", zap.Error(reconcileErr))
		// Note that we do not return the error here, because we want to update the Status
		// regardless of the error.
	}

	if err = util.UpdateChannel(ctx, r.client, c); err != nil {
		logging.FromContext(ctx).Info("Error updating Channel Status", zap.Error(err))
		return reconcile.Result{}, err
	}

	return reconcile.Result{
		Requeue: requeue,
	}, reconcileErr
}

// shouldReconcile determines if this Controller should control (and therefore reconcile) a given
// Channel. This Controller only handles gcp-pubsub channels.
func (r *reconciler) shouldReconcile(c *eventingv1alpha1.Channel) bool {
	if c.Spec.Provisioner != nil {
		return ccpcontroller.IsControlled(c.Spec.Provisioner)
	}
	return false
}

// reconcile reconciles this Channel so that the real world matches the intended state. The returned
// boolean indicates if this Channel should be immediately requeued for another reconcile loop. The
// returned error indicates an error during reconciliation.
func (r *reconciler) reconcile(ctx context.Context, c *eventingv1alpha1.Channel) (bool, error) {
	c.Status.InitializeConditions()

	// We are syncing four things:
	// 1. The K8s Service to talk to this Channel.
	// 2. The Istio VirtualService to talk to this Channel.
	// 3. The GCP PubSub Topic (one for the Channel).
	// 4. The GCP PubSub Subscriptions (one for each Subscriber of the Channel).

	// Regardless of what we are going to do, we need GCP credentials to do it.
	gcpCreds, err := pubsubutil.GetCredentials(ctx, r.client, r.defaultSecret, r.defaultSecretKey)
	if err != nil {
		logging.FromContext(ctx).Info("Unable to generate GCP creds", zap.Error(err))
		return false, err
	}

	if c.DeletionTimestamp != nil {
		// K8s garbage collection will delete the K8s service and VirtualService for this channel.
		err = r.deleteSubscriptions(ctx, c, gcpCreds, r.defaultGcpProject)
		if err != nil {
			return false, err
		}
		err = r.deleteTopic(ctx, c, gcpCreds, r.defaultGcpProject)
		if err != nil {
			return false, err
		}
		util.RemoveFinalizer(c, finalizerName)
		return false, nil
	}

	// If we are adding the finalizer for the first time, then ensure that finalizer is persisted
	// before manipulating GCP PubSub, which will not be automatically garbage collected by K8s if
	// this Channel is deleted.
	if addFinalizerResult := util.AddFinalizer(c, finalizerName); addFinalizerResult == util.FinalizerAdded {
		return true, nil
	}

	svc, err := r.createK8sService(ctx, c)
	if err != nil {
		return false, err
	}

	err = r.createVirtualService(ctx, c, svc)
	if err != nil {
		return false, err
	}

	topic, err := r.createTopic(ctx, c, gcpCreds, r.defaultGcpProject)
	if err != nil {
		return false, err
	}
	pbs := &pubsubutil.GcpPubSubChannelStatus{
		Secret:     r.defaultSecret,
		SecretKey:  r.defaultSecretKey,
		GCPProject: r.defaultGcpProject,
		Topic:      topic.ID(),
	}

	err = r.createSubscriptions(ctx, c, gcpCreds, r.defaultGcpProject, topic, pbs)
	if err != nil {
		return false, err
	}
	if err = pubsubutil.SaveRawStatus(ctx, c, pbs); err != nil {
		return err
	}

	c.Status.MarkProvisioned()
	return false, nil
}

<<<<<<< HEAD

func (r *reconciler) createK8sService(ctx context.Context, c *eventingv1alpha1.Channel) error {
=======
func (r *reconciler) createK8sService(ctx context.Context, c *eventingv1alpha1.Channel) (*v1.Service, error) {
>>>>>>> 44f4bc39
	svc, err := util.CreateK8sService(ctx, r.client, c)
	if err != nil {
		logging.FromContext(ctx).Info("Error creating the Channel's K8s Service", zap.Error(err))
		return nil, err
	}

	c.Status.SetAddress(controller.ServiceHostName(svc.Name, svc.Namespace))
	return svc, nil
}

func (r *reconciler) createVirtualService(ctx context.Context, c *eventingv1alpha1.Channel, svc *v1.Service) error {
	_, err := util.CreateVirtualService(ctx, r.client, c, svc)
	if err != nil {
		logging.FromContext(ctx).Info("Error creating the Virtual Service for the Channel", zap.Error(err))
		return err
	}
	return nil
}

func (r *reconciler) createTopic(ctx context.Context, c *eventingv1alpha1.Channel, gcpCreds *google.Credentials, gcpProject string) (pubsubutil.PubSubTopic, error) {
	psc, err := r.pubSubClientCreator(ctx, gcpCreds, gcpProject)
	if err != nil {
		logging.FromContext(ctx).Info("Unable to create PubSub client", zap.Error(err))
		return nil, err
	}
	topic := psc.Topic(generateTopicName(c.Namespace, c.Name))
	exists, err := topic.Exists(ctx)
	if err != nil {
		logging.FromContext(ctx).Info("Unable to check Topic existence", zap.Error(err))
		return nil, err
	}
	if exists {
		return topic, nil
	}

	createdTopic, err := psc.CreateTopic(ctx, topic.ID())
	if err != nil {
		logging.FromContext(ctx).Info("Unable to create topic", zap.Error(err))
		return nil, err
	}
	return createdTopic, nil
}

func (r *reconciler) deleteTopic(ctx context.Context, c *eventingv1alpha1.Channel, gcpCreds *google.Credentials, gcpProject string) error {
	psc, err := r.pubSubClientCreator(ctx, gcpCreds, gcpProject)
	if err != nil {
		logging.FromContext(ctx).Info("Unable to create PubSubClient", zap.Error(err))
		return err
	}
	topic := psc.Topic(generateTopicName(c.Namespace, c.Name))
	exists, err := topic.Exists(ctx)
	if err != nil {
		logging.FromContext(ctx).Info("Unable to check if Topic exists", zap.Error(err))
		return err
	}
	if !exists {
		logging.FromContext(ctx).Debug("Topic did not exist")
		return nil
	}
	err = topic.Delete(ctx)
	if err != nil {
		logging.FromContext(ctx).Info("Topic deletion failed", zap.Error(err))
		return err
	}
	return nil
}

func (r *reconciler) createSubscriptions(ctx context.Context, c *eventingv1alpha1.Channel, gcpCreds *google.Credentials, gcpProject string, topic pubsubutil.PubSubTopic, pbs *pubsubutil.GcpPubSubChannelStatus) error {
	if c.Spec.Subscribable != nil {
		pbs.Subscriptions = make([]pubsubutil.GcpPubSubSubscriptionStatus, 0, len(c.Spec.Subscribable.Subscribers))
		for _, sub := range c.Spec.Subscribable.Subscribers {
			s, err := r.createSubscription(ctx, gcpCreds, gcpProject, topic, &sub)
			if err != nil {
				logging.FromContext(ctx).Info("Unable to create subscribers", zap.Error(err), zap.Any("channelSubscriber", sub))
				return err
			}
			pbs.Subscriptions = append(pbs.Subscriptions, pubsubutil.GcpPubSubSubscriptionStatus{
				Ref:           sub.Ref,
				SubscriberURI: sub.SubscriberURI,
				ReplyURI:      sub.ReplyURI,
				Subscription:  s.ID(),
			})
		}
	}
	return nil
}

func (r *reconciler) createSubscription(ctx context.Context, gcpCreds *google.Credentials, gcpProject string, topic pubsubutil.PubSubTopic, cs *eventduck.ChannelSubscriberSpec) (pubsubutil.PubSubSubscription, error) {
	psc, err := r.pubSubClientCreator(ctx, gcpCreds, gcpProject)
	if err != nil {
		return nil, err
	}
	sub := psc.SubscriptionInProject(generateSubName(cs), gcpProject)
	exists, err := sub.Exists(ctx)
	if err != nil {
		return nil, err
	}
	if exists {
		logging.FromContext(ctx).Debug("Reusing existing subscription.")
		return sub, nil
	}

	createdSub, err := psc.CreateSubscription(ctx, sub.ID(), topic)
	if err != nil {
		logging.FromContext(ctx).Info("Error creating new subscription", zap.Error(err))
	} else {
		logging.FromContext(ctx).Info("Created new subscription", zap.Any("subscription", createdSub))
	}
	return createdSub, err
}

func (r *reconciler) deleteSubscriptions(ctx context.Context, c *eventingv1alpha1.Channel, gcpCreds *google.Credentials, gcpProject string) error {
	if c.Spec.Subscribable != nil {
		for _, sub := range c.Spec.Subscribable.Subscribers {
			err := r.deleteSubscription(ctx, gcpCreds, gcpProject, &sub)
			if err != nil {
				logging.FromContext(ctx).Info("Unable to create subscribers", zap.Error(err), zap.Any("channelSubscriber", sub))
				return err
			}
		}
	}
	return nil
}

func (r *reconciler) deleteSubscription(ctx context.Context, gcpCreds *google.Credentials, gcpProject string, cs *eventduck.ChannelSubscriberSpec) error {
	psc, err := r.pubSubClientCreator(ctx, gcpCreds, gcpProject)
	if err != nil {
		return err
	}
	sub := psc.SubscriptionInProject(generateSubName(cs), gcpProject)
	exists, err := sub.Exists(ctx)
	if err != nil {
		return err
	}
	if !exists {
		return nil
	}
	return sub.Delete(ctx)
}<|MERGE_RESOLUTION|>--- conflicted
+++ resolved
@@ -18,6 +18,7 @@
 
 import (
 	"context"
+
 	eventduck "github.com/knative/eventing/pkg/apis/duck/v1alpha1"
 	eventingv1alpha1 "github.com/knative/eventing/pkg/apis/eventing/v1alpha1"
 	"github.com/knative/eventing/pkg/controller"
@@ -193,19 +194,14 @@
 		return false, err
 	}
 	if err = pubsubutil.SaveRawStatus(ctx, c, pbs); err != nil {
-		return err
+		return false, err
 	}
 
 	c.Status.MarkProvisioned()
 	return false, nil
 }
 
-<<<<<<< HEAD
-
-func (r *reconciler) createK8sService(ctx context.Context, c *eventingv1alpha1.Channel) error {
-=======
 func (r *reconciler) createK8sService(ctx context.Context, c *eventingv1alpha1.Channel) (*v1.Service, error) {
->>>>>>> 44f4bc39
 	svc, err := util.CreateK8sService(ctx, r.client, c)
 	if err != nil {
 		logging.FromContext(ctx).Info("Error creating the Channel's K8s Service", zap.Error(err))
