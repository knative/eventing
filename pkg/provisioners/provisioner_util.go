--- conflicted
+++ resolved
@@ -80,13 +80,8 @@
 				{
 					// There is a bug in Istio where named port doesn't work when connecting using an ExternalName service
 					// Refer to https://github.com/istio/istio/issues/13193 for more details.
-<<<<<<< HEAD
-					// TODO: uncomment Name:"http" when ISTIO fixes the issue
-					// Name: "http",
-=======
 					// TODO: Uncomment Name:"http" when ISTIO fixes the issue
 					// Name:       "http",
->>>>>>> feb5e64f
 					Port:       80,
 					Protocol:   corev1.ProtocolTCP,
 					TargetPort: intstr.FromInt(8080),
