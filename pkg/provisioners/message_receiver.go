--- conflicted
+++ resolved
@@ -41,17 +41,6 @@
 	hostToChannelFunc ResolveChannelFromHostFunc
 }
 
-<<<<<<< HEAD
-// ReceiverOptions provides functional options to MessageReceiver function
-type ReceiverOptions func(*MessageReceiver) error
-
-// ResolveChannelFromHostFunc function enables MessageReceiver to get the Channel Reference from incoming request HostHeader
-// before calling receiverFunc
-type ResolveChannelFromHostFunc func(string) (ChannelReference, error)
-
-// ResolveChannelFromHostHeader is a ReceiverOption for NewMessageReceiver which enables the caller to overwrite the
-// default behaviour defined by ParseChannel function
-=======
 // ReceiverOptions provides functional options to MessageReceiver function.
 type ReceiverOptions func(*MessageReceiver) error
 
@@ -61,7 +50,6 @@
 
 // ResolveChannelFromHostHeader is a ReceiverOption for NewMessageReceiver which enables the caller to overwrite the
 // default behaviour defined by ParseChannel function.
->>>>>>> d71fecf9
 func ResolveChannelFromHostHeader(hostToChannelFunc ResolveChannelFromHostFunc) ReceiverOptions {
 	return func(r *MessageReceiver) error {
 		r.hostToChannelFunc = hostToChannelFunc
