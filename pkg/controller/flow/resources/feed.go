--- conflicted
+++ resolved
@@ -30,16 +30,7 @@
 			GenerateName: flow.Name + "-",
 			Namespace:    flow.Namespace,
 			OwnerReferences: []metav1.OwnerReference{
-<<<<<<< HEAD
 				*controller.NewControllerRef(flow, true),
-=======
-				// Ideally this would block owner deletion, to ensure the Flow is only deleted
-				// after the Feed is gone, but because EventTypes are also owners of the Feed,
-				// it results in the Feed not getting cleaned up and the Flow not getting cleaned
-				// up. Once EventTypes are no longer owners of the Feed, then this should
-				// blockOwnerDeletion.
-				*controller.NewControllerRef(flow),
->>>>>>> 45e21829
 			},
 		},
 		Spec: feedsv1alpha1.FeedSpec{
