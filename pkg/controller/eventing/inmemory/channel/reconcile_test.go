/*
Copyright 2018 The Knative Authors

Licensed under the Apache License, Version 2.0 (the "License");
you may not use this file except in compliance with the License.
You may obtain a copy of the License at

    http://www.apache.org/licenses/LICENSE-2.0

Unless required by applicable law or agreed to in writing, software
distributed under the License is distributed on an "AS IS" BASIS,
WITHOUT WARRANTIES OR CONDITIONS OF ANY KIND, either express or implied.
See the License for the specific language governing permissions and
limitations under the License.
*/

package channel

import (
	"context"
	"encoding/json"
	"errors"
	"fmt"
	"testing"

	"github.com/google/go-cmp/cmp"
	eventingduck "github.com/knative/eventing/pkg/apis/duck/v1alpha1"
	eventingv1alpha1 "github.com/knative/eventing/pkg/apis/eventing/v1alpha1"
	controllertesting "github.com/knative/eventing/pkg/controller/testing"
	"github.com/knative/eventing/pkg/sidecar/configmap"
	"github.com/knative/eventing/pkg/sidecar/fanout"
	"github.com/knative/eventing/pkg/sidecar/multichannelfanout"
	istiov1alpha3 "github.com/knative/pkg/apis/istio/v1alpha3"
	"go.uber.org/zap"
	corev1 "k8s.io/api/core/v1"
	metav1 "k8s.io/apimachinery/pkg/apis/meta/v1"
	"k8s.io/apimachinery/pkg/runtime"
	"k8s.io/apimachinery/pkg/types"
	"k8s.io/client-go/kubernetes/scheme"
	"k8s.io/client-go/tools/record"
	"sigs.k8s.io/controller-runtime/pkg/client"
	"sigs.k8s.io/controller-runtime/pkg/client/fake"
)

const (
	ccpName = "in-memory-channel"

	cNamespace = "test-namespace"
	cName      = "test-channel"
	cUID       = "test-uid"

	cmNamespace = cNamespace
	cmName      = "test-config-map"

	testErrorMessage = "test induced error"

	insertedByVerifyConfigMapData = "data inserted by verifyConfigMapData so that it can be WantPresent"
)

var (
	// deletionTime is used when objects are marked as deleted. Rfc3339Copy()
	// truncates to seconds to match the loss of precision during serialization.
	deletionTime = metav1.Now().Rfc3339Copy()

	truePointer = true

	// channelsConfig and channels are linked together. A change to one, will likely require a
	// change to the other. channelsConfig is the serialized config of channels for everything
	// provisioned by the in-memory-provisioner.
	channelsConfig = multichannelfanout.Config{
		ChannelConfigs: []multichannelfanout.ChannelConfig{
			{
				Namespace: cNamespace,
				Name:      "c1",
				FanoutConfig: fanout.Config{
					Subscriptions: []eventingduck.ChannelSubscriberSpec{
						{
							CallableURI: "foo",
						},
						{
							SinkableURI: "bar",
						},
						{
							CallableURI: "baz",
							SinkableURI: "qux",
						},
					},
				},
			},
			{
				Namespace: cNamespace,
				Name:      "c3",
				FanoutConfig: fanout.Config{
					Subscriptions: []eventingduck.ChannelSubscriberSpec{
						{
							CallableURI: "steve",
						},
					},
				},
			},
		},
	}

	channels = []eventingv1alpha1.Channel{
		{
			ObjectMeta: metav1.ObjectMeta{
				Namespace: cNamespace,
				Name:      "c1",
			},
			TypeMeta: metav1.TypeMeta{
				Kind: "Channel",
			},
			Spec: eventingv1alpha1.ChannelSpec{
<<<<<<< HEAD
				Provisioner: &corev1.ObjectReference{
					Name: cpName,
=======
				Provisioner: &eventingv1alpha1.ProvisionerReference{
					Ref: &corev1.ObjectReference{
						Name: ccpName,
					},
>>>>>>> b063fed4
				},
				Channelable: &eventingduck.Channelable{
					Subscribers: []eventingduck.ChannelSubscriberSpec{
						{
							CallableURI: "foo",
						},
						{
							SinkableURI: "bar",
						},
						{
							CallableURI: "baz",
							SinkableURI: "qux",
						},
					},
				},
			},
		},
		{
			ObjectMeta: metav1.ObjectMeta{
				Namespace: cNamespace,
				Name:      "c2",
			},
			TypeMeta: metav1.TypeMeta{
				Kind: "Channel",
			},
			Spec: eventingv1alpha1.ChannelSpec{
				Provisioner: &corev1.ObjectReference{
					Name: "some-other-provisioner",
				},
				Channelable: &eventingduck.Channelable{
					Subscribers: []eventingduck.ChannelSubscriberSpec{
						{
							CallableURI: "anything",
						},
					},
				},
			},
		},
		{
			ObjectMeta: metav1.ObjectMeta{
				Namespace: cNamespace,
				Name:      "c3",
			},
			TypeMeta: metav1.TypeMeta{
				Kind: "Channel",
			},
			Spec: eventingv1alpha1.ChannelSpec{
<<<<<<< HEAD
				Provisioner: &corev1.ObjectReference{
					Name: cpName,
=======
				Provisioner: &eventingv1alpha1.ProvisionerReference{
					Ref: &corev1.ObjectReference{
						Name: ccpName,
					},
>>>>>>> b063fed4
				},
				Channelable: &eventingduck.Channelable{
					Subscribers: []eventingduck.ChannelSubscriberSpec{
						{
							CallableURI: "steve",
						},
					},
				},
			},
		},
	}
)

func init() {
	// Add types to scheme.
	eventingv1alpha1.AddToScheme(scheme.Scheme)
	corev1.AddToScheme(scheme.Scheme)
	istiov1alpha3.AddToScheme(scheme.Scheme)
}

func TestInjectClient(t *testing.T) {
	r := &reconciler{}
	orig := r.client
	n := fake.NewFakeClient()
	if orig == n {
		t.Errorf("Original and new clients are identical: %v", orig)
	}
	err := r.InjectClient(n)
	if err != nil {
		t.Errorf("Unexpected error injecting the client: %v", err)
	}
	if n != r.client {
		t.Errorf("Unexpected client. Expected: '%v'. Actual: '%v'", n, r.client)
	}
}

func TestReconcile(t *testing.T) {
	testCases := []controllertesting.TestCase{
		{
			Name: "Channel not found",
		},
		{
			Name: "Error getting Channel",
			Mocks: controllertesting.Mocks{
				MockGets: errorGettingChannel(),
			},
			WantErrMsg: testErrorMessage,
		},
		{
			Name: "Channel not reconciled - nil provisioner",
			InitialState: []runtime.Object{
				makeChannelNilProvisioner(),
			},
		},
		{
			Name: "Channel not reconciled - nil ref",
			InitialState: []runtime.Object{
				makeChannelNilProvisioner(),
			},
		},
		{
			Name: "Channel not reconciled - namespace",
			InitialState: []runtime.Object{
				makeChannelWithWrongProvisionerNamespace(),
			},
		},
		{
			Name: "Channel not reconciled - name",
			InitialState: []runtime.Object{
				makeChannelWithWrongProvisionerName(),
			},
		},
		{
			Name: "Channel deleted - Channel config sync fails",
			InitialState: []runtime.Object{
				makeDeletingChannel(),
			},
			Mocks: controllertesting.Mocks{
				MockLists: errorListingChannels(),
			},
			WantPresent: []runtime.Object{
				// Finalizer has not been removed.
				makeDeletingChannel(),
			},
			WantErrMsg: testErrorMessage,
		},
		{
			Name: "Channel deleted - finalizer removed",
			InitialState: []runtime.Object{
				makeDeletingChannel(),
			},
			WantPresent: []runtime.Object{
				makeDeletingChannelWithoutFinalizer(),
			},
		},
		{
			Name: "Channel config sync fails - can't list Channels",
			InitialState: []runtime.Object{
				makeChannel(),
			},
			Mocks: controllertesting.Mocks{
				MockLists: errorListingChannels(),
			},
			WantErrMsg: testErrorMessage,
		},
		{
			Name: "Channel config sync fails - can't get ConfigMap",
			InitialState: []runtime.Object{
				makeChannel(),
			},
			Mocks: controllertesting.Mocks{
				MockGets: errorGettingConfigMap(),
			},
			WantErrMsg: testErrorMessage,
		},
		{
			Name: "Channel config sync fails - can't create ConfigMap",
			InitialState: []runtime.Object{
				makeChannel(),
			},
			Mocks: controllertesting.Mocks{
				MockCreates: errorCreatingConfigMap(),
			},
			WantErrMsg: testErrorMessage,
		},
		{
			Name: "Channel config sync fails - can't update ConfigMap",
			InitialState: []runtime.Object{
				makeChannel(),
				makeConfigMap(),
			},
			Mocks: controllertesting.Mocks{
				MockUpdates: errorUpdatingConfigMap(),
			},
			WantErrMsg: testErrorMessage,
		},
		{
			Name: "K8s service get fails",
			InitialState: []runtime.Object{
				makeChannel(),
				makeConfigMap(),
			},
			Mocks: controllertesting.Mocks{
				MockGets: errorGettingK8sService(),
			},
			WantPresent: []runtime.Object{
				makeChannelWithFinalizer(),
			},
			WantErrMsg: testErrorMessage,
		},
		{
			Name: "K8s service creation fails",
			InitialState: []runtime.Object{
				makeChannel(),
				makeConfigMap(),
			},
			Mocks: controllertesting.Mocks{
				MockCreates: errorCreatingK8sService(),
			},
			WantPresent: []runtime.Object{
				// TODO: This should have a useful error message saying that the K8s Service failed.
				makeChannelWithFinalizer(),
			},
			WantErrMsg: testErrorMessage,
		},
		{
			Name: "K8s service already exists - not owned by Channel",
			InitialState: []runtime.Object{
				makeChannel(),
				makeConfigMap(),
				makeK8sServiceNotOwnedByChannel(),
			},
			WantPresent: []runtime.Object{
				makeReadyChannel(),
			},
		},
		{
			Name: "Virtual service get fails",
			InitialState: []runtime.Object{
				makeChannel(),
				makeConfigMap(),
				makeK8sService(),
				makeVirtualService(),
			},
			Mocks: controllertesting.Mocks{
				MockGets: errorGettingVirtualService(),
			},
			WantPresent: []runtime.Object{
				// TODO: This should have a useful error message saying that the VirtualService
				// failed.
				makeChannelWithFinalizerAndSinkable(),
			},
			WantErrMsg: testErrorMessage,
		},
		{
			Name: "Virtual service creation fails",
			InitialState: []runtime.Object{
				makeChannel(),
				makeConfigMap(),
				makeK8sService(),
			},
			Mocks: controllertesting.Mocks{
				MockCreates: errorCreatingVirtualService(),
			},
			WantPresent: []runtime.Object{
				// TODO: This should have a useful error message saying that the VirtualService
				// failed.
				makeChannelWithFinalizerAndSinkable(),
			},
			WantErrMsg: testErrorMessage,
		},
		{
			Name: "VirtualService already exists - not owned by Channel",
			InitialState: []runtime.Object{
				makeChannel(),
				makeConfigMap(),
				makeK8sService(),
				makeVirtualServiceNowOwnedByChannel(),
			},
			WantPresent: []runtime.Object{
				makeReadyChannel(),
			},
		},
		{
			Name: "Channel get for update fails",
			InitialState: []runtime.Object{
				makeChannel(),
				makeConfigMap(),
				makeK8sService(),
				makeVirtualService(),
			},
			Mocks: controllertesting.Mocks{
				MockGets: errorOnSecondChannelGet(),
			},
			WantErrMsg: testErrorMessage,
		},
		{
			Name: "Channel update fails",
			InitialState: []runtime.Object{
				makeChannel(),
				makeConfigMap(),
				makeK8sService(),
				makeVirtualService(),
			},
			Mocks: controllertesting.Mocks{
				MockUpdates: errorUpdatingChannel(),
			},
			WantErrMsg: testErrorMessage,
		},
		{
			Name: "Channel reconcile successful - Channel list follows pagination",
			InitialState: []runtime.Object{
				makeChannel(),
				makeConfigMap(),
			},
			Mocks: controllertesting.Mocks{
				MockLists: (&paginatedChannelsListStruct{channels: channels}).MockLists(),
				// This is more accurate to be in WantPresent, but we need to check JSON equality,
				// not string equality, so it can't be done in WantPresent. Instead, we verify
				// during the update call, swapping out the data and WantPresent with that inserted
				// data.
				MockUpdates: verifyConfigMapData(),
			},
			WantPresent: []runtime.Object{
				makeReadyChannel(),
				makeK8sService(),
				makeVirtualService(),
				makeConfigMapWithVerifyConfigMapData(),
			},
		},
	}
	recorder := record.NewBroadcaster().NewRecorder(scheme.Scheme, corev1.EventSource{Component: controllerAgentName})
	for _, tc := range testCases {
		configMapKey := types.NamespacedName{
			Namespace: cmNamespace,
			Name:      cmName,
		}
		c := tc.GetClient()
		r := &reconciler{
			client:       c,
			recorder:     recorder,
			logger:       zap.NewNop(),
			configMapKey: configMapKey,
		}
		if tc.ReconcileKey == "" {
			tc.ReconcileKey = fmt.Sprintf("/%s", cName)
		}
		tc.IgnoreTimes = true
		t.Run(tc.Name, tc.Runner(t, r, c))
	}
}

func makeChannel() *eventingv1alpha1.Channel {
	c := &eventingv1alpha1.Channel{
		TypeMeta: metav1.TypeMeta{
			APIVersion: eventingv1alpha1.SchemeGroupVersion.String(),
			Kind:       "Channel",
		},
		ObjectMeta: metav1.ObjectMeta{
			Namespace: cNamespace,
			Name:      cName,
			UID:       cUID,
		},
		Spec: eventingv1alpha1.ChannelSpec{
<<<<<<< HEAD
			Provisioner: &corev1.ObjectReference{
				Name: cpName,
=======
			Provisioner: &eventingv1alpha1.ProvisionerReference{
				Ref: &corev1.ObjectReference{
					Name: ccpName,
				},
>>>>>>> b063fed4
			},
		},
	}
	c.Status.InitializeConditions()
	return c
}

func makeChannelWithFinalizerAndSinkable() *eventingv1alpha1.Channel {
	c := makeChannelWithFinalizer()
	c.Status.SetSinkable(fmt.Sprintf("%s-channel.%s.svc.cluster.local", c.Name, c.Namespace))
	return c
}

func makeReadyChannel() *eventingv1alpha1.Channel {
	// Ready channels have the finalizer and are Sinkable.
	c := makeChannelWithFinalizerAndSinkable()
	c.Status.MarkProvisioned()
	return c
}

func makeChannelNilProvisioner() *eventingv1alpha1.Channel {
	c := makeChannel()
	c.Spec.Provisioner = nil
	return c
}

func makeChannelWithWrongProvisionerNamespace() *eventingv1alpha1.Channel {
	c := makeChannel()
	c.Spec.Provisioner.Namespace = "wrong-namespace"
	return c
}

func makeChannelWithWrongProvisionerName() *eventingv1alpha1.Channel {
	c := makeChannel()
	c.Spec.Provisioner.Name = "wrong-name"
	return c
}

func makeChannelWithFinalizer() *eventingv1alpha1.Channel {
	c := makeChannel()
	c.Finalizers = []string{finalizerName}
	return c
}

func makeDeletingChannel() *eventingv1alpha1.Channel {
	c := makeChannelWithFinalizer()
	c.DeletionTimestamp = &deletionTime
	return c
}

func makeDeletingChannelWithoutFinalizer() *eventingv1alpha1.Channel {
	c := makeDeletingChannel()
	c.Finalizers = nil
	return c
}

func makeConfigMap() *corev1.ConfigMap {
	return &corev1.ConfigMap{
		TypeMeta: metav1.TypeMeta{
			APIVersion: "v1",
			Kind:       "ConfigMap",
		},
		ObjectMeta: metav1.ObjectMeta{
			Namespace: cmNamespace,
			Name:      cmName,
		},
	}
}

func makeConfigMapWithVerifyConfigMapData() *corev1.ConfigMap {
	cm := makeConfigMap()
	cm.Data = map[string]string{}
	cm.Data[configmap.MultiChannelFanoutConfigKey] = insertedByVerifyConfigMapData
	return cm
}

func makeK8sService() *corev1.Service {
	return &corev1.Service{
		TypeMeta: metav1.TypeMeta{
			APIVersion: "v1",
			Kind:       "Service",
		},
		ObjectMeta: metav1.ObjectMeta{
			Name:      fmt.Sprintf("%s-channel", cName),
			Namespace: cNamespace,
			Labels: map[string]string{
				"channel":     cName,
				"provisioner": ccpName,
			},
			OwnerReferences: []metav1.OwnerReference{
				{
					APIVersion:         eventingv1alpha1.SchemeGroupVersion.String(),
					Kind:               "Channel",
					Name:               cName,
					UID:                cUID,
					Controller:         &truePointer,
					BlockOwnerDeletion: &truePointer,
				},
			},
		},
		Spec: corev1.ServiceSpec{
			Ports: []corev1.ServicePort{
				{
					Name: portName,
					Port: portNumber,
				},
			},
		},
	}
}

func makeK8sServiceNotOwnedByChannel() *corev1.Service {
	svc := makeK8sService()
	svc.OwnerReferences = nil
	return svc
}

func makeVirtualService() *istiov1alpha3.VirtualService {
	return &istiov1alpha3.VirtualService{
		TypeMeta: metav1.TypeMeta{
			APIVersion: istiov1alpha3.SchemeGroupVersion.String(),
			Kind:       "VirtualService",
		},
		ObjectMeta: metav1.ObjectMeta{
			Name:      fmt.Sprintf("%s-channel", cName),
			Namespace: cNamespace,
			Labels: map[string]string{
				"channel":     cName,
				"provisioner": ccpName,
			},
			OwnerReferences: []metav1.OwnerReference{
				{
					APIVersion:         eventingv1alpha1.SchemeGroupVersion.String(),
					Kind:               "Channel",
					Name:               cName,
					UID:                cUID,
					Controller:         &truePointer,
					BlockOwnerDeletion: &truePointer,
				},
			},
		},
		Spec: istiov1alpha3.VirtualServiceSpec{
			Hosts: []string{
				fmt.Sprintf("%s-channel.%s.svc.cluster.local", cName, cNamespace),
				fmt.Sprintf("%s.%s.channels.cluster.local", cName, cNamespace),
			},
			Http: []istiov1alpha3.HTTPRoute{{
				Rewrite: &istiov1alpha3.HTTPRewrite{
					Authority: fmt.Sprintf("%s.%s.channels.cluster.local", cName, cNamespace),
				},
				Route: []istiov1alpha3.DestinationWeight{{
					Destination: istiov1alpha3.Destination{
						Host: "in-memory-channel-clusterbus.knative-eventing.svc.cluster.local",
						Port: istiov1alpha3.PortSelector{
							Number: portNumber,
						},
					}},
				}},
			},
		},
	}
}

func makeVirtualServiceNowOwnedByChannel() *istiov1alpha3.VirtualService {
	vs := makeVirtualService()
	vs.OwnerReferences = nil
	return vs
}

func errorOnSecondChannelGet() []controllertesting.MockGet {
	passThrough := []controllertesting.MockGet{
		func(innerClient client.Client, ctx context.Context, key client.ObjectKey, obj runtime.Object) (controllertesting.MockHandled, error) {
			return controllertesting.Handled, innerClient.Get(ctx, key, obj)
		},
	}
	return append(passThrough, errorGettingChannel()...)
}

func errorGettingChannel() []controllertesting.MockGet {
	return []controllertesting.MockGet{
		func(_ client.Client, _ context.Context, _ client.ObjectKey, obj runtime.Object) (controllertesting.MockHandled, error) {
			if _, ok := obj.(*eventingv1alpha1.Channel); ok {
				return controllertesting.Handled, errors.New(testErrorMessage)
			}
			return controllertesting.Unhandled, nil
		},
	}
}

func errorGettingConfigMap() []controllertesting.MockGet {
	return []controllertesting.MockGet{
		func(_ client.Client, _ context.Context, _ client.ObjectKey, obj runtime.Object) (controllertesting.MockHandled, error) {
			if _, ok := obj.(*corev1.ConfigMap); ok {
				return controllertesting.Handled, errors.New(testErrorMessage)
			}
			return controllertesting.Unhandled, nil
		},
	}
}

func errorGettingK8sService() []controllertesting.MockGet {
	return []controllertesting.MockGet{
		func(_ client.Client, _ context.Context, _ client.ObjectKey, obj runtime.Object) (controllertesting.MockHandled, error) {
			if _, ok := obj.(*corev1.Service); ok {
				return controllertesting.Handled, errors.New(testErrorMessage)
			}
			return controllertesting.Unhandled, nil
		},
	}
}

func errorGettingVirtualService() []controllertesting.MockGet {
	return []controllertesting.MockGet{
		func(_ client.Client, _ context.Context, _ client.ObjectKey, obj runtime.Object) (controllertesting.MockHandled, error) {
			if _, ok := obj.(*istiov1alpha3.VirtualService); ok {
				return controllertesting.Handled, errors.New(testErrorMessage)
			}
			return controllertesting.Unhandled, nil
		},
	}
}

func errorListingChannels() []controllertesting.MockList {
	return []controllertesting.MockList{
		func(client.Client, context.Context, *client.ListOptions, runtime.Object) (controllertesting.MockHandled, error) {
			return controllertesting.Handled, errors.New(testErrorMessage)
		},
	}
}

func errorCreatingConfigMap() []controllertesting.MockCreate {
	return []controllertesting.MockCreate{
		func(_ client.Client, _ context.Context, obj runtime.Object) (controllertesting.MockHandled, error) {
			if _, ok := obj.(*corev1.ConfigMap); ok {
				return controllertesting.Handled, errors.New(testErrorMessage)
			}
			return controllertesting.Unhandled, nil
		},
	}
}

func errorCreatingK8sService() []controllertesting.MockCreate {
	return []controllertesting.MockCreate{
		func(_ client.Client, _ context.Context, obj runtime.Object) (controllertesting.MockHandled, error) {
			if _, ok := obj.(*corev1.Service); ok {
				return controllertesting.Handled, errors.New(testErrorMessage)
			}
			return controllertesting.Unhandled, nil
		},
	}
}

func errorCreatingVirtualService() []controllertesting.MockCreate {
	return []controllertesting.MockCreate{
		func(_ client.Client, _ context.Context, obj runtime.Object) (controllertesting.MockHandled, error) {
			if _, ok := obj.(*istiov1alpha3.VirtualService); ok {
				return controllertesting.Handled, errors.New(testErrorMessage)
			}
			return controllertesting.Unhandled, nil
		},
	}
}

func errorUpdatingChannel() []controllertesting.MockUpdate {
	return []controllertesting.MockUpdate{
		func(_ client.Client, _ context.Context, obj runtime.Object) (controllertesting.MockHandled, error) {
			if _, ok := obj.(*eventingv1alpha1.Channel); ok {
				return controllertesting.Handled, errors.New(testErrorMessage)
			}
			return controllertesting.Unhandled, nil
		},
	}
}

func errorUpdatingConfigMap() []controllertesting.MockUpdate {
	return []controllertesting.MockUpdate{
		func(_ client.Client, _ context.Context, obj runtime.Object) (controllertesting.MockHandled, error) {
			if _, ok := obj.(*corev1.ConfigMap); ok {
				return controllertesting.Handled, errors.New(testErrorMessage)
			}
			return controllertesting.Unhandled, nil
		},
	}
}

type paginatedChannelsListStruct struct {
	channels []eventingv1alpha1.Channel
}

func (p *paginatedChannelsListStruct) MockLists() []controllertesting.MockList {
	return []controllertesting.MockList{
		func(_ client.Client, _ context.Context, _ *client.ListOptions, list runtime.Object) (controllertesting.MockHandled, error) {
			if l, ok := list.(*eventingv1alpha1.ChannelList); ok {

				if len(p.channels) > 0 {
					c := p.channels[0]
					p.channels = p.channels[1:]
					l.Continue = "yes"
					l.Items = []eventingv1alpha1.Channel{
						c,
					}
				}
				return controllertesting.Handled, nil
			}
			return controllertesting.Unhandled, nil
		},
	}
}

func verifyConfigMapData() []controllertesting.MockUpdate {
	return []controllertesting.MockUpdate{
		func(innerClient client.Client, ctx context.Context, obj runtime.Object) (controllertesting.MockHandled, error) {
			if cm, ok := obj.(*corev1.ConfigMap); ok {
				s := cm.Data[configmap.MultiChannelFanoutConfigKey]
				c := multichannelfanout.Config{}
				err := json.Unmarshal([]byte(s), &c)
				if err != nil {
					return controllertesting.Handled,
						fmt.Errorf("test is unable to unmarshal ConfigMap data: %v", err)
				}
				if diff := cmp.Diff(c, channelsConfig); diff != "" {
					return controllertesting.Handled,
						fmt.Errorf("test got unwanted ChannelsConfig (-want +got) %s", diff)
				}
				// Verified it is correct, now so that we can verify this actually occurred, swap
				// out the data with a known value for later comparison.
				cm.Data[configmap.MultiChannelFanoutConfigKey] = insertedByVerifyConfigMapData
				return controllertesting.Handled, innerClient.Update(ctx, obj)
			}
			return controllertesting.Unhandled, nil
		},
	}
}<|MERGE_RESOLUTION|>--- conflicted
+++ resolved
@@ -111,15 +111,8 @@
 				Kind: "Channel",
 			},
 			Spec: eventingv1alpha1.ChannelSpec{
-<<<<<<< HEAD
 				Provisioner: &corev1.ObjectReference{
-					Name: cpName,
-=======
-				Provisioner: &eventingv1alpha1.ProvisionerReference{
-					Ref: &corev1.ObjectReference{
-						Name: ccpName,
-					},
->>>>>>> b063fed4
+					Name: ccpName,
 				},
 				Channelable: &eventingduck.Channelable{
 					Subscribers: []eventingduck.ChannelSubscriberSpec{
@@ -167,15 +160,8 @@
 				Kind: "Channel",
 			},
 			Spec: eventingv1alpha1.ChannelSpec{
-<<<<<<< HEAD
 				Provisioner: &corev1.ObjectReference{
-					Name: cpName,
-=======
-				Provisioner: &eventingv1alpha1.ProvisionerReference{
-					Ref: &corev1.ObjectReference{
-						Name: ccpName,
-					},
->>>>>>> b063fed4
+					Name: ccpName,
 				},
 				Channelable: &eventingduck.Channelable{
 					Subscribers: []eventingduck.ChannelSubscriberSpec{
@@ -480,15 +466,8 @@
 			UID:       cUID,
 		},
 		Spec: eventingv1alpha1.ChannelSpec{
-<<<<<<< HEAD
 			Provisioner: &corev1.ObjectReference{
-				Name: cpName,
-=======
-			Provisioner: &eventingv1alpha1.ProvisionerReference{
-				Ref: &corev1.ObjectReference{
-					Name: ccpName,
-				},
->>>>>>> b063fed4
+				Name: ccpName,
 			},
 		},
 	}
