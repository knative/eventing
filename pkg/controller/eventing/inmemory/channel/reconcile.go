--- conflicted
+++ resolved
@@ -141,55 +141,6 @@
 	if err != nil {
 		logger.Info("Error creating the Channel's K8s Service", zap.Error(err))
 		return err
-<<<<<<< HEAD
-=======
-	} else {
-		c.Status.SetAddress(controller.ServiceHostName(svc.Name, svc.Namespace))
-	}
-
-	if err := r.createVirtualService(ctx, c); err != nil {
-		logger.Info("Error creating the Virtual Service for the Channel", zap.Error(err))
-		return err
-	}
-
-	c.Status.MarkProvisioned()
-	return nil
-}
-
-func (r *reconciler) addFinalizer(c *eventingv1alpha1.Channel) {
-	finalizers := sets.NewString(c.Finalizers...)
-	finalizers.Insert(finalizerName)
-	c.Finalizers = finalizers.List()
-}
-
-func (r *reconciler) removeFinalizer(c *eventingv1alpha1.Channel) {
-	finalizers := sets.NewString(c.Finalizers...)
-	finalizers.Delete(finalizerName)
-	c.Finalizers = finalizers.List()
-}
-
-func (r *reconciler) getK8sService(ctx context.Context, c *eventingv1alpha1.Channel) (*corev1.Service, error) {
-	svcKey := types.NamespacedName{
-		Namespace: c.Namespace,
-		Name:      controller.ChannelServiceName(c.Name),
-	}
-	svc := &corev1.Service{}
-	err := r.client.Get(ctx, svcKey, svc)
-	return svc, err
-}
-
-func (r *reconciler) createK8sService(ctx context.Context, c *eventingv1alpha1.Channel) (*corev1.Service, error) {
-	svc, err := r.getK8sService(ctx, c)
-
-	if errors.IsNotFound(err) {
-		svc = newK8sService(c)
-		err = r.client.Create(ctx, svc)
-	}
-
-	// If an error occurred in either Get or Create, we need to reconcile again.
-	if err != nil {
-		return nil, err
->>>>>>> 111089f9
 	}
 
 	// Check if this Channel is the owner of the K8s service.
@@ -197,7 +148,7 @@
 		logger.Warn("Channel's K8s Service is not owned by the Channel", zap.Any("channel", c), zap.Any("service", svc))
 	}
 
-	c.Status.SetSinkable(controller.ServiceHostName(svc.Name, svc.Namespace))
+	c.Status.SetAddress(controller.ServiceHostName(svc.Name, svc.Namespace))
 
 	virtualService, err := util.CreateVirtualService(ctx, r.client, c)
 
