/*
Copyright 2018 The Knative Authors

Licensed under the Apache License, Veroute.on 2.0 (the "License");
you may not use this file except in compliance with the License.
You may obtain a copy of the License at

    http://www.apache.org/licenses/LICENSE-2.0

Unless required by applicable law or agreed to in writing, software
distributed under the License is distributed on an "AS IS" BASIS,
WITHOUT WARRANTIES OR CONDITIONS OF ANY KIND, either express or implied.
See the License for the specific language governing permissions and
limitations under the License.
*/

package feed

import (
	"context"
	"encoding/base64"
	"encoding/json"
	"fmt"

	"github.com/golang/glog"
	feedsv1alpha1 "github.com/knative/eventing/pkg/apis/feeds/v1alpha1"
	"github.com/knative/eventing/pkg/controller/feed/resources"
	"github.com/knative/eventing/pkg/sources"
	yaml "gopkg.in/yaml.v2"
	batchv1 "k8s.io/api/batch/v1"
	corev1 "k8s.io/api/core/v1"
	"k8s.io/apimachinery/pkg/api/equality"
	"k8s.io/apimachinery/pkg/api/errors"
	metav1 "k8s.io/apimachinery/pkg/apis/meta/v1"
	"k8s.io/apimachinery/pkg/runtime"
	"sigs.k8s.io/controller-runtime/pkg/client"
	"sigs.k8s.io/controller-runtime/pkg/reconcile"
)

const (
	finalizerName = controllerAgentName
)

// Reconcile compares the actual state of a Feed with the desired, and attempts
// to converge the two. It then updates the Status block of the Feed with
// its current state.
// If Reconcile returns a non-nil error, the request will be retried.
func (r *reconciler) Reconcile(request reconcile.Request) (reconcile.Result, error) {
	//TODO use this to store the logger and set a deadline
	ctx := context.TODO()

	feed := &feedsv1alpha1.Feed{}
	err := r.client.Get(ctx, request.NamespacedName, feed)

	// The feed may have been deleted since it was added to the workqueue. If so
	// there's nothing to be done.
	if errors.IsNotFound(err) {
		glog.Errorf("could not find Feed %v\n", request)
		return reconcile.Result{}, nil
	}

	// If the feed exists but could not be retrieved, then we should retry.
	if err != nil {
		glog.Errorf("could not fetch Feed %v for %+v\n", err, request)
		return reconcile.Result{}, err
	}

	// Now that we know the feed exists, we can reconcile it. An error returned
	// here means the reconcile did not complete and the Feed should be requeued
	// for another attempt.
	// A successful reconcile does not necessarily mean the feed is in the desired
	// state, it means no more can be done for now. In this case the feed will
	// not be reconciled again until the resync period or a watched resource
	// changes.
	if err = r.reconcile(ctx, feed); err != nil {
		glog.Errorf("error reconciling Feed: %v", err)
	}

	// Since the reconcile is a sequence of steps, earlier steps may complete
	// successfully while later steps fail. The Feed is updated on failure to
	// preserve any useful status or metadata changes the non-failing steps made.
	if updateErr := r.updateFeed(ctx, feed); updateErr != nil {
		glog.Errorf("failed to update Feed: %v", updateErr)
		// An error here means the feed should be reconciled again, regardless of
		// whether the reconcile was successful or not.
		return reconcile.Result{}, updateErr
	}
	return reconcile.Result{}, err
}

// reconcile tries to converge the current state of the given Feed to the
// desired state. This function should not update the Feed; the calling method
// should do that.
func (r *reconciler) reconcile(ctx context.Context, feed *feedsv1alpha1.Feed) error {
	feed.Status.InitializeConditions()
	// Fetch the EventSource and EventType that is being asked for
	// and if they don't exist update the status to reflect this back
	// to the user.
	eventSource, eventType, err := r.getFeedSource(ctx, feed)
	if err != nil {
		switch t := err.(type) {
		case *EventSourceError:
			glog.Errorf("eventsource can not be used as a target : %s", err)
			feed.Status.SetCondition(&feedsv1alpha1.FeedCondition{
				Type:    feedsv1alpha1.FeedConditionDependenciesSatisfied,
				Status:  corev1.ConditionFalse,
				Reason:  t.Reason,
				Message: t.Message,
			})
		case *EventTypeError:
			glog.Errorf("eventtype can not be used as a target : %s", err)
			feed.Status.SetCondition(&feedsv1alpha1.FeedCondition{
				Type:    feedsv1alpha1.FeedConditionDependenciesSatisfied,
				Status:  corev1.ConditionFalse,
				Reason:  t.Reason,
				Message: t.Message,
			})
		default:
			// This is unreachable unless getFeedSource is refactored.
			// Assume this is a non-terminal state and return the error.
			return fmt.Errorf("Error getting feed source: %v", err)
		}
		// This is a terminal state, and we've noted it in the status, so return
		// nil to signal that no further reconciling is required.
		return nil
	}

	// TODO: Set the FeedConditionDependenciesSatisfied to true here? Or, after
	// job finishes? For now, the above conveys enough information to the user
	// to make sure if they make a typo they will get that relayed back to them.
	// IF we make it here, clear the condition in case they actually fixed the problem
	// say, by installing an event provider.
	feed.Status.RemoveCondition(feedsv1alpha1.FeedConditionDependenciesSatisfied)

	// Once we found the actual type, set the owner reference for it.
	// TODO: Remove this and use finalizers in the EventTypes / EventSources
	// to do this properly.
	// TODO: Add issue link here. can't look up right now, no wifi
	r.setEventTypeOwnerReference(ctx, feed)

	if feed.GetDeletionTimestamp() == nil {
		err = r.reconcileStartJob(ctx, feed, eventSource, eventType)
		if err != nil {
			glog.Errorf("error reconciling start Job: %v", err)
		}
	} else {
		err = r.reconcileStopJob(ctx, feed, eventSource, eventType)
		if err != nil {
			glog.Errorf("error reconciling stop Job: %v", err)
		}
	}
	return nil
}

<<<<<<< HEAD
func (r *reconciler) reconcileStartJob(ctx context.Context, feed *feedsv1alpha1.Feed, es *feedsv1alpha1.EventSource, et *feedsv1alpha1.EventType) error {
=======
// reconcileStartJob creates a start Job if one doesn't exist, checks the status
// of the start Job, and updates the Feed status accordingly.
func (r *reconciler) reconcileStartJob(feed *feedsv1alpha1.Feed, es *feedsv1alpha1.EventSource, et *feedsv1alpha1.EventType) error {
>>>>>>> d53a6128
	bc := feed.Status.GetCondition(feedsv1alpha1.FeedConditionReady)
	switch bc.Status {
	case corev1.ConditionUnknown:

		job := &batchv1.Job{}
		jobName := resources.JobName(feed)

		if err := r.client.Get(ctx, client.ObjectKey{Namespace: feed.Namespace, Name: jobName}, job); err != nil {
			if errors.IsNotFound(err) {
				job, err = r.createJob(ctx, feed, es, et)
				if err != nil {
					return err
				}
				r.recorder.Eventf(feed, corev1.EventTypeNormal, "StartJobCreated", "Created start job %q", job.Name)
				feed.Status.SetCondition(&feedsv1alpha1.FeedCondition{
					Type:    feedsv1alpha1.FeedConditionReady,
					Status:  corev1.ConditionUnknown,
					Reason:  "StartJob",
					Message: "start job in progress",
				})
			}
		}
		feed.AddFinalizer(finalizerName)

		if resources.IsJobComplete(job) {
			r.recorder.Eventf(feed, corev1.EventTypeNormal, "StartJobCompleted", "Start job %q completed", job.Name)
			if err := r.setFeedContext(ctx, feed, job); err != nil {
				return err
			}
			feed.Status.SetCondition(&feedsv1alpha1.FeedCondition{
				Type:    feedsv1alpha1.FeedConditionReady,
				Status:  corev1.ConditionTrue,
				Reason:  "FeedSuccess",
				Message: "start job succeeded",
			})
		} else if resources.IsJobFailed(job) {
			r.recorder.Eventf(feed, corev1.EventTypeWarning, "StartJobFailed", "Start job %q failed: %q", job.Name, resources.JobFailedMessage(job))
			feed.Status.SetCondition(&feedsv1alpha1.FeedCondition{
				Type:    feedsv1alpha1.FeedConditionReady,
				Status:  corev1.ConditionFalse,
				Reason:  "FeedFailed",
				Message: fmt.Sprintf("Job failed with %s", resources.JobFailedMessage(job)),
			})
		}

	case corev1.ConditionTrue:
		//TODO delete job
	}
	return nil
}

<<<<<<< HEAD
func (r *reconciler) reconcileStopJob(ctx context.Context, feed *feedsv1alpha1.Feed, es *feedsv1alpha1.EventSource, et *feedsv1alpha1.EventType) error {
=======
// reconcileStopJob deletes the start Job if it exists, creates a stop Job if
// one doesn't exist, checks the status of the stop Job, and updates the Feed
// status accordingly.
func (r *reconciler) reconcileStopJob(feed *feedsv1alpha1.Feed, es *feedsv1alpha1.EventSource, et *feedsv1alpha1.EventType) error {
>>>>>>> d53a6128
	if feed.HasFinalizer(finalizerName) {

		// check for an existing start Job
		job := &batchv1.Job{}
		jobName := resources.StartJobName(feed)

		err := r.client.Get(ctx, client.ObjectKey{Namespace: feed.Namespace, Name: jobName}, job)
		if err != nil && !errors.IsNotFound(err) {
			return err
		}
		if err == nil {
			// Delete the existing job and return. When it's deleted, this Feed
			// will be reconciled again.
			glog.Infof("Found existing start job: %s/%s", job.Namespace, job.Name)

			// Need to delete pods first to workaround the client's lack of support
			// for cascading deletes. TODO remove this when client support allows.
			if err = r.deleteJobPods(ctx, job); err != nil {
				return err
			}
			r.client.Delete(ctx, job)
			glog.Infof("Deleted start job: %s/%s", job.Namespace, job.Name)
			return nil
		}

		jobName = resources.JobName(feed)

		if err := r.client.Get(ctx, client.ObjectKey{Namespace: feed.Namespace, Name: jobName}, job); err != nil {
			if errors.IsNotFound(err) {
				job, err = r.createJob(ctx, feed, es, et)
				if err != nil {
					return err
				}
				r.recorder.Eventf(feed, corev1.EventTypeNormal, "StopJobCreated", "Created stop job %q", job.Name)
				//TODO check for event source not found and remove finalizer

				feed.Status.SetCondition(&feedsv1alpha1.FeedCondition{
					Type:    feedsv1alpha1.FeedConditionReady,
					Status:  corev1.ConditionUnknown,
					Reason:  "StopJob",
					Message: "stop job in progress",
				})
			}
		}

		if resources.IsJobComplete(job) {
			r.recorder.Eventf(feed, corev1.EventTypeNormal, "StopJobCompleted", "Stop job %q completed", job.Name)
			feed.RemoveFinalizer(finalizerName)
			feed.Status.SetCondition(&feedsv1alpha1.FeedCondition{
				Type:    feedsv1alpha1.FeedConditionReady,
				Status:  corev1.ConditionTrue,
				Reason:  "FeedSuccess",
				Message: "stop job succeeded",
			})
		} else if resources.IsJobFailed(job) {
			r.recorder.Eventf(feed, corev1.EventTypeWarning, "StopJobFailed", "Stop job %q failed: %q", job.Name, resources.JobFailedMessage(job))
			glog.Warningf("Stop job %q failed, removing finalizer on feed %q anyway.", job.Name, feed.Name)
			feed.RemoveFinalizer(finalizerName)
			feed.Status.SetCondition(&feedsv1alpha1.FeedCondition{
				Type:    feedsv1alpha1.FeedConditionReady,
				Status:  corev1.ConditionFalse,
				Reason:  "FeedFailed",
				Message: fmt.Sprintf("Job failed with %s", resources.JobFailedMessage(job)),
			})
		}
	}
	return nil
}

<<<<<<< HEAD
func (r *reconciler) updateFinalizers(u *feedsv1alpha1.Feed) error {
	feed := &feedsv1alpha1.Feed{}
	err := r.client.Get(context.TODO(), client.ObjectKey{Namespace: u.Namespace, Name: u.Name}, feed)
	if err != nil {
		return err
	}

	if !equality.Semantic.DeepEqual(feed.Finalizers, u.Finalizers) {
		feed.SetFinalizers(u.ObjectMeta.Finalizers)
		return r.client.Update(context.TODO(), feed)
	}
	return nil
}

func (r *reconciler) updateFeed(ctx context.Context, u *feedsv1alpha1.Feed) error {
=======
// updateFeed updates the given Feed's owner references, finalizers, and status
// to the given values. It skips the update if none of those values would change.
func (r *reconciler) updateFeed(u *feedsv1alpha1.Feed) error {
>>>>>>> d53a6128
	feed := &feedsv1alpha1.Feed{}
	err := r.client.Get(ctx, client.ObjectKey{Namespace: u.Namespace, Name: u.Name}, feed)
	if err != nil {
		return err
	}

	updated := false
	if !equality.Semantic.DeepEqual(feed.OwnerReferences, u.OwnerReferences) {
		feed.SetOwnerReferences(u.ObjectMeta.OwnerReferences)
		updated = true
	}

	if !equality.Semantic.DeepEqual(feed.Finalizers, u.Finalizers) {
		feed.SetFinalizers(u.ObjectMeta.Finalizers)
		updated = true
	}

	if !equality.Semantic.DeepEqual(feed.Status, u.Status) {
		feed.Status = u.Status
		updated = true
	}

	if updated == false {
		return nil
	}
	// Until #38113 is merged, we must use Update instead of UpdateStatus to
	// update the Status block of the Feed resource. UpdateStatus will not
	// allow changes to the Spec of the resource, which is ideal for ensuring
	// nothing other than resource status has been updated.
	return r.client.Update(ctx, feed)
}

// getEventTypeName returns the name of the Feed's referenced EventType or
// ClusterEventType.
func (r *reconciler) getEventTypeName(feed *feedsv1alpha1.Feed) string {
	if len(feed.Spec.Trigger.EventType) > 0 {
		return feed.Spec.Trigger.EventType
	} else if len(feed.Spec.Trigger.ClusterEventType) > 0 {
		return feed.Spec.Trigger.ClusterEventType
	}
	return ""
}

<<<<<<< HEAD
func (r *reconciler) setEventTypeOwnerReference(ctx context.Context, feed *feedsv1alpha1.Feed) error {
=======
// setEventTypeOwnerReference makes the given Feed's referenced EventType or
// ClusterEventType a non-controlling owner of the Feed.
func (r *reconciler) setEventTypeOwnerReference(feed *feedsv1alpha1.Feed) error {
>>>>>>> d53a6128
	// TODO(nicholss): need to set the owner on a cluser level event type as well.
	if len(feed.Spec.Trigger.EventType) > 0 {
		return r.setNamespacedEventTypeOwnerReference(ctx, feed)
	} else if len(feed.Spec.Trigger.ClusterEventType) > 0 {
		return r.setClusterEventTypeOwnerReference(ctx, feed)
	}
	return nil
}

<<<<<<< HEAD
func (r *reconciler) setNamespacedEventTypeOwnerReference(ctx context.Context, feed *feedsv1alpha1.Feed) error {
=======
// setEventTypeOwnerReference makes the given Feed's referenced EventType a
// non-controlling owner of the Feed.
func (r *reconciler) setNamespacedEventTypeOwnerReference(feed *feedsv1alpha1.Feed) error {
>>>>>>> d53a6128
	et := &feedsv1alpha1.EventType{}
	if err := r.client.Get(ctx, client.ObjectKey{Namespace: feed.Namespace, Name: feed.Spec.Trigger.EventType}, et); err != nil {
		if errors.IsNotFound(err) {
			glog.Errorf("Feed EventType not found, will not set finalizer")
			return nil
		}
		return err
	}

	blockOwnerDeletion := true
	isController := false
	ref := metav1.NewControllerRef(et, feedsv1alpha1.SchemeGroupVersion.WithKind("EventType"))
	ref.BlockOwnerDeletion = &blockOwnerDeletion
	ref.Controller = &isController

	feed.SetOwnerReference(ref)
	return nil
}

<<<<<<< HEAD
func (r *reconciler) setClusterEventTypeOwnerReference(ctx context.Context, feed *feedsv1alpha1.Feed) error {
=======
// setEventTypeOwnerReference makes the given Feed's referenced ClusterEventType
// a non-controlling owner of the Feed.
func (r *reconciler) setClusterEventTypeOwnerReference(feed *feedsv1alpha1.Feed) error {
>>>>>>> d53a6128
	et := &feedsv1alpha1.ClusterEventType{}
	if err := r.client.Get(ctx, client.ObjectKey{Name: feed.Spec.Trigger.ClusterEventType}, et); err != nil {
		if errors.IsNotFound(err) {
			glog.Errorf("Feed ClusterEventType not found, will not set finalizer")
			return nil
		}
		return err
	}

	blockOwnerDeletion := true
	isController := false
	ref := metav1.NewControllerRef(et, feedsv1alpha1.SchemeGroupVersion.WithKind("ClusterEventType"))
	ref.BlockOwnerDeletion = &blockOwnerDeletion
	ref.Controller = &isController

	feed.SetOwnerReference(ref)
	return nil
}

<<<<<<< HEAD
func (r *reconciler) resolveTrigger(ctx context.Context, feed *feedsv1alpha1.Feed) (sources.EventTrigger, error) {
=======
// resolveTrigger extracts the trigger from the Feed, reifies the parameters,
// and turns it all into an EventTrigger.
func (r *reconciler) resolveTrigger(feed *feedsv1alpha1.Feed) (sources.EventTrigger, error) {
>>>>>>> d53a6128
	trigger := feed.Spec.Trigger
	resolved := sources.EventTrigger{
		Resource:   trigger.Resource,
		EventType:  r.getEventTypeName(feed),
		Parameters: make(map[string]interface{}),
	}

	if trigger.Parameters != nil && trigger.Parameters.Raw != nil && len(trigger.Parameters.Raw) > 0 {
		p := make(map[string]interface{})
		if err := yaml.Unmarshal(trigger.Parameters.Raw, &p); err != nil {
			return resolved, err
		}
		for k, v := range p {
			resolved.Parameters[k] = v
		}
	}
	if trigger.ParametersFrom != nil {
		glog.Infof("fetching from source %+v", trigger.ParametersFrom)
		for _, p := range trigger.ParametersFrom {
			pfs, err := r.fetchParametersFromSource(ctx, feed.Namespace, &p)
			if err != nil {
				return resolved, err
			}
			for k, v := range pfs {
				resolved.Parameters[k] = v
			}
		}
	}
	return resolved, nil
}

<<<<<<< HEAD
func (r *reconciler) fetchParametersFromSource(ctx context.Context, namespace string, parametersFrom *feedsv1alpha1.ParametersFromSource) (map[string]interface{}, error) {
=======
// fetchParametersFromSource gets the secret value referenced by the given
// ParametersFrom and returns it as a string-keyed map.
func (r *reconciler) fetchParametersFromSource(namespace string, parametersFrom *feedsv1alpha1.ParametersFromSource) (map[string]interface{}, error) {
>>>>>>> d53a6128
	var params map[string]interface{}
	if parametersFrom.SecretKeyRef != nil {
		glog.Infof("fetching secret %+v", parametersFrom.SecretKeyRef)
		data, err := r.fetchSecretKeyValue(ctx, namespace, parametersFrom.SecretKeyRef)
		if err != nil {
			return nil, err
		}

		if err := json.Unmarshal(data, &params); err != nil {
			return nil, fmt.Errorf("failed to unmarshal parameters as JSON object: %v", err)
		}
	}
	return params, nil
}

<<<<<<< HEAD
func (r *reconciler) fetchSecretKeyValue(ctx context.Context, namespace string, secretKeyRef *feedsv1alpha1.SecretKeyReference) ([]byte, error) {
=======
// fetchSecretKeyValue gets the Secret referenced and returns the data in the
// referenced key.
func (r *reconciler) fetchSecretKeyValue(namespace string, secretKeyRef *feedsv1alpha1.SecretKeyReference) ([]byte, error) {
>>>>>>> d53a6128
	secret := &corev1.Secret{}
	err := r.client.Get(ctx, client.ObjectKey{Namespace: namespace, Name: secretKeyRef.Name}, secret)
	if err != nil {
		return nil, err
	}
	return secret.Data[secretKeyRef.Key], nil
}

<<<<<<< HEAD
func unmarshalJSON(in []byte) (map[string]interface{}, error) {
	parameters := make(map[string]interface{})
	if err := json.Unmarshal(in, &parameters); err != nil {
		return nil, fmt.Errorf("failed to unmarshal parameters as JSON object: %v", err)
	}
	return parameters, nil
}

func (r *reconciler) createJob(ctx context.Context, feed *feedsv1alpha1.Feed, es *feedsv1alpha1.EventSource, et *feedsv1alpha1.EventType) (*batchv1.Job, error) {
	trigger, err := r.resolveTrigger(ctx, feed)
=======
// createJob creates a Job for the given Feed based on its current state,
// returning the created Job.
func (r *reconciler) createJob(feed *feedsv1alpha1.Feed, es *feedsv1alpha1.EventSource, et *feedsv1alpha1.EventType) (*batchv1.Job, error) {
	trigger, err := r.resolveTrigger(feed)
>>>>>>> d53a6128
	if err != nil {
		return nil, err
	}

	job, err := resources.MakeJob(feed, es, trigger, feed.Spec.Action.DNSName)
	if err != nil {
		return nil, err
	}

	if err := r.client.Create(ctx, job); err != nil {
		return nil, err
	}
	return job, nil
}

<<<<<<< HEAD
func (r *reconciler) setFeedContext(ctx context.Context, feed *feedsv1alpha1.Feed, job *batchv1.Job) error {
	feedContext, err := r.getJobContext(ctx, job)
=======
// setFeedContext sets the Feed's context from the context emitted by the given
// Job.
func (r *reconciler) setFeedContext(feed *feedsv1alpha1.Feed, job *batchv1.Job) error {
	ctx, err := r.getJobContext(job)
>>>>>>> d53a6128
	if err != nil {
		return err
	}

	marshalledFeedContext, err := json.Marshal(&feedContext.Context)
	if err != nil {
		return err
	}
	feed.Status.FeedContext = &runtime.RawExtension{
		Raw: marshalledFeedContext,
	}

	return nil
}

<<<<<<< HEAD
func (r *reconciler) getJobContext(ctx context.Context, job *batchv1.Job) (*sources.FeedContext, error) {
	pods, err := r.getJobPods(ctx, job)
=======
// getJobContext returns the FeedContext emitted by the first successful pod
// owned by this job. The feed context is extracted from the termination
// message of the first container in the pod.
func (r *reconciler) getJobContext(job *batchv1.Job) (*sources.FeedContext, error) {
	pods, err := r.getJobPods(job)
>>>>>>> d53a6128
	if err != nil {
		return nil, err
	}

	for _, p := range pods {
		if p.Status.Phase == corev1.PodSucceeded {
			glog.Infof("Pod succeeded: %s", p.Name)
			if msg := resources.GetFirstTerminationMessage(&p); msg != "" {
				decodedContext, _ := base64.StdEncoding.DecodeString(msg)
				glog.Infof("decoded to %q", decodedContext)
				var ret sources.FeedContext
				err = json.Unmarshal(decodedContext, &ret)
				if err != nil {
					glog.Errorf("failed to unmarshal context: %s", err)
					return nil, err
				}
				return &ret, nil
			}
		}
	}
	return &sources.FeedContext{}, nil
}

<<<<<<< HEAD
func (r *reconciler) getJobPods(ctx context.Context, job *batchv1.Job) ([]corev1.Pod, error) {
=======
// getJobPods returns the array of Pods owned by the given Job.
func (r *reconciler) getJobPods(job *batchv1.Job) ([]corev1.Pod, error) {
>>>>>>> d53a6128
	podList := &corev1.PodList{}
	listOptions := client.
		InNamespace(job.Namespace).
		MatchingLabels(job.Spec.Selector.MatchLabels)

	//TODO this is here because the fake client needs it. Remove this when it's
	// no longer needed.
	listOptions.Raw = &metav1.ListOptions{
		TypeMeta: metav1.TypeMeta{
			APIVersion: corev1.SchemeGroupVersion.String(),
			Kind:       "Pod",
		},
	}

	if err := r.client.List(ctx, listOptions, podList); err != nil {
		return nil, err
	}

	return podList.Items, nil
}

func (r *reconciler) deleteJobPods(ctx context.Context, job *batchv1.Job) error {
	pods, err := r.getJobPods(ctx, job)
	if err != nil {
		return err
	}

	for _, pod := range pods {
		if err := r.client.Delete(ctx, &pod); err != nil {
			return err
		}
		glog.Infof("Deleted start job pod: %s/%s", pod.Namespace, pod.Name)
	}
	return nil
}

// getFeedSource gets the EventSource and EventType that the trigger is targeting and
// returns them. If either the source or type is not found or is in the deleting state
// returns an error of the proper type.
func (r *reconciler) getFeedSource(ctx context.Context, feed *feedsv1alpha1.Feed) (*feedsv1alpha1.EventSource, *feedsv1alpha1.EventType, error) {
	es := &feedsv1alpha1.EventSource{}
	if err := r.client.Get(ctx, client.ObjectKey{Namespace: feed.Namespace, Name: feed.Spec.Trigger.Service}, es); err != nil {
		if errors.IsNotFound(err) {
			msg := fmt.Sprintf("EventSource %s/%s does not exist", feed.Namespace, feed.Spec.Trigger.Service)
			glog.Info(msg)
			return nil, nil, &EventSourceError{StatusError{EventSourceDoesNotExist, msg}}
		}
		return nil, nil, err
	}

	if es.GetDeletionTimestamp() != nil {
		// EventSource is being deleted so don't allow feeds to it
		msg := fmt.Sprintf("EventSource %s/%s is being deleted", feed.Namespace, feed.Spec.Trigger.Service)
		glog.Info(msg)
		return nil, nil, &EventSourceError{StatusError{EventSourceDeleting, msg}}
	}

	et := &feedsv1alpha1.EventType{}
	if err := r.client.Get(ctx, client.ObjectKey{Namespace: feed.Namespace, Name: feed.Spec.Trigger.EventType}, et); err != nil {
		if errors.IsNotFound(err) {
			msg := fmt.Sprintf("EventType %s/%s does not exist", feed.Namespace, feed.Spec.Trigger.EventType)
			glog.Info(msg)
			return nil, nil, &EventTypeError{StatusError{EventTypeDoesNotExist, msg}}
		}
		return nil, nil, err
	}

	if et.GetDeletionTimestamp() != nil {
		// EventType is being deleted so don't allow feeds to it
		msg := fmt.Sprintf("EventType %s/%s is being deleted", feed.Namespace, feed.Spec.Trigger.EventType)
		glog.Info(msg)
		return nil, nil, &EventTypeError{StatusError{EventTypeDeleting, msg}}
	}
	return es, et, nil
}<|MERGE_RESOLUTION|>--- conflicted
+++ resolved
@@ -152,13 +152,9 @@
 	return nil
 }
 
-<<<<<<< HEAD
-func (r *reconciler) reconcileStartJob(ctx context.Context, feed *feedsv1alpha1.Feed, es *feedsv1alpha1.EventSource, et *feedsv1alpha1.EventType) error {
-=======
 // reconcileStartJob creates a start Job if one doesn't exist, checks the status
 // of the start Job, and updates the Feed status accordingly.
-func (r *reconciler) reconcileStartJob(feed *feedsv1alpha1.Feed, es *feedsv1alpha1.EventSource, et *feedsv1alpha1.EventType) error {
->>>>>>> d53a6128
+func (r *reconciler) reconcileStartJob(ctx context.Context, feed *feedsv1alpha1.Feed, es *feedsv1alpha1.EventSource, et *feedsv1alpha1.EventType) error {
 	bc := feed.Status.GetCondition(feedsv1alpha1.FeedConditionReady)
 	switch bc.Status {
 	case corev1.ConditionUnknown:
@@ -210,14 +206,10 @@
 	return nil
 }
 
-<<<<<<< HEAD
-func (r *reconciler) reconcileStopJob(ctx context.Context, feed *feedsv1alpha1.Feed, es *feedsv1alpha1.EventSource, et *feedsv1alpha1.EventType) error {
-=======
 // reconcileStopJob deletes the start Job if it exists, creates a stop Job if
 // one doesn't exist, checks the status of the stop Job, and updates the Feed
 // status accordingly.
-func (r *reconciler) reconcileStopJob(feed *feedsv1alpha1.Feed, es *feedsv1alpha1.EventSource, et *feedsv1alpha1.EventType) error {
->>>>>>> d53a6128
+func (r *reconciler) reconcileStopJob(ctx context.Context, feed *feedsv1alpha1.Feed, es *feedsv1alpha1.EventSource, et *feedsv1alpha1.EventType) error {
 	if feed.HasFinalizer(finalizerName) {
 
 		// check for an existing start Job
@@ -287,27 +279,9 @@
 	return nil
 }
 
-<<<<<<< HEAD
-func (r *reconciler) updateFinalizers(u *feedsv1alpha1.Feed) error {
-	feed := &feedsv1alpha1.Feed{}
-	err := r.client.Get(context.TODO(), client.ObjectKey{Namespace: u.Namespace, Name: u.Name}, feed)
-	if err != nil {
-		return err
-	}
-
-	if !equality.Semantic.DeepEqual(feed.Finalizers, u.Finalizers) {
-		feed.SetFinalizers(u.ObjectMeta.Finalizers)
-		return r.client.Update(context.TODO(), feed)
-	}
-	return nil
-}
-
-func (r *reconciler) updateFeed(ctx context.Context, u *feedsv1alpha1.Feed) error {
-=======
 // updateFeed updates the given Feed's owner references, finalizers, and status
 // to the given values. It skips the update if none of those values would change.
-func (r *reconciler) updateFeed(u *feedsv1alpha1.Feed) error {
->>>>>>> d53a6128
+func (r *reconciler) updateFeed(ctx context.Context, u *feedsv1alpha1.Feed) error {
 	feed := &feedsv1alpha1.Feed{}
 	err := r.client.Get(ctx, client.ObjectKey{Namespace: u.Namespace, Name: u.Name}, feed)
 	if err != nil {
@@ -351,13 +325,9 @@
 	return ""
 }
 
-<<<<<<< HEAD
-func (r *reconciler) setEventTypeOwnerReference(ctx context.Context, feed *feedsv1alpha1.Feed) error {
-=======
 // setEventTypeOwnerReference makes the given Feed's referenced EventType or
 // ClusterEventType a non-controlling owner of the Feed.
-func (r *reconciler) setEventTypeOwnerReference(feed *feedsv1alpha1.Feed) error {
->>>>>>> d53a6128
+func (r *reconciler) setEventTypeOwnerReference(ctx context.Context, feed *feedsv1alpha1.Feed) error {
 	// TODO(nicholss): need to set the owner on a cluser level event type as well.
 	if len(feed.Spec.Trigger.EventType) > 0 {
 		return r.setNamespacedEventTypeOwnerReference(ctx, feed)
@@ -367,13 +337,9 @@
 	return nil
 }
 
-<<<<<<< HEAD
-func (r *reconciler) setNamespacedEventTypeOwnerReference(ctx context.Context, feed *feedsv1alpha1.Feed) error {
-=======
 // setEventTypeOwnerReference makes the given Feed's referenced EventType a
 // non-controlling owner of the Feed.
-func (r *reconciler) setNamespacedEventTypeOwnerReference(feed *feedsv1alpha1.Feed) error {
->>>>>>> d53a6128
+func (r *reconciler) setNamespacedEventTypeOwnerReference(ctx context.Context, feed *feedsv1alpha1.Feed) error {
 	et := &feedsv1alpha1.EventType{}
 	if err := r.client.Get(ctx, client.ObjectKey{Namespace: feed.Namespace, Name: feed.Spec.Trigger.EventType}, et); err != nil {
 		if errors.IsNotFound(err) {
@@ -393,13 +359,9 @@
 	return nil
 }
 
-<<<<<<< HEAD
-func (r *reconciler) setClusterEventTypeOwnerReference(ctx context.Context, feed *feedsv1alpha1.Feed) error {
-=======
 // setEventTypeOwnerReference makes the given Feed's referenced ClusterEventType
 // a non-controlling owner of the Feed.
-func (r *reconciler) setClusterEventTypeOwnerReference(feed *feedsv1alpha1.Feed) error {
->>>>>>> d53a6128
+func (r *reconciler) setClusterEventTypeOwnerReference(ctx context.Context, feed *feedsv1alpha1.Feed) error {
 	et := &feedsv1alpha1.ClusterEventType{}
 	if err := r.client.Get(ctx, client.ObjectKey{Name: feed.Spec.Trigger.ClusterEventType}, et); err != nil {
 		if errors.IsNotFound(err) {
@@ -419,13 +381,9 @@
 	return nil
 }
 
-<<<<<<< HEAD
-func (r *reconciler) resolveTrigger(ctx context.Context, feed *feedsv1alpha1.Feed) (sources.EventTrigger, error) {
-=======
 // resolveTrigger extracts the trigger from the Feed, reifies the parameters,
 // and turns it all into an EventTrigger.
-func (r *reconciler) resolveTrigger(feed *feedsv1alpha1.Feed) (sources.EventTrigger, error) {
->>>>>>> d53a6128
+func (r *reconciler) resolveTrigger(ctx context.Context, feed *feedsv1alpha1.Feed) (sources.EventTrigger, error) {
 	trigger := feed.Spec.Trigger
 	resolved := sources.EventTrigger{
 		Resource:   trigger.Resource,
@@ -457,13 +415,9 @@
 	return resolved, nil
 }
 
-<<<<<<< HEAD
-func (r *reconciler) fetchParametersFromSource(ctx context.Context, namespace string, parametersFrom *feedsv1alpha1.ParametersFromSource) (map[string]interface{}, error) {
-=======
 // fetchParametersFromSource gets the secret value referenced by the given
 // ParametersFrom and returns it as a string-keyed map.
-func (r *reconciler) fetchParametersFromSource(namespace string, parametersFrom *feedsv1alpha1.ParametersFromSource) (map[string]interface{}, error) {
->>>>>>> d53a6128
+func (r *reconciler) fetchParametersFromSource(ctx context.Context, namespace string, parametersFrom *feedsv1alpha1.ParametersFromSource) (map[string]interface{}, error) {
 	var params map[string]interface{}
 	if parametersFrom.SecretKeyRef != nil {
 		glog.Infof("fetching secret %+v", parametersFrom.SecretKeyRef)
@@ -479,13 +433,9 @@
 	return params, nil
 }
 
-<<<<<<< HEAD
-func (r *reconciler) fetchSecretKeyValue(ctx context.Context, namespace string, secretKeyRef *feedsv1alpha1.SecretKeyReference) ([]byte, error) {
-=======
 // fetchSecretKeyValue gets the Secret referenced and returns the data in the
 // referenced key.
-func (r *reconciler) fetchSecretKeyValue(namespace string, secretKeyRef *feedsv1alpha1.SecretKeyReference) ([]byte, error) {
->>>>>>> d53a6128
+func (r *reconciler) fetchSecretKeyValue(ctx context.Context, namespace string, secretKeyRef *feedsv1alpha1.SecretKeyReference) ([]byte, error) {
 	secret := &corev1.Secret{}
 	err := r.client.Get(ctx, client.ObjectKey{Namespace: namespace, Name: secretKeyRef.Name}, secret)
 	if err != nil {
@@ -494,23 +444,10 @@
 	return secret.Data[secretKeyRef.Key], nil
 }
 
-<<<<<<< HEAD
-func unmarshalJSON(in []byte) (map[string]interface{}, error) {
-	parameters := make(map[string]interface{})
-	if err := json.Unmarshal(in, &parameters); err != nil {
-		return nil, fmt.Errorf("failed to unmarshal parameters as JSON object: %v", err)
-	}
-	return parameters, nil
-}
-
+// createJob creates a Job for the given Feed based on its current state,
+// returning the created Job.
 func (r *reconciler) createJob(ctx context.Context, feed *feedsv1alpha1.Feed, es *feedsv1alpha1.EventSource, et *feedsv1alpha1.EventType) (*batchv1.Job, error) {
 	trigger, err := r.resolveTrigger(ctx, feed)
-=======
-// createJob creates a Job for the given Feed based on its current state,
-// returning the created Job.
-func (r *reconciler) createJob(feed *feedsv1alpha1.Feed, es *feedsv1alpha1.EventSource, et *feedsv1alpha1.EventType) (*batchv1.Job, error) {
-	trigger, err := r.resolveTrigger(feed)
->>>>>>> d53a6128
 	if err != nil {
 		return nil, err
 	}
@@ -526,15 +463,10 @@
 	return job, nil
 }
 
-<<<<<<< HEAD
+// setFeedContext sets the Feed's context from the context emitted by the given
+// Job.
 func (r *reconciler) setFeedContext(ctx context.Context, feed *feedsv1alpha1.Feed, job *batchv1.Job) error {
 	feedContext, err := r.getJobContext(ctx, job)
-=======
-// setFeedContext sets the Feed's context from the context emitted by the given
-// Job.
-func (r *reconciler) setFeedContext(feed *feedsv1alpha1.Feed, job *batchv1.Job) error {
-	ctx, err := r.getJobContext(job)
->>>>>>> d53a6128
 	if err != nil {
 		return err
 	}
@@ -550,16 +482,11 @@
 	return nil
 }
 
-<<<<<<< HEAD
-func (r *reconciler) getJobContext(ctx context.Context, job *batchv1.Job) (*sources.FeedContext, error) {
-	pods, err := r.getJobPods(ctx, job)
-=======
 // getJobContext returns the FeedContext emitted by the first successful pod
 // owned by this job. The feed context is extracted from the termination
 // message of the first container in the pod.
-func (r *reconciler) getJobContext(job *batchv1.Job) (*sources.FeedContext, error) {
-	pods, err := r.getJobPods(job)
->>>>>>> d53a6128
+func (r *reconciler) getJobContext(ctx context.Context, job *batchv1.Job) (*sources.FeedContext, error) {
+	pods, err := r.getJobPods(ctx, job)
 	if err != nil {
 		return nil, err
 	}
@@ -583,12 +510,8 @@
 	return &sources.FeedContext{}, nil
 }
 
-<<<<<<< HEAD
+// getJobPods returns the array of Pods owned by the given Job.
 func (r *reconciler) getJobPods(ctx context.Context, job *batchv1.Job) ([]corev1.Pod, error) {
-=======
-// getJobPods returns the array of Pods owned by the given Job.
-func (r *reconciler) getJobPods(job *batchv1.Job) ([]corev1.Pod, error) {
->>>>>>> d53a6128
 	podList := &corev1.PodList{}
 	listOptions := client.
 		InNamespace(job.Namespace).
