/*
Copyright 2018 The Knative Authors

Licensed under the Apache License, Veroute.on 2.0 (the "License");
you may not use this file except in compliance with the License.
You may obtain a copy of the License at

    http://www.apache.org/licenses/LICENSE-2.0

Unless required by applicable law or agreed to in writing, software
distributed under the License is distributed on an "AS IS" BASIS,
WITHOUT WARRANTIES OR CONDITIONS OF ANY KIND, either express or implied.
See the License for the specific language governing permissions and
limitations under the License.
*/

package feed

import (
	"context"
	"encoding/base64"
	"encoding/json"
	"fmt"

	"github.com/golang/glog"
	feedsv1alpha1 "github.com/knative/eventing/pkg/apis/feeds/v1alpha1"
	"github.com/knative/eventing/pkg/controller/feed/resources"
	"github.com/knative/eventing/pkg/sources"
	yaml "gopkg.in/yaml.v2"
	batchv1 "k8s.io/api/batch/v1"
	corev1 "k8s.io/api/core/v1"
	"k8s.io/apimachinery/pkg/api/equality"
	"k8s.io/apimachinery/pkg/api/errors"
	metav1 "k8s.io/apimachinery/pkg/apis/meta/v1"
	"k8s.io/apimachinery/pkg/runtime"
	"sigs.k8s.io/controller-runtime/pkg/client"
	"sigs.k8s.io/controller-runtime/pkg/reconcile"
)

const (
	finalizerName = controllerAgentName
)

// Reconcile compares the actual state of a Feed with the desired, and attempts
// to converge the two. It then updates the Status block of the Feed with
// its current state.
// If Reconcile returns a non-nil error, the request will be retried.
func (r *reconciler) Reconcile(request reconcile.Request) (reconcile.Result, error) {
	feed := &feedsv1alpha1.Feed{}
	err := r.client.Get(context.TODO(), request.NamespacedName, feed)

	// The feed may have been deleted since it was added to the workqueue. If so
	// there's nothing to be done.
	if errors.IsNotFound(err) {
		glog.Errorf("could not find Feed %v\n", request)
		return reconcile.Result{}, nil
	}

	// If the feed exists but could not be retrieved, then we should retry.
	if err != nil {
		glog.Errorf("could not fetch Feed %v for %+v\n", err, request)
		return reconcile.Result{}, err
	}

	// Now that we know the feed exists, we can reconcile it. An error returned
	// here means the reconcile did not complete and the Feed should be requeued
	// for another attempt.
	// A successful reconcile does not necessarily mean the feed is in the desired
	// state, it means no more can be done for now. In this case the feed will
	// not be reconciled again until the resync period or a watched resource
	// changes.
	if err = r.reconcile(feed); err != nil {
		glog.Errorf("error reconciling Feed: %v", err)
	}

	// Since the reconcile is a sequence of steps, earlier steps may complete
	// successfully while later steps fail. The Feed is updated on failure to
	// preserve any useful status or metadata changes the non-failing steps made.
	if updateErr := r.updateFeed(feed); updateErr != nil {
		glog.Errorf("failed to update Feed: %v", updateErr)
		// An error here means the feed should be reconciled again, regardless of
		// whether the reconcile was successful or not.
		return reconcile.Result{}, updateErr
	}
	return reconcile.Result{}, err
}

// reconcile tries to converge the current state of the given Feed to the
// desired state. This function should not update the Feed; the calling method
// should do that.
func (r *reconciler) reconcile(feed *feedsv1alpha1.Feed) error {
	feed.Status.InitializeConditions()
	// Fetch the EventSource and EventType that is being asked for
	// and if they don't exist update the status to reflect this back
	// to the user.
	eventSource, eventType, err := r.getFeedSource(feed)
	if err != nil {
		switch t := err.(type) {
		case *EventSourceError:
			glog.Errorf("eventsource can not be used as a target : %s", err)
			feed.Status.SetCondition(&feedsv1alpha1.FeedCondition{
				Type:    feedsv1alpha1.FeedConditionDependenciesSatisfied,
				Status:  corev1.ConditionFalse,
				Reason:  t.Reason,
				Message: t.Message,
			})
		case *EventTypeError:
			glog.Errorf("eventtype can not be used as a target : %s", err)
			feed.Status.SetCondition(&feedsv1alpha1.FeedCondition{
				Type:    feedsv1alpha1.FeedConditionDependenciesSatisfied,
				Status:  corev1.ConditionFalse,
				Reason:  t.Reason,
				Message: t.Message,
			})
		default:
			// This is unreachable unless getFeedSource is refactored.
			// Assume this is a non-terminal state and return the error.
			return fmt.Errorf("Error getting feed source: %v", err)
		}
		// This is a terminal state, and we've noted it in the status, so return
		// nil to signal that no further reconciling is required.
		return nil
	}

	// TODO: Set the FeedConditionDependenciesSatisfied to true here? Or, after
	// job finishes? For now, the above conveys enough information to the user
	// to make sure if they make a typo they will get that relayed back to them.
	// IF we make it here, clear the condition in case they actually fixed the problem
	// say, by installing an event provider.
	feed.Status.RemoveCondition(feedsv1alpha1.FeedConditionDependenciesSatisfied)

	// Once we found the actual type, set the owner reference for it.
	// TODO: Remove this and use finalizers in the EventTypes / EventSources
	// to do this properly.
	// TODO: Add issue link here. can't look up right now, no wifi
	r.setEventTypeOwnerReference(feed)

	if feed.GetDeletionTimestamp() == nil {
		err = r.reconcileStartJob(feed, eventSource, eventType)
		if err != nil {
			glog.Errorf("error reconciling start Job: %v", err)
		}
	} else {
		err = r.reconcileStopJob(feed, eventSource, eventType)
		if err != nil {
			glog.Errorf("error reconciling stop Job: %v", err)
		}
	}
	return nil
}

// reconcileStartJob creates a start Job if one doesn't exist, checks the status
// of the start Job, and updates the Feed status accordingly.
func (r *reconciler) reconcileStartJob(feed *feedsv1alpha1.Feed, es *feedsv1alpha1.EventSource, et *feedsv1alpha1.EventType) error {
	bc := feed.Status.GetCondition(feedsv1alpha1.FeedConditionReady)
	switch bc.Status {
	case corev1.ConditionUnknown:

		job := &batchv1.Job{}
		jobName := resources.JobName(feed)

		if err := r.client.Get(context.TODO(), client.ObjectKey{Namespace: feed.Namespace, Name: jobName}, job); err != nil {
			if errors.IsNotFound(err) {
				job, err = r.createJob(feed, es, et)
				if err != nil {
					return err
				}
				r.recorder.Eventf(feed, corev1.EventTypeNormal, "StartJobCreated", "Created start job %q", job.Name)
				feed.Status.SetCondition(&feedsv1alpha1.FeedCondition{
					Type:    feedsv1alpha1.FeedConditionReady,
					Status:  corev1.ConditionUnknown,
					Reason:  "StartJob",
					Message: "start job in progress",
				})
			}
		}
		feed.AddFinalizer(finalizerName)

		if resources.IsJobComplete(job) {
			r.recorder.Eventf(feed, corev1.EventTypeNormal, "StartJobCompleted", "Start job %q completed", job.Name)
			if err := r.setFeedContext(feed, job); err != nil {
				return err
			}
			feed.Status.SetCondition(&feedsv1alpha1.FeedCondition{
				Type:    feedsv1alpha1.FeedConditionReady,
				Status:  corev1.ConditionTrue,
				Reason:  "FeedSuccess",
				Message: "start job succeeded",
			})
		} else if resources.IsJobFailed(job) {
			r.recorder.Eventf(feed, corev1.EventTypeWarning, "StartJobFailed", "Start job %q failed: %q", job.Name, resources.JobFailedMessage(job))
			feed.Status.SetCondition(&feedsv1alpha1.FeedCondition{
				Type:    feedsv1alpha1.FeedConditionReady,
				Status:  corev1.ConditionFalse,
				Reason:  "FeedFailed",
				Message: fmt.Sprintf("Job failed with %s", resources.JobFailedMessage(job)),
			})
		}

	case corev1.ConditionTrue:
		//TODO delete job
	}
	return nil
}

// reconcileStopJob deletes the start Job if it exists, creates a stop Job if
// one doesn't exist, checks the status of the stop Job, and updates the Feed
// status accordingly.
func (r *reconciler) reconcileStopJob(feed *feedsv1alpha1.Feed, es *feedsv1alpha1.EventSource, et *feedsv1alpha1.EventType) error {
	if feed.HasFinalizer(finalizerName) {

		// check for an existing start Job
		job := &batchv1.Job{}
		jobName := resources.StartJobName(feed)

		err := r.client.Get(context.TODO(), client.ObjectKey{Namespace: feed.Namespace, Name: jobName}, job)
		if err != nil && !errors.IsNotFound(err) {
			return err
		}
		if err == nil {
			// Delete the existing job and return. When it's deleted, this Feed
			// will be reconciled again.
			glog.Infof("Found existing start job: %s/%s", job.Namespace, job.Name)

			// Need to delete pods first to workaround the client's lack of support
			// for cascading deletes. TODO remove this when client support allows.
			if err = r.deleteJobPods(job); err != nil {
				return err
			}
			r.client.Delete(context.TODO(), job)
			glog.Infof("Deleted start job: %s/%s", job.Namespace, job.Name)
			return nil
		}

		jobName = resources.JobName(feed)

		if err := r.client.Get(context.TODO(), client.ObjectKey{Namespace: feed.Namespace, Name: jobName}, job); err != nil {
			if errors.IsNotFound(err) {
				job, err = r.createJob(feed, es, et)
				if err != nil {
					return err
				}
				r.recorder.Eventf(feed, corev1.EventTypeNormal, "StopJobCreated", "Created stop job %q", job.Name)
				//TODO check for event source not found and remove finalizer

				feed.Status.SetCondition(&feedsv1alpha1.FeedCondition{
					Type:    feedsv1alpha1.FeedConditionReady,
					Status:  corev1.ConditionUnknown,
					Reason:  "StopJob",
					Message: "stop job in progress",
				})
			}
		}

		if resources.IsJobComplete(job) {
			r.recorder.Eventf(feed, corev1.EventTypeNormal, "StopJobCompleted", "Stop job %q completed", job.Name)
			feed.RemoveFinalizer(finalizerName)
			feed.Status.SetCondition(&feedsv1alpha1.FeedCondition{
				Type:    feedsv1alpha1.FeedConditionReady,
				Status:  corev1.ConditionTrue,
				Reason:  "FeedSuccess",
				Message: "stop job succeeded",
			})
		} else if resources.IsJobFailed(job) {
			r.recorder.Eventf(feed, corev1.EventTypeWarning, "StopJobFailed", "Stop job %q failed: %q", job.Name, resources.JobFailedMessage(job))
			glog.Warningf("Stop job %q failed, removing finalizer on feed %q anyway.", job.Name, feed.Name)
			feed.RemoveFinalizer(finalizerName)
			feed.Status.SetCondition(&feedsv1alpha1.FeedCondition{
				Type:    feedsv1alpha1.FeedConditionReady,
				Status:  corev1.ConditionFalse,
				Reason:  "FeedFailed",
				Message: fmt.Sprintf("Job failed with %s", resources.JobFailedMessage(job)),
			})
		}
	}
	return nil
}

// updateFeed updates the given Feed's owner references, finalizers, and status
// to the given values. It skips the update if none of those values would change.
func (r *reconciler) updateFeed(u *feedsv1alpha1.Feed) error {
	feed := &feedsv1alpha1.Feed{}
	err := r.client.Get(context.TODO(), client.ObjectKey{Namespace: u.Namespace, Name: u.Name}, feed)
	if err != nil {
		return err
	}

	updated := false
	if !equality.Semantic.DeepEqual(feed.OwnerReferences, u.OwnerReferences) {
		feed.SetOwnerReferences(u.ObjectMeta.OwnerReferences)
		updated = true
	}

	if !equality.Semantic.DeepEqual(feed.Finalizers, u.Finalizers) {
		feed.SetFinalizers(u.ObjectMeta.Finalizers)
		updated = true
	}

	if !equality.Semantic.DeepEqual(feed.Status, u.Status) {
		feed.Status = u.Status
		updated = true
	}

	if updated == false {
		return nil
	}
	// Until #38113 is merged, we must use Update instead of UpdateStatus to
	// update the Status block of the Feed resource. UpdateStatus will not
	// allow changes to the Spec of the resource, which is ideal for ensuring
	// nothing other than resource status has been updated.
	return r.client.Update(context.TODO(), feed)
}

// getEventTypeName returns the name of the Feed's referenced EventType or
// ClusterEventType.
func (r *reconciler) getEventTypeName(feed *feedsv1alpha1.Feed) string {
	if len(feed.Spec.Trigger.EventType) > 0 {
		return feed.Spec.Trigger.EventType
	} else if len(feed.Spec.Trigger.ClusterEventType) > 0 {
		return feed.Spec.Trigger.ClusterEventType
	}
	return ""
}

// setEventTypeOwnerReference makes the given Feed's referenced EventType or
// ClusterEventType a non-controlling owner of the Feed.
func (r *reconciler) setEventTypeOwnerReference(feed *feedsv1alpha1.Feed) error {
	// TODO(nicholss): need to set the owner on a cluser level event type as well.
	if len(feed.Spec.Trigger.EventType) > 0 {
		return r.setNamespacedEventTypeOwnerReference(feed)
	} else if len(feed.Spec.Trigger.ClusterEventType) > 0 {
		return r.setClusterEventTypeOwnerReference(feed)
	}
	return nil
}

// setEventTypeOwnerReference makes the given Feed's referenced EventType a
// non-controlling owner of the Feed.
func (r *reconciler) setNamespacedEventTypeOwnerReference(feed *feedsv1alpha1.Feed) error {
	et := &feedsv1alpha1.EventType{}
	if err := r.client.Get(context.TODO(), client.ObjectKey{Namespace: feed.Namespace, Name: feed.Spec.Trigger.EventType}, et); err != nil {
		if errors.IsNotFound(err) {
			glog.Errorf("Feed EventType not found, will not set finalizer")
			return nil
		}
		return err
	}

	blockOwnerDeletion := true
	isController := false
	ref := metav1.NewControllerRef(et, feedsv1alpha1.SchemeGroupVersion.WithKind("EventType"))
	ref.BlockOwnerDeletion = &blockOwnerDeletion
	ref.Controller = &isController

	feed.SetOwnerReference(ref)
	return nil
}

// setEventTypeOwnerReference makes the given Feed's referenced ClusterEventType
// a non-controlling owner of the Feed.
func (r *reconciler) setClusterEventTypeOwnerReference(feed *feedsv1alpha1.Feed) error {
	et := &feedsv1alpha1.ClusterEventType{}
	if err := r.client.Get(context.TODO(), client.ObjectKey{Name: feed.Spec.Trigger.ClusterEventType}, et); err != nil {
		if errors.IsNotFound(err) {
			glog.Errorf("Feed ClusterEventType not found, will not set finalizer")
			return nil
		}
		return err
	}

	blockOwnerDeletion := true
	isController := false
	ref := metav1.NewControllerRef(et, feedsv1alpha1.SchemeGroupVersion.WithKind("ClusterEventType"))
	ref.BlockOwnerDeletion = &blockOwnerDeletion
	ref.Controller = &isController

	feed.SetOwnerReference(ref)
	return nil
}

// resolveTrigger extracts the trigger from the Feed, reifies the parameters,
// and turns it all into an EventTrigger.
func (r *reconciler) resolveTrigger(feed *feedsv1alpha1.Feed) (sources.EventTrigger, error) {
	trigger := feed.Spec.Trigger
	resolved := sources.EventTrigger{
		Resource:   trigger.Resource,
		EventType:  r.getEventTypeName(feed),
		Parameters: make(map[string]interface{}),
	}

	if trigger.Parameters != nil && trigger.Parameters.Raw != nil && len(trigger.Parameters.Raw) > 0 {
		p := make(map[string]interface{})
		if err := yaml.Unmarshal(trigger.Parameters.Raw, &p); err != nil {
			return resolved, err
		}
		for k, v := range p {
			resolved.Parameters[k] = v
		}
	}
	if trigger.ParametersFrom != nil {
		glog.Infof("fetching from source %+v", trigger.ParametersFrom)
		for _, p := range trigger.ParametersFrom {
			pfs, err := r.fetchParametersFromSource(feed.Namespace, &p)
			if err != nil {
				return resolved, err
			}
			for k, v := range pfs {
				resolved.Parameters[k] = v
			}
		}
	}
	return resolved, nil
}

// fetchParametersFromSource gets the secret value referenced by the given
// ParametersFrom and returns it as a string-keyed map.
func (r *reconciler) fetchParametersFromSource(namespace string, parametersFrom *feedsv1alpha1.ParametersFromSource) (map[string]interface{}, error) {
	var params map[string]interface{}
	if parametersFrom.SecretKeyRef != nil {
		glog.Infof("fetching secret %+v", parametersFrom.SecretKeyRef)
		data, err := r.fetchSecretKeyValue(namespace, parametersFrom.SecretKeyRef)
		if err != nil {
			return nil, err
		}

		if err := json.Unmarshal(data, &params); err != nil {
			return nil, fmt.Errorf("failed to unmarshal parameters as JSON object: %v", err)
		}
	}
	return params, nil
}

// fetchSecretKeyValue gets the Secret referenced and returns the data in the
// referenced key.
func (r *reconciler) fetchSecretKeyValue(namespace string, secretKeyRef *feedsv1alpha1.SecretKeyReference) ([]byte, error) {
	secret := &corev1.Secret{}
	err := r.client.Get(context.TODO(), client.ObjectKey{Namespace: namespace, Name: secretKeyRef.Name}, secret)
	if err != nil {
		return nil, err
	}
	return secret.Data[secretKeyRef.Key], nil
}

<<<<<<< HEAD
// unmarshalJSON is a helper function for unmarshaling string-keyed maps from
// JSON.
func unmarshalJSON(in []byte) (map[string]interface{}, error) {
	parameters := make(map[string]interface{})
	if err := json.Unmarshal(in, &parameters); err != nil {
		return nil, fmt.Errorf("failed to unmarshal parameters as JSON object: %v", err)
	}
	return parameters, nil
}

// createJob creates a Job for the given Feed based on its current state,
// returning the created Job.
=======
>>>>>>> 4f80f18f
func (r *reconciler) createJob(feed *feedsv1alpha1.Feed, es *feedsv1alpha1.EventSource, et *feedsv1alpha1.EventType) (*batchv1.Job, error) {
	trigger, err := r.resolveTrigger(feed)
	if err != nil {
		return nil, err
	}

	job, err := resources.MakeJob(feed, es, trigger, feed.Spec.Action.DNSName)
	if err != nil {
		return nil, err
	}

	if err := r.client.Create(context.TODO(), job); err != nil {
		return nil, err
	}
	return job, nil
}

// setFeedContext sets the Feed's context from the context emitted by the given
// Job.
func (r *reconciler) setFeedContext(feed *feedsv1alpha1.Feed, job *batchv1.Job) error {
	ctx, err := r.getJobContext(job)
	if err != nil {
		return err
	}

	marshalledFeedContext, err := json.Marshal(&ctx.Context)
	if err != nil {
		return err
	}
	feed.Status.FeedContext = &runtime.RawExtension{
		Raw: marshalledFeedContext,
	}

	return nil
}

// getJobContext returns the FeedContext emitted by the first successful pod
// owned by this job. The feed context is extracted from the termination
// message of the first container in the pod.
func (r *reconciler) getJobContext(job *batchv1.Job) (*sources.FeedContext, error) {
	pods, err := r.getJobPods(job)
	if err != nil {
		return nil, err
	}

	for _, p := range pods {
		if p.Status.Phase == corev1.PodSucceeded {
			glog.Infof("Pod succeeded: %s", p.Name)
			if msg := resources.GetFirstTerminationMessage(&p); msg != "" {
				decodedContext, _ := base64.StdEncoding.DecodeString(msg)
				glog.Infof("decoded to %q", decodedContext)
				var ret sources.FeedContext
				err = json.Unmarshal(decodedContext, &ret)
				if err != nil {
					glog.Errorf("failed to unmarshal context: %s", err)
					return nil, err
				}
				return &ret, nil
			}
		}
	}
	return &sources.FeedContext{}, nil
}

// getJobPods returns the array of Pods owned by the given Job.
func (r *reconciler) getJobPods(job *batchv1.Job) ([]corev1.Pod, error) {
	podList := &corev1.PodList{}
	listOptions := client.
		InNamespace(job.Namespace).
		MatchingLabels(job.Spec.Selector.MatchLabels)

	//TODO this is here because the fake client needs it. Remove this when it's
	// no longer needed.
	listOptions.Raw = &metav1.ListOptions{
		TypeMeta: metav1.TypeMeta{
			APIVersion: corev1.SchemeGroupVersion.String(),
			Kind:       "Pod",
		},
	}

	if err := r.client.List(context.TODO(), listOptions, podList); err != nil {
		return nil, err
	}

	return podList.Items, nil
}

func (r *reconciler) deleteJobPods(job *batchv1.Job) error {
	pods, err := r.getJobPods(job)
	if err != nil {
		return err
	}

	for _, pod := range pods {
		if err := r.client.Delete(context.TODO(), &pod); err != nil {
			return err
		}
		glog.Infof("Deleted start job pod: %s/%s", pod.Namespace, pod.Name)
	}
	return nil
}

// getFeedSource gets the EventSource and EventType that the trigger is targeting and
// returns them. If either the source or type is not found or is in the deleting state
// returns an error of the proper type.
func (r *reconciler) getFeedSource(feed *feedsv1alpha1.Feed) (*feedsv1alpha1.EventSource, *feedsv1alpha1.EventType, error) {
	es := &feedsv1alpha1.EventSource{}
	if err := r.client.Get(context.TODO(), client.ObjectKey{Namespace: feed.Namespace, Name: feed.Spec.Trigger.Service}, es); err != nil {
		if errors.IsNotFound(err) {
			msg := fmt.Sprintf("EventSource %s/%s does not exist", feed.Namespace, feed.Spec.Trigger.Service)
			glog.Info(msg)
			return nil, nil, &EventSourceError{StatusError{EventSourceDoesNotExist, msg}}
		}
		return nil, nil, err
	}

	if es.GetDeletionTimestamp() != nil {
		// EventSource is being deleted so don't allow feeds to it
		msg := fmt.Sprintf("EventSource %s/%s is being deleted", feed.Namespace, feed.Spec.Trigger.Service)
		glog.Info(msg)
		return nil, nil, &EventSourceError{StatusError{EventSourceDeleting, msg}}
	}

	et := &feedsv1alpha1.EventType{}
	if err := r.client.Get(context.TODO(), client.ObjectKey{Namespace: feed.Namespace, Name: feed.Spec.Trigger.EventType}, et); err != nil {
		if errors.IsNotFound(err) {
			msg := fmt.Sprintf("EventType %s/%s does not exist", feed.Namespace, feed.Spec.Trigger.EventType)
			glog.Info(msg)
			return nil, nil, &EventTypeError{StatusError{EventTypeDoesNotExist, msg}}
		}
		return nil, nil, err
	}

	if et.GetDeletionTimestamp() != nil {
		// EventType is being deleted so don't allow feeds to it
		msg := fmt.Sprintf("EventType %s/%s is being deleted", feed.Namespace, feed.Spec.Trigger.EventType)
		glog.Info(msg)
		return nil, nil, &EventTypeError{StatusError{EventTypeDeleting, msg}}
	}
	return es, et, nil
}<|MERGE_RESOLUTION|>--- conflicted
+++ resolved
@@ -441,21 +441,8 @@
 	return secret.Data[secretKeyRef.Key], nil
 }
 
-<<<<<<< HEAD
-// unmarshalJSON is a helper function for unmarshaling string-keyed maps from
-// JSON.
-func unmarshalJSON(in []byte) (map[string]interface{}, error) {
-	parameters := make(map[string]interface{})
-	if err := json.Unmarshal(in, &parameters); err != nil {
-		return nil, fmt.Errorf("failed to unmarshal parameters as JSON object: %v", err)
-	}
-	return parameters, nil
-}
-
 // createJob creates a Job for the given Feed based on its current state,
 // returning the created Job.
-=======
->>>>>>> 4f80f18f
 func (r *reconciler) createJob(feed *feedsv1alpha1.Feed, es *feedsv1alpha1.EventSource, et *feedsv1alpha1.EventType) (*batchv1.Job, error) {
 	trigger, err := r.resolveTrigger(feed)
 	if err != nil {
