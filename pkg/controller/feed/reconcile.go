/*
Copyright 2018 The Knative Authors

Licensed under the Apache License, Veroute.on 2.0 (the "License");
you may not use this file except in compliance with the License.
You may obtain a copy of the License at

    http://www.apache.org/licenses/LICENSE-2.0

Unless required by applicable law or agreed to in writing, software
distributed under the License is distributed on an "AS IS" BASIS,
WITHOUT WARRANTIES OR CONDITIONS OF ANY KIND, either express or implied.
See the License for the specific language governing permissions and
limitations under the License.
*/

package feed

import (
	"context"
	"encoding/base64"
	"encoding/json"
	"fmt"
	"strings"

	"github.com/golang/glog"
	channelsv1alpha1 "github.com/knative/eventing/pkg/apis/channels/v1alpha1"
	feedsv1alpha1 "github.com/knative/eventing/pkg/apis/feeds/v1alpha1"
	"github.com/knative/eventing/pkg/controller/feed/resources"
	"github.com/knative/eventing/pkg/sources"
	servingv1alpha1 "github.com/knative/serving/pkg/apis/serving/v1alpha1"
	yaml "gopkg.in/yaml.v2"
	batchv1 "k8s.io/api/batch/v1"
	corev1 "k8s.io/api/core/v1"
	"k8s.io/apimachinery/pkg/api/equality"
	"k8s.io/apimachinery/pkg/api/errors"
	metav1 "k8s.io/apimachinery/pkg/apis/meta/v1"
	"k8s.io/apimachinery/pkg/runtime"
	"sigs.k8s.io/controller-runtime/pkg/client"
	"sigs.k8s.io/controller-runtime/pkg/reconcile"
)

const (
	finalizerName = controllerAgentName
)

// Reconcile Feed resources
func (r *reconciler) Reconcile(request reconcile.Request) (reconcile.Result, error) {
	feed := &feedsv1alpha1.Feed{}
	err := r.client.Get(context.TODO(), request.NamespacedName, feed)

	if errors.IsNotFound(err) {
		glog.Errorf("could not find Feed %v\n", request)
		return reconcile.Result{}, nil
	}

	if err != nil {
		glog.Errorf("could not fetch Feed %v for %+v\n", err, request)
		return reconcile.Result{}, err
	}

	feed.Status.InitializeConditions()
	// Fetch the EventSource and EventType that is being asked for
	// and if they don't exist update the status to reflect this back
	// to the user.
	eventSource, eventType, err := r.getFeedSource(feed)
	if err != nil {
		switch t := err.(type) {
		case *EventSourceError:
			glog.Errorf("eventsource can not be used as a target : %s", err)
			feed.Status.SetCondition(&feedsv1alpha1.FeedCondition{
				Type:    feedsv1alpha1.FeedConditionDependenciesSatisfied,
				Status:  corev1.ConditionFalse,
				Reason:  t.Reason,
				Message: t.Message,
			})
		case *EventTypeError:
			glog.Errorf("eventtype can not be used as a target : %s", err)
			feed.Status.SetCondition(&feedsv1alpha1.FeedCondition{
				Type:    feedsv1alpha1.FeedConditionDependenciesSatisfied,
				Status:  corev1.ConditionFalse,
				Reason:  t.Reason,
				Message: t.Message,
			})
		default:
			return reconcile.Result{}, err
		}
		if err := r.updateFeed(feed); err != nil {
			glog.Errorf("failed to update Feed status: %v", err)
			return reconcile.Result{}, err
		}
		return reconcile.Result{}, nil
	}

	// TODO: Set the FeedConditionDependenciesSatisfied to true here? Or, after
	// job finishes? For now, the above conveys enough information to the user
	// to make sure if they make a typo they will get that relayed back to them.
	// IF we make it here, clear the condition in case they actually fixed the problem
	// say, by installing an event provider.
	feed.Status.RemoveCondition(feedsv1alpha1.FeedConditionDependenciesSatisfied)

	// Once we found the actual type, set the owner reference for it.
	// TODO: Remove this and use finalizers in the EventTypes / EventSources
	// to do this properly.
	// TODO: Add issue link here. can't look up right now, no wifi
	r.setEventTypeOwnerReference(feed, eventType)
	if err := r.updateOwnerReferences(feed); err != nil {
		glog.Errorf("failed to update Feed owner references: %v", err)
		return reconcile.Result{}, err
	}

	if feed.GetDeletionTimestamp() == nil {
		err = r.reconcileStartJob(feed, eventSource, eventType)
		if err != nil {
			glog.Errorf("error reconciling start Job: %v", err)
		}
	} else {
		err = r.reconcileStopJob(feed, eventSource, eventType)
		if err != nil {
			glog.Errorf("error reconciling stop Job: %v", err)
		}
	}

	if updateErr := r.updateFeed(feed); updateErr != nil {
		glog.Errorf("failed to update Feed status: %v", updateErr)
		return reconcile.Result{}, updateErr
	}
	return reconcile.Result{}, err
}

func (r *reconciler) reconcileStartJob(feed *feedsv1alpha1.Feed, es *feedsv1alpha1.EventSource, et *feedsv1alpha1.EventType) error {
	bc := feed.Status.GetCondition(feedsv1alpha1.FeedConditionReady)
	switch bc.Status {
	case corev1.ConditionUnknown:

		job := &batchv1.Job{}
		jobName := resources.JobName(feed)

		if err := r.client.Get(context.TODO(), client.ObjectKey{Namespace: feed.Namespace, Name: jobName}, job); err != nil {
			if errors.IsNotFound(err) {
				job, err = r.createJob(feed, es, et)
				if err != nil {
					return err
				}
				r.recorder.Eventf(feed, corev1.EventTypeNormal, "StartJobCreated", "Created start job %q", job.Name)
				feed.Status.SetCondition(&feedsv1alpha1.FeedCondition{
					Type:    feedsv1alpha1.FeedConditionReady,
					Status:  corev1.ConditionUnknown,
					Reason:  "StartJob",
					Message: "start job in progress",
				})
			}
		}
		feed.AddFinalizer(finalizerName)

		if resources.IsJobComplete(job) {
			r.recorder.Eventf(feed, corev1.EventTypeNormal, "StartJobCompleted", "Start job %q completed", job.Name)
			if err := r.setFeedContext(feed, job); err != nil {
				return err
			}
			feed.Status.SetCondition(&feedsv1alpha1.FeedCondition{
				Type:    feedsv1alpha1.FeedConditionReady,
				Status:  corev1.ConditionTrue,
				Reason:  "FeedSuccess",
				Message: "start job succeeded",
			})
		} else if resources.IsJobFailed(job) {
			r.recorder.Eventf(feed, corev1.EventTypeWarning, "StartJobFailed", "Start job %q failed: %q", job.Name, resources.JobFailedMessage(job))
			feed.Status.SetCondition(&feedsv1alpha1.FeedCondition{
				Type:    feedsv1alpha1.FeedConditionReady,
				Status:  corev1.ConditionFalse,
				Reason:  "FeedFailed",
				Message: fmt.Sprintf("Job failed with %s", resources.JobFailedMessage(job)),
			})
		}

	case corev1.ConditionTrue:
		//TODO delete job
	}
	return nil
}

func (r *reconciler) reconcileStopJob(feed *feedsv1alpha1.Feed, es *feedsv1alpha1.EventSource, et *feedsv1alpha1.EventType) error {
	if feed.HasFinalizer(finalizerName) {

		// check for an existing start Job
		job := &batchv1.Job{}
		jobName := resources.StartJobName(feed)

		err := r.client.Get(context.TODO(), client.ObjectKey{Namespace: feed.Namespace, Name: jobName}, job)
		if err != nil && !errors.IsNotFound(err) {
			return err
		}
		if err == nil {
			// Delete the existing job and return. When it's deleted, this Feed
			// will be reconciled again.
			glog.Infof("Found existing start job: %s/%s", job.Namespace, job.Name)

			// Need to delete pods first to workaround the client's lack of support
			// for cascading deletes. TODO remove this when client support allows.
			if err = r.deleteJobPods(job); err != nil {
				return err
			}
			r.client.Delete(context.TODO(), job)
			glog.Infof("Deleted start job: %s/%s", job.Namespace, job.Name)
			return nil
		}

		jobName = resources.JobName(feed)

		if err := r.client.Get(context.TODO(), client.ObjectKey{Namespace: feed.Namespace, Name: jobName}, job); err != nil {
			if errors.IsNotFound(err) {
				job, err = r.createJob(feed, es, et)
				if err != nil {
					return err
				}
				r.recorder.Eventf(feed, corev1.EventTypeNormal, "StopJobCreated", "Created stop job %q", job.Name)
				//TODO check for event source not found and remove finalizer

				feed.Status.SetCondition(&feedsv1alpha1.FeedCondition{
					Type:    feedsv1alpha1.FeedConditionReady,
					Status:  corev1.ConditionUnknown,
					Reason:  "StopJob",
					Message: "stop job in progress",
				})
			}
		}

		if resources.IsJobComplete(job) {
			r.recorder.Eventf(feed, corev1.EventTypeNormal, "StopJobCompleted", "Stop job %q completed", job.Name)
			feed.RemoveFinalizer(finalizerName)
			feed.Status.SetCondition(&feedsv1alpha1.FeedCondition{
				Type:    feedsv1alpha1.FeedConditionReady,
				Status:  corev1.ConditionTrue,
				Reason:  "FeedSuccess",
				Message: "stop job succeeded",
			})
		} else if resources.IsJobFailed(job) {
			r.recorder.Eventf(feed, corev1.EventTypeWarning, "StopJobFailed", "Stop job %q failed: %q", job.Name, resources.JobFailedMessage(job))
			glog.Warningf("Stop job %q failed, removing finalizer on feed %q anyway.", job.Name, feed.Name)
			feed.RemoveFinalizer(finalizerName)
			feed.Status.SetCondition(&feedsv1alpha1.FeedCondition{
				Type:    feedsv1alpha1.FeedConditionReady,
				Status:  corev1.ConditionFalse,
				Reason:  "FeedFailed",
				Message: fmt.Sprintf("Job failed with %s", resources.JobFailedMessage(job)),
			})
		}
	}
	return nil
}

func (r *reconciler) updateOwnerReferences(u *feedsv1alpha1.Feed) error {
	feed := &feedsv1alpha1.Feed{}
	err := r.client.Get(context.TODO(), client.ObjectKey{Namespace: u.Namespace, Name: u.Name}, feed)
	if err != nil {
		return err
	}

	if !equality.Semantic.DeepEqual(feed.OwnerReferences, u.OwnerReferences) {
		feed.SetOwnerReferences(u.ObjectMeta.OwnerReferences)
		return r.client.Update(context.TODO(), feed)
	}
	return nil
}

func (r *reconciler) updateFinalizers(u *feedsv1alpha1.Feed) error {
	feed := &feedsv1alpha1.Feed{}
	err := r.client.Get(context.TODO(), client.ObjectKey{Namespace: u.Namespace, Name: u.Name}, feed)
	if err != nil {
		return err
	}

	if !equality.Semantic.DeepEqual(feed.Finalizers, u.Finalizers) {
		feed.SetFinalizers(u.ObjectMeta.Finalizers)
		return r.client.Update(context.TODO(), feed)
	}
	return nil
}

func (r *reconciler) updateFeed(u *feedsv1alpha1.Feed) error {
	feed := &feedsv1alpha1.Feed{}
	err := r.client.Get(context.TODO(), client.ObjectKey{Namespace: u.Namespace, Name: u.Name}, feed)
	if err != nil {
		return err
	}

	updated := false
	if !equality.Semantic.DeepEqual(feed.OwnerReferences, u.OwnerReferences) {
		feed.SetOwnerReferences(u.ObjectMeta.OwnerReferences)
		updated = true
	}

	if !equality.Semantic.DeepEqual(feed.Finalizers, u.Finalizers) {
		feed.SetFinalizers(u.ObjectMeta.Finalizers)
		updated = true
	}

	if !equality.Semantic.DeepEqual(feed.Status, u.Status) {
		feed.Status = u.Status
		updated = true
	}

	if updated == false {
		return nil
	}
	// Until #38113 is merged, we must use Update instead of UpdateStatus to
	// update the Status block of the Feed resource. UpdateStatus will not
	// allow changes to the Spec of the resource, which is ideal for ensuring
	// nothing other than resource status has been updated.
	return r.client.Update(context.TODO(), feed)
}

<<<<<<< HEAD
func (r *reconciler) getEventTypeName(feed *feedsv1alpha1.Feed) string {
	if len(feed.Spec.Trigger.EventType) > 0 {
		return feed.Spec.Trigger.EventType
	} else if len(feed.Spec.Trigger.ClusterEventType) > 0 {
		return feed.Spec.Trigger.ClusterEventType
	}
	return ""
}

func (r *reconciler) setEventTypeOwnerReference(feed *feedsv1alpha1.Feed) error {
	// TODO(nicholss): need to set the owner on a cluser level event type as well.
	if len(feed.Spec.Trigger.EventType) > 0 {
		return r.setNamespacedEventTypeOwnerReference(feed)
	} else if len(feed.Spec.Trigger.ClusterEventType) > 0 {
		return r.setClusterEventTypeOwnerReference(feed)
	}
	return nil
}

func (r *reconciler) setNamespacedEventTypeOwnerReference(feed *feedsv1alpha1.Feed) error {
	et := &feedsv1alpha1.EventType{}
	if err := r.client.Get(context.TODO(), client.ObjectKey{Namespace: feed.Namespace, Name: feed.Spec.Trigger.EventType}, et); err != nil {
		if errors.IsNotFound(err) {
			glog.Errorf("Feed EventType not found, will not set finalizer")
			return nil
		}
		return err
	}

=======
func (r *reconciler) setEventTypeOwnerReference(feed *feedsv1alpha1.Feed, et *feedsv1alpha1.EventType) error {
>>>>>>> 16c88c18
	blockOwnerDeletion := true
	isController := false
	ref := metav1.NewControllerRef(et, feedsv1alpha1.SchemeGroupVersion.WithKind("EventType"))
	ref.BlockOwnerDeletion = &blockOwnerDeletion
	ref.Controller = &isController

	feed.SetOwnerReference(ref)
	return nil
}

func (r *reconciler) setClusterEventTypeOwnerReference(feed *feedsv1alpha1.Feed) error {
	et := &feedsv1alpha1.ClusterEventType{}
	if err := r.client.Get(context.TODO(), client.ObjectKey{Name: feed.Spec.Trigger.ClusterEventType}, et); err != nil {
		if errors.IsNotFound(err) {
			glog.Errorf("Feed ClusterEventType not found, will not set finalizer")
			return nil
		}
		return err
	}

	blockOwnerDeletion := true
	isController := false
	ref := metav1.NewControllerRef(et, feedsv1alpha1.SchemeGroupVersion.WithKind("ClusterEventType"))
	ref.BlockOwnerDeletion = &blockOwnerDeletion
	ref.Controller = &isController

	feed.SetOwnerReference(ref)
	return nil
}

func (r *reconciler) resolveTrigger(feed *feedsv1alpha1.Feed) (sources.EventTrigger, error) {
	trigger := feed.Spec.Trigger
	resolved := sources.EventTrigger{
		Resource:   trigger.Resource,
		EventType:  r.getEventTypeName(feed),
		Parameters: make(map[string]interface{}),
	}

	if trigger.Parameters != nil && trigger.Parameters.Raw != nil && len(trigger.Parameters.Raw) > 0 {
		p := make(map[string]interface{})
		if err := yaml.Unmarshal(trigger.Parameters.Raw, &p); err != nil {
			return resolved, err
		}
		for k, v := range p {
			resolved.Parameters[k] = v
		}
	}
	if trigger.ParametersFrom != nil {
		glog.Infof("fetching from source %+v", trigger.ParametersFrom)
		for _, p := range trigger.ParametersFrom {
			pfs, err := r.fetchParametersFromSource(feed.Namespace, &p)
			if err != nil {
				return resolved, err
			}
			for k, v := range pfs {
				resolved.Parameters[k] = v
			}
		}
	}
	return resolved, nil
}

func (r *reconciler) fetchParametersFromSource(namespace string, parametersFrom *feedsv1alpha1.ParametersFromSource) (map[string]interface{}, error) {
	var params map[string]interface{}
	if parametersFrom.SecretKeyRef != nil {
		glog.Infof("fetching secret %+v", parametersFrom.SecretKeyRef)
		data, err := r.fetchSecretKeyValue(namespace, parametersFrom.SecretKeyRef)
		if err != nil {
			return nil, err
		}

		p, err := unmarshalJSON(data)
		if err != nil {
			return nil, err
		}
		params = p

	}
	return params, nil
}

func (r *reconciler) fetchSecretKeyValue(namespace string, secretKeyRef *feedsv1alpha1.SecretKeyReference) ([]byte, error) {
	secret := &corev1.Secret{}
	err := r.client.Get(context.TODO(), client.ObjectKey{Namespace: namespace, Name: secretKeyRef.Name}, secret)
	if err != nil {
		return nil, err
	}
	return secret.Data[secretKeyRef.Key], nil
}

func unmarshalJSON(in []byte) (map[string]interface{}, error) {
	parameters := make(map[string]interface{})
	if err := json.Unmarshal(in, &parameters); err != nil {
		return nil, fmt.Errorf("failed to unmarshal parameters as JSON object: %v", err)
	}
	return parameters, nil
}

func (r *reconciler) createJob(feed *feedsv1alpha1.Feed, es *feedsv1alpha1.EventSource, et *feedsv1alpha1.EventType) (*batchv1.Job, error) {
	//TODO just use service dns
	target, err := r.resolveActionTarget(feed)
	if err != nil {
		return nil, err
	}

<<<<<<< HEAD
	// TODO(nicholss): this needs to be an EventType of ClusterEventType
	et := &feedsv1alpha1.EventType{}
	if err = r.client.Get(context.TODO(), client.ObjectKey{Namespace: feed.Namespace, Name: feed.Spec.Trigger.EventType}, et); err != nil {
		return nil, err
	}

	// TODO(nicholss): this needs to be an EventSource or ClusterEventSource
	source := &feedsv1alpha1.EventSource{}
	if err = r.client.Get(context.TODO(), client.ObjectKey{Namespace: feed.Namespace, Name: et.Spec.EventSource}, source); err != nil {
		return nil, err
	}

=======
>>>>>>> 16c88c18
	trigger, err := r.resolveTrigger(feed)
	if err != nil {
		return nil, err
	}

	job, err := resources.MakeJob(feed, es, trigger, target)
	if err != nil {
		return nil, err
	}

	if err := r.client.Create(context.TODO(), job); err != nil {
		return nil, err
	}
	return job, nil
}

func (r *reconciler) resolveActionTarget(feed *feedsv1alpha1.Feed) (string, error) {
	action := feed.Spec.Action
	if len(action.RouteName) > 0 {
		return r.resolveRouteDNS(feed.Namespace, action.RouteName)
	}
	if len(action.ChannelName) > 0 {
		return r.resolveChannelDNS(feed.Namespace, action.ChannelName)
	}
	// This should never happen, but because we don't have webhook validation yet, check
	// and complain.
	return "", fmt.Errorf("action is missing both RouteName and ChannelName")
}

func (r *reconciler) resolveRouteDNS(namespace string, routeName string) (string, error) {
	route := &servingv1alpha1.Route{}
	err := r.client.Get(context.TODO(), client.ObjectKey{Namespace: namespace, Name: routeName}, route)
	if err != nil {
		return "", err
	}
	if len(route.Status.Domain) == 0 {
		return "", fmt.Errorf("route '%s/%s' is missing a domain", namespace, routeName)
	}
	return route.Status.Domain, nil
}

func (r *reconciler) resolveChannelDNS(namespace string, channelName string) (string, error) {
	// Currently Flow object resolves the channel to the DNS so allow for a fully
	// specified cluster name to be returned as is.
	// TODO: once the FeedAction gets normalized, clean this up.
	if strings.HasSuffix(channelName, "svc.cluster.local") {
		glog.Infof("using channel name as DNS entry: %q", channelName)
		return channelName, nil
	}

	channel := &channelsv1alpha1.Channel{}
	err := r.client.Get(context.TODO(), client.ObjectKey{Namespace: namespace, Name: channelName}, channel)
	if err != nil {
		return "", err
	}

	if channel.Status.DomainInternal != "" {
		return channel.Status.DomainInternal, nil
	}
	return "", fmt.Errorf("channel '%s/%s' does not have Status.DomainInternal", namespace, channelName)
}

func (r *reconciler) setFeedContext(feed *feedsv1alpha1.Feed, job *batchv1.Job) error {
	ctx, err := r.getJobContext(job)
	if err != nil {
		return err
	}

	marshalledFeedContext, err := json.Marshal(&ctx.Context)
	if err != nil {
		return err
	}
	feed.Status.FeedContext = &runtime.RawExtension{
		Raw: marshalledFeedContext,
	}

	return nil
}

func (r *reconciler) getJobContext(job *batchv1.Job) (*sources.FeedContext, error) {
	pods, err := r.getJobPods(job)
	if err != nil {
		return nil, err
	}

	for _, p := range pods {
		if p.Status.Phase == corev1.PodSucceeded {
			glog.Infof("Pod succeeded: %s", p.Name)
			if msg := resources.GetFirstTerminationMessage(&p); msg != "" {
				decodedContext, _ := base64.StdEncoding.DecodeString(msg)
				glog.Infof("decoded to %q", decodedContext)
				var ret sources.FeedContext
				err = json.Unmarshal(decodedContext, &ret)
				if err != nil {
					glog.Errorf("failed to unmarshal context: %s", err)
					return nil, err
				}
				return &ret, nil
			}
		}
	}
	return &sources.FeedContext{}, nil
}

func (r *reconciler) getJobPods(job *batchv1.Job) ([]corev1.Pod, error) {
	podList := &corev1.PodList{}
	listOptions := client.
		InNamespace(job.Namespace).
		MatchingLabels(job.Spec.Selector.MatchLabels)

	//TODO this is here because the fake client needs it. Remove this when it's
	// no longer needed.
	listOptions.Raw = &metav1.ListOptions{
		TypeMeta: metav1.TypeMeta{
			APIVersion: corev1.SchemeGroupVersion.String(),
			Kind:       "Pod",
		},
	}

	if err := r.client.List(context.TODO(), listOptions, podList); err != nil {
		return nil, err
	}

	return podList.Items, nil
}

func (r *reconciler) deleteJobPods(job *batchv1.Job) error {
	pods, err := r.getJobPods(job)
	if err != nil {
		return err
	}

	for _, pod := range pods {
		if err := r.client.Delete(context.TODO(), &pod); err != nil {
			return err
		}
		glog.Infof("Deleted start job pod: %s/%s", pod.Namespace, pod.Name)
	}
	return nil
}

// getFeedSource gets the EventSource and EventType that the trigger is targeting and
// returns them. If either the source or type is not found or is in the deleting state
// returns an error of the proper type.
func (r *reconciler) getFeedSource(feed *feedsv1alpha1.Feed) (*feedsv1alpha1.EventSource, *feedsv1alpha1.EventType, error) {
	es := &feedsv1alpha1.EventSource{}
	if err := r.client.Get(context.TODO(), client.ObjectKey{Namespace: feed.Namespace, Name: feed.Spec.Trigger.Service}, es); err != nil {
		if errors.IsNotFound(err) {
			msg := fmt.Sprintf("EventSource %s/%s does not exist", feed.Namespace, feed.Spec.Trigger.Service)
			glog.Info(msg)
			return nil, nil, &EventSourceError{StatusError{EventSourceDoesNotExist, msg}}
		}
		return nil, nil, err
	}

	if es.GetDeletionTimestamp() != nil {
		// EventSource is being deleted so don't allow feeds to it
		msg := fmt.Sprintf("EventSource %s/%s is being deleted", feed.Namespace, feed.Spec.Trigger.Service)
		glog.Info(msg)
		return nil, nil, &EventSourceError{StatusError{EventSourceDeleting, msg}}
	}

	et := &feedsv1alpha1.EventType{}
	if err := r.client.Get(context.TODO(), client.ObjectKey{Namespace: feed.Namespace, Name: feed.Spec.Trigger.EventType}, et); err != nil {
		if errors.IsNotFound(err) {
			msg := fmt.Sprintf("EventType %s/%s does not exist", feed.Namespace, feed.Spec.Trigger.EventType)
			glog.Info(msg)
			return nil, nil, &EventTypeError{StatusError{EventTypeDoesNotExist, msg}}
		}
		return nil, nil, err
	}

	if et.GetDeletionTimestamp() != nil {
		// EventType is being deleted so don't allow feeds to it
		msg := fmt.Sprintf("EventType %s/%s is being deleted", feed.Namespace, feed.Spec.Trigger.EventType)
		glog.Info(msg)
		return nil, nil, &EventTypeError{StatusError{EventTypeDeleting, msg}}
	}
	return es, et, nil
}<|MERGE_RESOLUTION|>--- conflicted
+++ resolved
@@ -311,7 +311,6 @@
 	return r.client.Update(context.TODO(), feed)
 }
 
-<<<<<<< HEAD
 func (r *reconciler) getEventTypeName(feed *feedsv1alpha1.Feed) string {
 	if len(feed.Spec.Trigger.EventType) > 0 {
 		return feed.Spec.Trigger.EventType
@@ -341,9 +340,6 @@
 		return err
 	}
 
-=======
-func (r *reconciler) setEventTypeOwnerReference(feed *feedsv1alpha1.Feed, et *feedsv1alpha1.EventType) error {
->>>>>>> 16c88c18
 	blockOwnerDeletion := true
 	isController := false
 	ref := metav1.NewControllerRef(et, feedsv1alpha1.SchemeGroupVersion.WithKind("EventType"))
@@ -449,7 +445,6 @@
 		return nil, err
 	}
 
-<<<<<<< HEAD
 	// TODO(nicholss): this needs to be an EventType of ClusterEventType
 	et := &feedsv1alpha1.EventType{}
 	if err = r.client.Get(context.TODO(), client.ObjectKey{Namespace: feed.Namespace, Name: feed.Spec.Trigger.EventType}, et); err != nil {
@@ -462,8 +457,6 @@
 		return nil, err
 	}
 
-=======
->>>>>>> 16c88c18
 	trigger, err := r.resolveTrigger(feed)
 	if err != nil {
 		return nil, err
