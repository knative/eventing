--- conflicted
+++ resolved
@@ -24,6 +24,7 @@
 	"testing"
 
 	"github.com/knative/eventing/pkg"
+	"github.com/knative/eventing/pkg/apis/feeds/v1alpha1"
 
 	"github.com/mattbaird/jsonpatch"
 	admissionv1beta1 "k8s.io/api/admission/v1beta1"
@@ -123,8 +124,6 @@
 	expectFailsWith(t, ac.admit(testCtx, &req), "unhandled kind")
 }
 
-<<<<<<< HEAD
-=======
 func TestValidBusParameterNamePasses(t *testing.T) {
 	_, ac := newNonRunningTestAdmissionController(t, newDefaultOptions())
 	req := &admissionv1beta1.AdmissionRequest{
@@ -297,7 +296,6 @@
 	expectPatches(t, resp.Patch, []jsonpatch.JsonPatchOperation{})
 }
 
->>>>>>> 27837b47
 func TestValidWebhook(t *testing.T) {
 	_, ac := newNonRunningTestAdmissionController(t, newDefaultOptions())
 	createDeployment(ac)
@@ -397,8 +395,6 @@
 			t.Errorf("Extra patch found %+v in expected patches: %q", a[i], e)
 		}
 	}
-<<<<<<< HEAD
-=======
 }
 
 func createBus(busName string, dispatcherImage string) v1alpha1.Bus {
@@ -538,5 +534,4 @@
 			Channel: channelName,
 		},
 	}
->>>>>>> 27837b47
 }