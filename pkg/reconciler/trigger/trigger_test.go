/*
Copyright 2019 The Knative Authors

Licensed under the Apache License, Version 2.0 (the "License");
you may not use this file except in compliance with the License.
You may obtain a copy of the License at

    http://www.apache.org/licenses/LICENSE-2.0

Unless required by applicable law or agreed to in writing, software
distributed under the License is distributed on an "AS IS" BASIS,
WITHOUT WARRANTIES OR CONDITIONS OF ANY KIND, either express or implied.
See the License for the specific language governing permissions and
limitations under the License.
*/

package trigger

import (
	"fmt"
	"net/url"
	"testing"

	"github.com/knative/eventing/pkg/apis/eventing/v1alpha1"
	fakeclientset "github.com/knative/eventing/pkg/client/clientset/versioned/fake"
	informers "github.com/knative/eventing/pkg/client/informers/externalversions"
	"github.com/knative/eventing/pkg/reconciler"
	brokerresources "github.com/knative/eventing/pkg/reconciler/broker/resources"
	reconciletesting "github.com/knative/eventing/pkg/reconciler/testing"
	"github.com/knative/eventing/pkg/reconciler/trigger/resources"
	"github.com/knative/eventing/pkg/utils"
	duckv1alpha1 "github.com/knative/pkg/apis/duck/v1alpha1"
	"github.com/knative/pkg/controller"
	logtesting "github.com/knative/pkg/logging/testing"
	. "github.com/knative/pkg/reconciler/testing"
	"github.com/knative/pkg/tracker"
	corev1 "k8s.io/api/core/v1"
	metav1 "k8s.io/apimachinery/pkg/apis/meta/v1"
	"k8s.io/apimachinery/pkg/apis/meta/v1/unstructured"
	"k8s.io/apimachinery/pkg/runtime"
	kubeinformers "k8s.io/client-go/informers"
	fakekubeclientset "k8s.io/client-go/kubernetes/fake"
	"k8s.io/client-go/kubernetes/scheme"
	clientgotesting "k8s.io/client-go/testing"
)

const (
	testNS      = "test-namespace"
	triggerName = "test-trigger"
	triggerUID  = "test-trigger-uid"
	brokerName  = "test-broker"

	subscriberAPIVersion = "v1"
	subscriberKind       = "Service"
	subscriberName       = "subscriberName"
	subscriberURI        = "http://example.com/subscriber"
)

var (
	trueVal = true
)

func init() {
	// Add types to scheme
	_ = v1alpha1.AddToScheme(scheme.Scheme)
	_ = duckv1alpha1.AddToScheme(scheme.Scheme)
}

func TestNewController(t *testing.T) {
	kubeClient := fakekubeclientset.NewSimpleClientset()
	eventingClient := fakeclientset.NewSimpleClientset()

	// Create informer factories with fake clients. The second parameter sets the
	// resync period to zero, disabling it.
	kubeInformerFactory := kubeinformers.NewSharedInformerFactory(kubeClient, 0)
	eventingInformerFactory := informers.NewSharedInformerFactory(eventingClient, 0)

	// Eventing
	triggerInformer := eventingInformerFactory.Eventing().V1alpha1().Triggers()
	channelInformer := eventingInformerFactory.Eventing().V1alpha1().Channels()
	subscriptionInformer := eventingInformerFactory.Eventing().V1alpha1().Subscriptions()
	brokerInformer := eventingInformerFactory.Eventing().V1alpha1().Brokers()

	// Kube
	serviceInformer := kubeInformerFactory.Core().V1().Services()

	// Duck
	addressableInformer := &fakeAddressableInformer{}

	c := NewController(
		reconciler.Options{
			KubeClientSet:     kubeClient,
			EventingClientSet: eventingClient,
			Logger:            logtesting.TestLogger(t),
		},
		triggerInformer,
		channelInformer,
		subscriptionInformer,
		brokerInformer,
		serviceInformer,
		addressableInformer)

	if c == nil {
		t.Fatalf("Failed to create with NewController")
	}
}

type fakeAddressableInformer struct{}

func (*fakeAddressableInformer) TrackInNamespace(tracker.Interface, metav1.Object) func(corev1.ObjectReference) error {
	return func(corev1.ObjectReference) error { return nil }
}

func TestAllCases(t *testing.T) {
	triggerKey := testNS + "/" + triggerName
	table := TableTest{
		{
			Name: "bad workqueue key",
			// Make sure Reconcile handles bad keys.
			Key: "too/many/parts",
		}, {
			Name: "key not found",
			// Make sure Reconcile handles good keys that don't exist.
			Key: "foo/not-found",
		}, { // TODO: there is a bug in the controller, it will query for ""
			//			Name: "trigger key not found ",
			//			Objects: []runtime.Object{
			//				reconciletesting.NewTrigger(triggerName, testNS),
			//					reconciletesting.WithTriggerUID(triggerUID),
			//			},
			//			Key:     "foo/incomplete",
			//			WantErr: true,
			//			WantEvents: []string{
			//				Eventf(corev1.EventTypeWarning, "ChannelReferenceFetchFailed", "Failed to validate spec.channel exists: s \"\" not found"),
			//			},
		}, {
			Name: "Broker not found",
			Key:  triggerKey,
			Objects: []runtime.Object{
				reconciletesting.NewTrigger(triggerName, testNS, brokerName,
					reconciletesting.WithTriggerUID(triggerUID),
					reconciletesting.WithTriggerSubscriberURI(subscriberURI)),
			},
			WantErr: true,
			WantEvents: []string{
				Eventf(corev1.EventTypeWarning, "TriggerReconcileFailed", "Trigger reconciliation failed: broker.eventing.knative.dev \"test-broker\" not found"),
			},
			WantStatusUpdates: []clientgotesting.UpdateActionImpl{{
				Object: reconciletesting.NewTrigger(triggerName, testNS, brokerName,
					reconciletesting.WithTriggerUID(triggerUID),
					reconciletesting.WithTriggerSubscriberURI(subscriberURI),
					// The first reconciliation will initialize the status conditions.
					reconciletesting.WithInitTriggerConditions,
					reconciletesting.WithTriggerBrokerFailed("DoesNotExist", "Broker does not exist"),
				),
			}},
		}, {
			Name: "Broker get failure",
			Key:  triggerKey,
			Objects: []runtime.Object{
				reconciletesting.NewTrigger(triggerName, testNS, brokerName,
					reconciletesting.WithTriggerUID(triggerUID),
					reconciletesting.WithTriggerSubscriberURI(subscriberURI)),
			},
			WantErr: true,
			WantEvents: []string{
				Eventf(corev1.EventTypeWarning, "TriggerReconcileFailed", "Trigger reconciliation failed: broker.eventing.knative.dev \"test-broker\" not found"),
			},
			WithReactors: []clientgotesting.ReactionFunc{
				InduceFailure("get", "brokers"),
			},
			WantStatusUpdates: []clientgotesting.UpdateActionImpl{{
				Object: reconciletesting.NewTrigger(triggerName, testNS, brokerName,
					reconciletesting.WithTriggerUID(triggerUID),
					reconciletesting.WithTriggerSubscriberURI(subscriberURI),
					// The first reconciliation will initialize the status conditions.
					reconciletesting.WithInitTriggerConditions,
					reconciletesting.WithTriggerBrokerFailed("DoesNotExist", "Broker does not exist"),
				),
			}},
		}, {
			Name: "Trigger being deleted",
			Key:  triggerKey,
			Objects: []runtime.Object{
				reconciletesting.NewTrigger(triggerName, testNS, brokerName,
					reconciletesting.WithTriggerUID(triggerUID),
					reconciletesting.WithTriggerSubscriberURI(subscriberURI),
					reconciletesting.WithInitTriggerConditions,
					reconciletesting.WithTriggerDeleted),
			},
			WantErr: false,
			WantEvents: []string{
				Eventf(corev1.EventTypeNormal, "TriggerReconciled", "Trigger reconciled"),
			},
		}, {
			Name: "No Broker Trigger Channel",
			Key:  triggerKey,
			Objects: []runtime.Object{
				makeReadyBroker(),
				reconciletesting.NewTrigger(triggerName, testNS, brokerName,
					reconciletesting.WithTriggerUID(triggerUID),
					reconciletesting.WithTriggerSubscriberURI(subscriberURI),
					reconciletesting.WithInitTriggerConditions,
				),
			},
			WantErr: true,
			WantEvents: []string{
				Eventf(corev1.EventTypeWarning, "TriggerChannelFailed", "Broker's Trigger channel not found"),
				Eventf(corev1.EventTypeWarning, "TriggerReconcileFailed", "Trigger reconciliation failed: failed to find Broker's Trigger channel"),
			},
			WantStatusUpdates: []clientgotesting.UpdateActionImpl{{
				Object: reconciletesting.NewTrigger(triggerName, testNS, brokerName,
					reconciletesting.WithTriggerUID(triggerUID),
					reconciletesting.WithTriggerSubscriberURI(subscriberURI),
					// The first reconciliation will initialize the status conditions.
					reconciletesting.WithInitTriggerConditions,
					reconciletesting.WithTriggerBrokerReady(),
				),
			}},
		}, {
			Name: "No Broker Ingress Channel",
			Key:  triggerKey,
			Objects: []runtime.Object{
				makeReadyBroker(),
				makeTriggerChannel(),
				reconciletesting.NewTrigger(triggerName, testNS, brokerName,
					reconciletesting.WithTriggerUID(triggerUID),
					reconciletesting.WithTriggerSubscriberURI(subscriberURI),
					reconciletesting.WithInitTriggerConditions,
				),
			},
			WantErr: true,
			WantEvents: []string{
				Eventf(corev1.EventTypeWarning, "IngressChannelFailed", "Broker's Ingress channel not found"),
				Eventf(corev1.EventTypeWarning, "TriggerReconcileFailed", "Trigger reconciliation failed: failed to find Broker's Ingress channel"),
			},
			WantStatusUpdates: []clientgotesting.UpdateActionImpl{{
				Object: reconciletesting.NewTrigger(triggerName, testNS, brokerName,
					reconciletesting.WithTriggerUID(triggerUID),
					reconciletesting.WithTriggerSubscriberURI(subscriberURI),
					// The first reconciliation will initialize the status conditions.
					reconciletesting.WithInitTriggerConditions,
					reconciletesting.WithTriggerBrokerReady(),
				),
			}},
		}, {
			Name: "No Broker Filter Service",
			Key:  triggerKey,
			Objects: []runtime.Object{
				makeReadyBroker(),
				makeTriggerChannel(),
				makeIngressChannel(),
				reconciletesting.NewTrigger(triggerName, testNS, brokerName,
					reconciletesting.WithTriggerUID(triggerUID),
					reconciletesting.WithTriggerSubscriberURI(subscriberURI),
					reconciletesting.WithInitTriggerConditions,
				),
			},
			WantErr: true,
			WantEvents: []string{
				Eventf(corev1.EventTypeWarning, "TriggerServiceFailed", "Broker's Filter service not found"),
				Eventf(corev1.EventTypeWarning, "TriggerReconcileFailed", "Trigger reconciliation failed: failed to find Broker's Filter service"),
			},
			WantStatusUpdates: []clientgotesting.UpdateActionImpl{{
				Object: reconciletesting.NewTrigger(triggerName, testNS, brokerName,
					reconciletesting.WithTriggerUID(triggerUID),
					reconciletesting.WithTriggerSubscriberURI(subscriberURI),
					// The first reconciliation will initialize the status conditions.
					reconciletesting.WithInitTriggerConditions,
					reconciletesting.WithTriggerBrokerReady(),
				),
			}},
		}, {
			Name: "Subscription create fail",
			Key:  triggerKey,
			Objects: []runtime.Object{
				makeReadyBroker(),
				makeTriggerChannel(),
				makeIngressChannel(),
				makeBrokerFilterService(),
				reconciletesting.NewTrigger(triggerName, testNS, brokerName,
					reconciletesting.WithTriggerUID(triggerUID),
					reconciletesting.WithTriggerSubscriberURI(subscriberURI),
					reconciletesting.WithInitTriggerConditions,
				),
			},
			WantErr: true,
			WithReactors: []clientgotesting.ReactionFunc{
				InduceFailure("create", "subscriptions"),
			},
			WantEvents: []string{
				Eventf(corev1.EventTypeWarning, "SubscriptionCreateFailed", "Create Trigger's subscription failed: inducing failure for create subscriptions"),
				Eventf(corev1.EventTypeWarning, "TriggerReconcileFailed", "Trigger reconciliation failed: inducing failure for create subscriptions")},
			WantStatusUpdates: []clientgotesting.UpdateActionImpl{{
				Object: reconciletesting.NewTrigger(triggerName, testNS, brokerName,
					reconciletesting.WithTriggerUID(triggerUID),
					reconciletesting.WithTriggerSubscriberURI(subscriberURI),
					// The first reconciliation will initialize the status conditions.
					reconciletesting.WithInitTriggerConditions,
					reconciletesting.WithTriggerBrokerReady(),
					reconciletesting.WithTriggerNotSubscribed("NotSubscribed", "inducing failure for create subscriptions"),
					reconciletesting.WithTriggerStatusSubscriberURI(subscriberURI),
				),
			}},
			WantCreates: []metav1.Object{
				makeIngressSubscription(),
			},
		}, {
			Name: "Subscription delete fail",
			Key:  triggerKey,
			Objects: []runtime.Object{
				makeReadyBroker(),
				makeTriggerChannel(),
				makeIngressChannel(),
				makeBrokerFilterService(),
				makeDifferentReadySubscription(),
				reconciletesting.NewTrigger(triggerName, testNS, brokerName,
					reconciletesting.WithTriggerUID(triggerUID),
					reconciletesting.WithTriggerSubscriberURI(subscriberURI),
					reconciletesting.WithInitTriggerConditions,
				),
			},
			WantErr: true,
			WithReactors: []clientgotesting.ReactionFunc{
				InduceFailure("delete", "subscriptions"),
			},
			WantEvents: []string{
				Eventf(corev1.EventTypeWarning, "SubscriptionDeleteFailed", "Delete Trigger's subscription failed: inducing failure for delete subscriptions"),
				Eventf(corev1.EventTypeWarning, "TriggerReconcileFailed", "Trigger reconciliation failed: inducing failure for delete subscriptions")},
			WantStatusUpdates: []clientgotesting.UpdateActionImpl{{
				Object: reconciletesting.NewTrigger(triggerName, testNS, brokerName,
					reconciletesting.WithTriggerUID(triggerUID),
					reconciletesting.WithTriggerSubscriberURI(subscriberURI),
					// The first reconciliation will initialize the status conditions.
					reconciletesting.WithInitTriggerConditions,
					reconciletesting.WithTriggerBrokerReady(),
					reconciletesting.WithTriggerNotSubscribed("NotSubscribed", "inducing failure for delete subscriptions"),
					reconciletesting.WithTriggerStatusSubscriberURI(subscriberURI),
				),
			}},
			// Name being "" is NOT a bug. Because we use generate name, the object created
			// does not have a name...
			WantDeletes: []clientgotesting.DeleteActionImpl{{
				Name: "",
			}},
		}, {
			Name: "Subscription create after delete fail",
			Key:  triggerKey,
			Objects: []runtime.Object{
				makeReadyBroker(),
				makeTriggerChannel(),
				makeIngressChannel(),
				makeBrokerFilterService(),
				makeDifferentReadySubscription(),
				reconciletesting.NewTrigger(triggerName, testNS, brokerName,
					reconciletesting.WithTriggerUID(triggerUID),
					reconciletesting.WithTriggerSubscriberURI(subscriberURI),
					reconciletesting.WithInitTriggerConditions,
				),
			},
			WantErr: true,
			WithReactors: []clientgotesting.ReactionFunc{
				InduceFailure("create", "subscriptions"),
			},
			WantEvents: []string{
				Eventf(corev1.EventTypeWarning, "SubscriptionCreateFailed", "Create Trigger's subscription failed: inducing failure for create subscriptions"),
				Eventf(corev1.EventTypeWarning, "TriggerReconcileFailed", "Trigger reconciliation failed: inducing failure for create subscriptions")},
			WantStatusUpdates: []clientgotesting.UpdateActionImpl{{
				Object: reconciletesting.NewTrigger(triggerName, testNS, brokerName,
					reconciletesting.WithTriggerUID(triggerUID),
					reconciletesting.WithTriggerSubscriberURI(subscriberURI),
					// The first reconciliation will initialize the status conditions.
					reconciletesting.WithInitTriggerConditions,
					reconciletesting.WithTriggerBrokerReady(),
					reconciletesting.WithTriggerNotSubscribed("NotSubscribed", "inducing failure for create subscriptions"),
					reconciletesting.WithTriggerStatusSubscriberURI(subscriberURI),
				),
			}},
			// Name being "" is NOT a bug. Because we use generate name, the object created
			// does not have a name...
			WantDeletes: []clientgotesting.DeleteActionImpl{{
				Name: "",
			}},
			WantCreates: []metav1.Object{
				makeIngressSubscription(),
			},
		}, {
			Name: "Subscription updated works",
			Key:  triggerKey,
			Objects: []runtime.Object{
				makeReadyBroker(),
				makeTriggerChannel(),
				makeIngressChannel(),
				makeBrokerFilterService(),
				makeDifferentReadySubscription(),
				reconciletesting.NewTrigger(triggerName, testNS, brokerName,
					reconciletesting.WithTriggerUID(triggerUID),
					reconciletesting.WithTriggerSubscriberURI(subscriberURI),
					reconciletesting.WithInitTriggerConditions,
				),
			},
			WantErr: false,
			WantEvents: []string{
				Eventf(corev1.EventTypeNormal, "TriggerReconciled", "Trigger reconciled"),
			},
			WantStatusUpdates: []clientgotesting.UpdateActionImpl{{
				Object: reconciletesting.NewTrigger(triggerName, testNS, brokerName,
					reconciletesting.WithTriggerUID(triggerUID),
					reconciletesting.WithTriggerSubscriberURI(subscriberURI),
					// The first reconciliation will initialize the status conditions.
					reconciletesting.WithInitTriggerConditions,
					reconciletesting.WithTriggerBrokerReady(),
					reconciletesting.WithTriggerNotSubscribed("SubscriptionNotReady", "Subscription is not ready: nil"),
					reconciletesting.WithTriggerStatusSubscriberURI(subscriberURI),
				),
			}},
			// Name being "" is NOT a bug. Because we use generate name, the object created
			// does not have a name...
			WantDeletes: []clientgotesting.DeleteActionImpl{{
				Name: "",
			}},
			WantCreates: []metav1.Object{
				makeIngressSubscription(),
			},
		}, {
			Name: "Subscription Created, not ready",
			Key:  triggerKey,
			Objects: []runtime.Object{
				makeReadyBroker(),
				makeTriggerChannel(),
				makeIngressChannel(),
				makeBrokerFilterService(),
				reconciletesting.NewTrigger(triggerName, testNS, brokerName,
					reconciletesting.WithTriggerUID(triggerUID),
					reconciletesting.WithTriggerSubscriberURI(subscriberURI),
					reconciletesting.WithInitTriggerConditions,
				),
			},
			WantErr: false,
			WantEvents: []string{
				Eventf(corev1.EventTypeNormal, "TriggerReconciled", "Trigger reconciled"),
			},
			WantStatusUpdates: []clientgotesting.UpdateActionImpl{{
				Object: reconciletesting.NewTrigger(triggerName, testNS, brokerName,
					reconciletesting.WithTriggerUID(triggerUID),
					reconciletesting.WithTriggerSubscriberURI(subscriberURI),
					// The first reconciliation will initialize the status conditions.
					reconciletesting.WithInitTriggerConditions,
					reconciletesting.WithTriggerBrokerReady(),
					reconciletesting.WithTriggerNotSubscribed("SubscriptionNotReady", "Subscription is not ready: nil"),
					reconciletesting.WithTriggerStatusSubscriberURI(subscriberURI),
				),
			}},
			WantCreates: []metav1.Object{
				makeIngressSubscription(),
			},
		}, {
			Name: "Subscription not ready, trigger marked not ready",
			Key:  triggerKey,
			Objects: []runtime.Object{
				makeReadyBroker(),
				makeTriggerChannel(),
				makeIngressChannel(),
				makeBrokerFilterService(),
				makeNotReadySubscription(),
				reconciletesting.NewTrigger(triggerName, testNS, brokerName,
					reconciletesting.WithTriggerUID(triggerUID),
					reconciletesting.WithTriggerSubscriberURI(subscriberURI),
					reconciletesting.WithInitTriggerConditions,
				),
			},
			WantErr: false,
			WantEvents: []string{
				Eventf(corev1.EventTypeNormal, "TriggerReconciled", "Trigger reconciled"),
			},
			WantStatusUpdates: []clientgotesting.UpdateActionImpl{{
				Object: reconciletesting.NewTrigger(triggerName, testNS, brokerName,
					reconciletesting.WithTriggerUID(triggerUID),
					reconciletesting.WithTriggerSubscriberURI(subscriberURI),
					// The first reconciliation will initialize the status conditions.
					reconciletesting.WithInitTriggerConditions,
					reconciletesting.WithTriggerBrokerReady(),
					reconciletesting.WithTriggerNotSubscribed("SubscriptionNotReady", "Subscription is not ready: nil"),
					reconciletesting.WithTriggerStatusSubscriberURI(subscriberURI),
				),
			}},
		}, {
			Name: "Subscription ready, trigger marked ready",
			Key:  triggerKey,
			Objects: []runtime.Object{
				makeReadyBroker(),
				makeTriggerChannel(),
				makeIngressChannel(),
				makeBrokerFilterService(),
				makeReadySubscription(),
				reconciletesting.NewTrigger(triggerName, testNS, brokerName,
					reconciletesting.WithTriggerUID(triggerUID),
					reconciletesting.WithTriggerSubscriberURI(subscriberURI),
					reconciletesting.WithInitTriggerConditions,
				),
			},
			WantErr: false,
			WantEvents: []string{
				Eventf(corev1.EventTypeNormal, "TriggerReconciled", "Trigger reconciled"),
				Eventf(corev1.EventTypeNormal, "TriggerReadinessChanged", `Trigger "test-trigger" became ready`),
			},
			WantStatusUpdates: []clientgotesting.UpdateActionImpl{{
				Object: reconciletesting.NewTrigger(triggerName, testNS, brokerName,
					reconciletesting.WithTriggerUID(triggerUID),
					reconciletesting.WithTriggerSubscriberURI(subscriberURI),
					// The first reconciliation will initialize the status conditions.
					reconciletesting.WithInitTriggerConditions,
					reconciletesting.WithTriggerBrokerReady(),
					reconciletesting.WithTriggerSubscribed(),
					reconciletesting.WithTriggerStatusSubscriberURI(subscriberURI),
				),
			}},
		},
	}

	defer logtesting.ClearAll()

	table.Test(t, reconciletesting.MakeFactory(func(listers *reconciletesting.Listers, opt reconciler.Options) controller.Reconciler {
		return &Reconciler{
			Base:                reconciler.NewBase(opt, controllerAgentName),
			triggerLister:       listers.GetTriggerLister(),
			channelLister:       listers.GetChannelLister(),
			subscriptionLister:  listers.GetSubscriptionLister(),
			brokerLister:        listers.GetBrokerLister(),
			serviceLister:       listers.GetK8sServiceLister(),
			addressableInformer: &fakeAddressableInformer{},
			tracker:             tracker.New(func(string) {}, 0),
		}
<<<<<<< HEAD
	},
	false,
	))
=======
	}))
>>>>>>> 7bdaf8d1
}

func makeTrigger() *v1alpha1.Trigger {
	return &v1alpha1.Trigger{
		TypeMeta: metav1.TypeMeta{
			APIVersion: "eventing.knative.dev/v1alpha1",
			Kind:       "Trigger",
		},
		ObjectMeta: metav1.ObjectMeta{
			Namespace: testNS,
			Name:      triggerName,
			UID:       triggerUID,
		},
		Spec: v1alpha1.TriggerSpec{
			Broker: brokerName,
			Filter: &v1alpha1.TriggerFilter{
				SourceAndType: &v1alpha1.TriggerFilterSourceAndType{
					Source: "Any",
					Type:   "Any",
				},
			},
			Subscriber: &v1alpha1.SubscriberSpec{
				Ref: &corev1.ObjectReference{
					Name:       subscriberName,
					Kind:       subscriberKind,
					APIVersion: subscriberAPIVersion,
				},
			},
		},
	}
}

func makeBroker() *v1alpha1.Broker {
	return &v1alpha1.Broker{
		TypeMeta: metav1.TypeMeta{
			APIVersion: "eventing.knative.dev/v1alpha1",
			Kind:       "Broker",
		},
		ObjectMeta: metav1.ObjectMeta{
			Namespace: testNS,
			Name:      brokerName,
		},
		Spec: v1alpha1.BrokerSpec{
			ChannelTemplate: &v1alpha1.ChannelSpec{
				Provisioner: makeChannelProvisioner(),
			},
		},
	}
}

func makeReadyBroker() *v1alpha1.Broker {
	b := makeBroker()
	b.Status = *v1alpha1.TestHelper.ReadyBrokerStatus()
	return b
}

func makeChannelProvisioner() *corev1.ObjectReference {
	return &corev1.ObjectReference{
		APIVersion: "eventing.knative.dev/v1alpha1",
		Kind:       "ClusterChannelProvisioner",
		Name:       "my-provisioner",
	}
}

func newChannel(name string, labels map[string]string) *v1alpha1.Channel {
	return &v1alpha1.Channel{
		ObjectMeta: metav1.ObjectMeta{
			Namespace: testNS,
			Name:      name,
			Labels:    labels,
			OwnerReferences: []metav1.OwnerReference{
				getOwnerReference(),
			},
		},
		Spec: v1alpha1.ChannelSpec{
			Provisioner: makeChannelProvisioner(),
		},
		Status: v1alpha1.ChannelStatus{
			Address: duckv1alpha1.Addressable{
				Hostname: "any-non-empty-string",
			},
		},
	}
}

func makeTriggerChannel() *v1alpha1.Channel {
	labels := map[string]string{
		"eventing.knative.dev/broker":           brokerName,
		"eventing.knative.dev/brokerEverything": "true",
	}
	return newChannel(fmt.Sprintf("%s-broker", brokerName), labels)
}

func makeIngressChannel() *v1alpha1.Channel {
	labels := map[string]string{
		"eventing.knative.dev/broker":        brokerName,
		"eventing.knative.dev/brokerIngress": "true",
	}
	return newChannel(fmt.Sprintf("%s-broker-ingress", brokerName), labels)
}

func makeSubscriberServiceAsUnstructured() *unstructured.Unstructured {
	return &unstructured.Unstructured{
		Object: map[string]interface{}{
			"apiVersion": "v1",
			"kind":       "Service",
			"metadata": map[string]interface{}{
				"namespace": testNS,
				"name":      subscriberName,
			},
		},
	}
}

func makeBrokerFilterService() *corev1.Service {
	return brokerresources.MakeFilterService(makeBroker())
}

func makeServiceURI() *url.URL {
	return &url.URL{
		Scheme: "http",
		Host:   fmt.Sprintf("%s.%s.svc.%s", makeBrokerFilterService().Name, testNS, utils.GetClusterDomainName()),
		Path:   fmt.Sprintf("/triggers/%s/%s/%s", testNS, triggerName, triggerUID),
	}
}

func makeIngressSubscription() *v1alpha1.Subscription {
	return resources.NewSubscription(makeTrigger(), makeTriggerChannel(), makeIngressChannel(), makeServiceURI())
}

// Just so we can test subscription updates
func makeDifferentReadySubscription() *v1alpha1.Subscription {
	uri := "http://example.com/differenturi"
	s := makeIngressSubscription()
	s.Spec.Subscriber.URI = &uri
	s.Status = *v1alpha1.TestHelper.ReadySubscriptionStatus()
	return s
}

func makeReadySubscription() *v1alpha1.Subscription {
	s := makeIngressSubscription()
	s.Status = *v1alpha1.TestHelper.ReadySubscriptionStatus()
	return s
}

func makeNotReadySubscription() *v1alpha1.Subscription {
	s := makeIngressSubscription()
	s.Status = *v1alpha1.TestHelper.NotReadySubscriptionStatus()
	return s
}

func getOwnerReference() metav1.OwnerReference {
	return metav1.OwnerReference{
		APIVersion:         v1alpha1.SchemeGroupVersion.String(),
		Kind:               "Broker",
		Name:               brokerName,
		Controller:         &trueVal,
		BlockOwnerDeletion: &trueVal,
	}
}<|MERGE_RESOLUTION|>--- conflicted
+++ resolved
@@ -531,13 +531,9 @@
 			addressableInformer: &fakeAddressableInformer{},
 			tracker:             tracker.New(func(string) {}, 0),
 		}
-<<<<<<< HEAD
 	},
 	false,
 	))
-=======
-	}))
->>>>>>> 7bdaf8d1
 }
 
 func makeTrigger() *v1alpha1.Trigger {
