--- conflicted
+++ resolved
@@ -641,25 +641,15 @@
 	logger := logtesting.TestLogger(t)
 	table.Test(t, MakeFactory(func(ctx context.Context, listers *Listers, cmw configmap.Watcher) controller.Reconciler {
 		return &Reconciler{
-<<<<<<< HEAD
-			Base:                     reconciler.NewBase(ctx, controllerAgentName, cmw),
-			triggerLister:            listers.GetTriggerLister(),
-			subscriptionLister:       listers.GetSubscriptionLister(),
-			brokerLister:             listers.GetBrokerLister(),
-			serviceLister:            listers.GetK8sServiceLister(),
-			namespaceLister:          listers.GetNamespaceLister(),
-			resourceTracker:          &MockResourceTracker{},
-			kresourceInformerFactory: KResourceTypedInformerFactory(ctx),
-=======
 			Base:               reconciler.NewBase(ctx, controllerAgentName, cmw),
 			triggerLister:      listers.GetTriggerLister(),
 			subscriptionLister: listers.GetSubscriptionLister(),
 			brokerLister:       listers.GetBrokerLister(),
 			serviceLister:      listers.GetK8sServiceLister(),
+			namespaceLister:    listers.GetNamespaceLister(),
 			tracker:            tracker.New(func(types.NamespacedName) {}, 0),
 			addressableTracker: duck.NewListableTracker(ctx, &duckv1alpha1.AddressableType{}, func(types.NamespacedName) {}, 0),
 			kresourceTracker:   duck.NewListableTracker(ctx, &duckv1alpha1.KResource{}, func(types.NamespacedName) {}, 0),
->>>>>>> 2672200d
 		}
 	},
 		false,
