/*
Copyright 2020 The Knative Authors

Licensed under the Apache License, Version 2.0 (the "License");
you may not use this file except in compliance with the License.
You may obtain a copy of the License at

    http://www.apache.org/licenses/LICENSE-2.0

Unless required by applicable law or agreed to in writing, software
distributed under the License is distributed on an "AS IS" BASIS,
WITHOUT WARRANTIES OR CONDITIONS OF ANY KIND, either express or implied.
See the License for the specific language governing permissions and
limitations under the License.
*/

package sinkbinding

import (
	"context"
<<<<<<< HEAD
	"errors"
=======
	"time"
>>>>>>> 67f382d6

	"knative.dev/eventing/pkg/auth"
	sbinformer "knative.dev/eventing/pkg/client/injection/informers/sources/v1/sinkbinding"
	"knative.dev/pkg/client/injection/ducks/duck/v1/podspecable"
	"knative.dev/pkg/client/injection/kube/informers/core/v1/namespace"
	"knative.dev/pkg/reconciler"
	"knative.dev/pkg/resolver"

	corev1 "k8s.io/api/core/v1"
	"k8s.io/apimachinery/pkg/labels"
	"k8s.io/apimachinery/pkg/types"
	"k8s.io/apimachinery/pkg/watch"
	"k8s.io/client-go/kubernetes/scheme"
	typedcorev1 "k8s.io/client-go/kubernetes/typed/core/v1"
	"k8s.io/client-go/tools/cache"
	"k8s.io/client-go/tools/record"
	"knative.dev/eventing/pkg/apis/feature"
	v1 "knative.dev/eventing/pkg/apis/sources/v1"
	"knative.dev/pkg/apis/duck"
	kubeclient "knative.dev/pkg/client/injection/kube/client"
	secretinformer "knative.dev/pkg/client/injection/kube/informers/core/v1/secret"
	serviceaccountinformer "knative.dev/pkg/client/injection/kube/informers/core/v1/serviceaccount"
	"knative.dev/pkg/configmap"
	"knative.dev/pkg/controller"
	"knative.dev/pkg/injection/clients/dynamicclient"
	"knative.dev/pkg/logging"
	"knative.dev/pkg/tracker"
	"knative.dev/pkg/webhook/psbinding"
)

const (
	controllerAgentName = "sinkbinding-controller"

	// resyncPeriod defines the period in which SinkBindings will be reenqued
	// (e.g. to check the validity of their OIDC token secret)
	resyncPeriod = auth.TokenExpirationTime / 2
	// tokenExpiryBuffer defines an additional buffer for the expiry of OIDC
	// token secrets
	tokenExpiryBuffer = 5 * time.Minute
)

// NewController returns a new SinkBinding reconciler.
func NewController(
	ctx context.Context,
	cmw configmap.Watcher,
) *controller.Impl {
	logger := logging.FromContext(ctx)

	sbInformer := sbinformer.Get(ctx)
	dc := dynamicclient.Get(ctx)
	psInformerFactory := podspecable.Get(ctx)
	namespaceInformer := namespace.Get(ctx)
	serviceaccountInformer := serviceaccountinformer.Get(ctx)
	secretInformer := secretinformer.Get(ctx)

	var globalResync func()
	featureStore := feature.NewStore(logging.FromContext(ctx).Named("feature-config-store"), func(name string, value interface{}) {
		logger.Infof("feature config changed. name: %s, value: %v", name, value)

		if globalResync != nil {
			globalResync()
		}
	})
	featureStore.WatchConfigs(cmw)

	c := &psbinding.BaseReconciler{
		LeaderAwareFuncs: reconciler.LeaderAwareFuncs{
			PromoteFunc: func(bkt reconciler.Bucket, enq func(reconciler.Bucket, types.NamespacedName)) error {
				all, err := sbInformer.Lister().List(labels.Everything())
				if err != nil {
					return err
				}
				for _, elt := range all {
					enq(bkt, types.NamespacedName{
						Namespace: elt.GetNamespace(),
						Name:      elt.GetName(),
					})
				}
				return nil
			},
		},
		GVR: v1.SchemeGroupVersion.WithResource("sinkbindings"),
		Get: func(namespace string, name string) (psbinding.Bindable, error) {
			return sbInformer.Lister().SinkBindings(namespace).Get(name)
		},
		DynamicClient:   dc,
		Recorder:        createRecorder(ctx, controllerAgentName),
		NamespaceLister: namespaceInformer.Lister(),
	}
	impl := controller.NewContext(ctx, c, controller.ControllerOptions{
		WorkQueueName: "SinkBindings",
		Logger:        logger,
	})

	globalResync = func() {
		impl.GlobalResync(sbInformer.Informer())
	}

	sbInformer.Informer().AddEventHandler(controller.HandleAll(impl.Enqueue))
	namespaceInformer.Informer().AddEventHandler(controller.HandleAll(impl.Enqueue))

	sbResolver := resolver.NewURIResolverFromTracker(ctx, impl.Tracker)
	c.SubResourcesReconciler = &SinkBindingSubResourcesReconciler{
		res:                  sbResolver,
		tracker:              impl.Tracker,
		kubeclient:           kubeclient.Get(ctx),
		serviceAccountLister: serviceaccountInformer.Lister(),
		secretLister:         secretInformer.Lister(),
		featureStore:         featureStore,
		tokenProvider:        auth.NewOIDCTokenProvider(ctx),
	}

	c.WithContext = func(ctx context.Context, b psbinding.Bindable) (context.Context, error) {
		return v1.WithURIResolver(ctx, sbResolver), nil
	}
	c.Tracker = impl.Tracker
	c.Factory = &duck.CachedInformerFactory{
		Delegate: &duck.EnqueueInformerFactory{
			Delegate:     psInformerFactory,
			EventHandler: controller.HandleAll(c.Tracker.OnChanged),
		},
	}

	// Reconcile SinkBinding when the OIDC service account changes
	serviceaccountInformer.Informer().AddEventHandler(cache.FilteringResourceEventHandler{
		FilterFunc: controller.FilterController(&v1.SinkBinding{}),
		Handler:    controller.HandleAll(impl.EnqueueControllerOf),
	})

	// do a periodic reync of all sinkbindings to renew the token secrets eventually
	go periodicResync(ctx, globalResync)

	return impl
}

func periodicResync(ctx context.Context, globalResyncFunc func()) {
	ticker := time.NewTicker(resyncPeriod)
	logger := logging.FromContext(ctx)

	logger.Infof("Starting global resync of SinkBindings every %s", resyncPeriod)
	for {
		select {
		case <-ticker.C:
			logger.Debug("Triggering global resync of SinkBindings")
			globalResyncFunc()
		case <-ctx.Done():
			logger.Debug("Context finished. Stopping periodic resync of SinkBindings")
			return
		}
	}
}

func ListAll(ctx context.Context, handler cache.ResourceEventHandler) psbinding.ListAll {
	fbInformer := sbinformer.Get(ctx)

	// Whenever a SinkBinding changes our webhook programming might change.
	fbInformer.Informer().AddEventHandler(handler)

	return func() ([]psbinding.Bindable, error) {
		l, err := fbInformer.Lister().List(labels.Everything())
		if err != nil {
			return nil, err
		}
		bl := make([]psbinding.Bindable, 0, len(l))
		for _, elt := range l {
			bl = append(bl, elt)
		}
		return bl, nil
	}

}

func WithContextFactory(ctx context.Context, handler func(types.NamespacedName)) psbinding.BindableContext {
	r := resolver.NewURIResolverFromTracker(ctx, tracker.New(handler, controller.GetTrackerLease(ctx)))

	return func(ctx context.Context, b psbinding.Bindable) (context.Context, error) {
		return v1.WithURIResolver(ctx, r), nil
	}
}

<<<<<<< HEAD
func (s *SinkBindingSubResourcesReconciler) Reconcile(ctx context.Context, b psbinding.Bindable) error {
	sb := b.(*v1.SinkBinding)
	if s.res == nil {
		err := errors.New("Resolver is nil")
		logging.FromContext(ctx).Errorf("%w", err)
		sb.Status.MarkBindingUnavailable("NoResolver", "No Resolver associated with context for sink")
		return err
	}
	if sb.Spec.Sink.Ref != nil {
		s.tracker.TrackReference(tracker.Reference{
			APIVersion: sb.Spec.Sink.Ref.APIVersion,
			Kind:       sb.Spec.Sink.Ref.Kind,
			Namespace:  sb.Spec.Sink.Ref.Namespace,
			Name:       sb.Spec.Sink.Ref.Name,
		}, b)
	}

	featureFlags := s.featureStore.Load()
	if err := auth.SetupOIDCServiceAccount(featureFlags, ctx, s.serviceAccountLister, s.kubeclient, v1.SchemeGroupVersion.WithKind("SinkBinding"), sb.ObjectMeta, &sb.Status, func(as *duckv1.AuthStatus) {
		sb.Status.Auth = as
	}); err != nil {
		return err
	}

	addr, err := s.res.AddressableFromDestinationV1(ctx, sb.Spec.Sink, sb)
	if err != nil {
		logging.FromContext(ctx).Errorf("Failed to get Addressable from Destination: %w", err)
		sb.Status.MarkBindingUnavailable("NoAddressable", "Addressable could not be extracted from destination")
		return err
	}
	sb.Status.MarkSink(addr)
	return nil
}

// I'm just here so I won't get fined
func (*SinkBindingSubResourcesReconciler) ReconcileDeletion(ctx context.Context, b psbinding.Bindable) error {
	return nil
}

=======
>>>>>>> 67f382d6
func createRecorder(ctx context.Context, agentName string) record.EventRecorder {
	logger := logging.FromContext(ctx)

	recorder := controller.GetEventRecorder(ctx)
	if recorder == nil {
		// Create event broadcaster
		logger.Debug("Creating event broadcaster")
		eventBroadcaster := record.NewBroadcaster()
		watches := []watch.Interface{
			eventBroadcaster.StartLogging(logger.Named("event-broadcaster").Infof),
			eventBroadcaster.StartRecordingToSink(
				&typedcorev1.EventSinkImpl{Interface: kubeclient.Get(ctx).CoreV1().Events("")}),
		}
		recorder = eventBroadcaster.NewRecorder(scheme.Scheme, corev1.EventSource{Component: agentName})
		go func() {
			<-ctx.Done()
			for _, w := range watches {
				w.Stop()
			}
		}()
	}

	return recorder
}<|MERGE_RESOLUTION|>--- conflicted
+++ resolved
@@ -18,11 +18,8 @@
 
 import (
 	"context"
-<<<<<<< HEAD
 	"errors"
-=======
 	"time"
->>>>>>> 67f382d6
 
 	"knative.dev/eventing/pkg/auth"
 	sbinformer "knative.dev/eventing/pkg/client/injection/informers/sources/v1/sinkbinding"
@@ -203,7 +200,7 @@
 	}
 }
 
-<<<<<<< HEAD
+
 func (s *SinkBindingSubResourcesReconciler) Reconcile(ctx context.Context, b psbinding.Bindable) error {
 	sb := b.(*v1.SinkBinding)
 	if s.res == nil {
@@ -243,8 +240,7 @@
 	return nil
 }
 
-=======
->>>>>>> 67f382d6
+
 func createRecorder(ctx context.Context, agentName string) record.EventRecorder {
 	logger := logging.FromContext(ctx)
 
