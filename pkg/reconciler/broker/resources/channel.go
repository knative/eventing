--- conflicted
+++ resolved
@@ -20,12 +20,11 @@
 	"encoding/json"
 	"fmt"
 
-	"k8s.io/apimachinery/pkg/apis/meta/v1/unstructured"
-	"knative.dev/pkg/kmeta"
-
 	eventingduck "github.com/knative/eventing/pkg/apis/duck/v1alpha1"
 	v1alpha1 "github.com/knative/eventing/pkg/apis/eventing/v1alpha1"
 	metav1 "k8s.io/apimachinery/pkg/apis/meta/v1"
+	"k8s.io/apimachinery/pkg/apis/meta/v1/unstructured"
+	"knative.dev/pkg/kmeta"
 )
 
 // NonCRDBrokerChannelName creates a name for the non-CRD based Channel for a Broker for the given
@@ -45,11 +44,7 @@
 // for a given Broker.
 func NewChannel(channelType string, b *v1alpha1.Broker, l map[string]string) (*unstructured.Unstructured, error) {
 	// Set the name of the resource we're creating as well as the namespace, etc.
-<<<<<<< HEAD
-	template := v1alpha1.ChannelTemplateSpecInternal{
-=======
 	template := eventingduck.ChannelTemplateSpecInternal{
->>>>>>> 01847c5b
 		TypeMeta: metav1.TypeMeta{
 			Kind:       b.Spec.ChannelTemplate.Kind,
 			APIVersion: b.Spec.ChannelTemplate.APIVersion,
