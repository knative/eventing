/*
Copyright 2018 The Knative Authors

Licensed under the Apache License, Version 2.0 (the "License");
you may not use this file except in compliance with the License.
You may obtain a copy of the License at

    http://www.apache.org/licenses/LICENSE-2.0

Unless required by applicable law or agreed to in writing, software
distributed under the License is distributed on an "AS IS" BASIS,
WITHOUT WARRANTIES OR CONDITIONS OF ANY KIND, either express or implied.
See the License for the specific language governing permissions and
limitations under the License.
*/

package broker

import (
	"context"
	"fmt"
	"reflect"
	"time"

	"knative.dev/pkg/kmeta"

	duckv1alpha1 "github.com/knative/eventing/pkg/apis/duck/v1alpha1"
	"github.com/knative/eventing/pkg/apis/eventing/v1alpha1"
	eventinglisters "github.com/knative/eventing/pkg/client/listers/eventing/v1alpha1"
	"github.com/knative/eventing/pkg/duck"
	"github.com/knative/eventing/pkg/logging"
	"github.com/knative/eventing/pkg/reconciler"
	"github.com/knative/eventing/pkg/reconciler/broker/resources"
	"github.com/knative/eventing/pkg/reconciler/names"
	"github.com/knative/eventing/pkg/utils"
	"go.uber.org/zap"
	v1 "k8s.io/api/apps/v1"
	corev1 "k8s.io/api/core/v1"
	"k8s.io/apimachinery/pkg/api/equality"
	apierrs "k8s.io/apimachinery/pkg/api/errors"
	metav1 "k8s.io/apimachinery/pkg/apis/meta/v1"
	"k8s.io/apimachinery/pkg/apis/meta/v1/unstructured"
	"k8s.io/apimachinery/pkg/labels"
	"k8s.io/apimachinery/pkg/runtime/schema"
	"k8s.io/client-go/dynamic"
	appsv1listers "k8s.io/client-go/listers/apps/v1"
	corev1listers "k8s.io/client-go/listers/core/v1"
	"k8s.io/client-go/tools/cache"
	"knative.dev/pkg/apis"
	duckroot "knative.dev/pkg/apis"
	duckapis "knative.dev/pkg/apis/duck"
	"knative.dev/pkg/controller"
)

const (
	// Name of the corev1.Events emitted from the reconciliation process.
	brokerReadinessChanged          = "BrokerReadinessChanged"
	brokerReconcileError            = "BrokerReconcileError"
	brokerUpdateStatusFailed        = "BrokerUpdateStatusFailed"
	ingressSubscriptionDeleteFailed = "IngressSubscriptionDeleteFailed"
	ingressSubscriptionCreateFailed = "IngressSubscriptionCreateFailed"
<<<<<<< HEAD
	ingressSubscriptionGetFailed    = "IngressSubscriptionGetFailed"
	deprecatedMessage               = "Provisioners are deprecated and will be removed in 0.8. Recommended replacement is CRD based channels using spec.channelTemplateSpec."
=======
	deprecatedMessage               = "Provisioners are deprecated and will be removed in 0.9. Recommended replacement is CRD based channels using spec.channelTemplateSpec."
>>>>>>> 01847c5b
)

type Reconciler struct {
	*reconciler.Base

	// listers index properties about resources
	brokerLister       eventinglisters.BrokerLister
	channelLister      eventinglisters.ChannelLister
	serviceLister      corev1listers.ServiceLister
	deploymentLister   appsv1listers.DeploymentLister
	subscriptionLister eventinglisters.SubscriptionLister

	resourceTracker duck.ResourceTracker

	ingressImage              string
	ingressServiceAccountName string
	filterImage               string
	filterServiceAccountName  string
}

// Check that our Reconciler implements controller.Reconciler
var _ controller.Reconciler = (*Reconciler)(nil)

// ReconcilerArgs are the arguments needed to create a broker.Reconciler.
type ReconcilerArgs struct {
	IngressImage              string
	IngressServiceAccountName string
	FilterImage               string
	FilterServiceAccountName  string
}

// Reconcile compares the actual state with the desired, and attempts to
// converge the two. It then updates the Status block of the Broker resource
// with the current status of the resource.
func (r *Reconciler) Reconcile(ctx context.Context, key string) error {
	// Convert the namespace/name string into a distinct namespace and name
	namespace, name, err := cache.SplitMetaNamespaceKey(key)
	if err != nil {
		logging.FromContext(ctx).Error("invalid resource key")
		return nil
	}

	// Get the Broker resource with this namespace/name
	original, err := r.brokerLister.Brokers(namespace).Get(name)
	if apierrs.IsNotFound(err) {
		// The resource may no longer exist, in which case we stop processing.
		logging.FromContext(ctx).Info("broker key in work queue no longer exists")
		return nil
	} else if err != nil {
		return err
	}

	// Don't modify the informers copy
	broker := original.DeepCopy()

	// Reconcile this copy of the Broker and then write back any status
	// updates regardless of whether the reconcile error out.
	reconcileErr := r.reconcile(ctx, broker)
	if reconcileErr != nil {
		logging.FromContext(ctx).Warn("Error reconciling Broker", zap.Error(reconcileErr))
		r.Recorder.Eventf(broker, corev1.EventTypeWarning, brokerReconcileError, fmt.Sprintf("Broker reconcile error: %v", reconcileErr))
	} else {
		logging.FromContext(ctx).Debug("Broker reconciled")
	}

	if _, updateStatusErr := r.updateStatus(ctx, broker); updateStatusErr != nil {
		logging.FromContext(ctx).Warn("Failed to update the Broker status", zap.Error(updateStatusErr))
		r.Recorder.Eventf(broker, corev1.EventTypeWarning, brokerUpdateStatusFailed, "Failed to update Broker's status: %v", updateStatusErr)
		return updateStatusErr
	}

	// Requeue if the resource is not ready:
	return reconcileErr
}

func (r *Reconciler) reconcile(ctx context.Context, b *v1alpha1.Broker) error {
	logging.FromContext(ctx).Debug("Reconciling", zap.Any("Broker", b))
	if b.Spec.ChannelTemplate != nil {
		return r.reconcileCRD(ctx, b)
	} else {
		return r.reconcileLegacy(ctx, b)
	}
}

// reconcileLegacy reconciles Provisioner based Brokers.
func (r *Reconciler) reconcileLegacy(ctx context.Context, b *v1alpha1.Broker) error {
	b.Status.InitializeConditions()

	// 1. Trigger Channel is created for all events. Triggers will Subscribe to this Channel.
	// 2. Filter Deployment.
	// 3. Ingress Deployment.
	// 4. K8s Services that point at the Deployments.
	// 5. Ingress Channel is created to get events from Triggers back into this Broker via the
	//    Ingress Deployment.
	//   - Ideally this wouldn't exist and we would point the Trigger's reply directly to the K8s
	//     Service. However, Subscriptions only allow us to send replies to Channels, so we need
	//     this as an intermediary.
	// 6. Subscription from the Ingress Channel to the Ingress Service.

	if b.DeletionTimestamp != nil {
		// Everything is cleaned up by the garbage collector.
		return nil
	}

	b.Status.MarkDeprecated("ClusterChannelProvisionerDeprecated", deprecatedMessage)

	triggerChan, err := r.reconcileTriggerChannel(ctx, b)
	if err != nil {
		logging.FromContext(ctx).Error("Problem reconciling the trigger channel", zap.Error(err))
		b.Status.MarkTriggerChannelFailed("ChannelFailure", "%v", err)
		return err
	} else if url := triggerChan.Status.Address.GetURL(); url.Host == "" {
		// We check the trigger Channel's address here because it is needed to create the Ingress
		// Deployment.
		logging.FromContext(ctx).Debug("Trigger Channel does not have an address", zap.Any("triggerChan", triggerChan))
		b.Status.MarkTriggerChannelFailed("NoAddress", "Channel does not have an address.")
		return nil
	}
	b.Status.TriggerChannel = &corev1.ObjectReference{
		Kind:       "Channel",
		APIVersion: "eventing.knative.dev/v1alpha1",
		Name:       triggerChan.Name,
		Namespace:  triggerChan.Namespace,
	}
	b.Status.PropagateTriggerChannelReadiness(&triggerChan.Status)

	filterDeployment, err := r.reconcileFilterDeployment(ctx, b)
	if err != nil {
		logging.FromContext(ctx).Error("Problem reconciling filter Deployment", zap.Error(err))
		b.Status.MarkFilterFailed("DeploymentFailure", "%v", err)
		return err
	}
	_, err = r.reconcileFilterService(ctx, b)
	if err != nil {
		logging.FromContext(ctx).Error("Problem reconciling filter Service", zap.Error(err))
		b.Status.MarkFilterFailed("ServiceFailure", "%v", err)
		return err
	}
	b.Status.PropagateFilterDeploymentAvailability(filterDeployment)

	ingressDeployment, err := r.reconcileIngressDeployment(ctx, b, triggerChan)
	if err != nil {
		logging.FromContext(ctx).Error("Problem reconciling ingress Deployment", zap.Error(err))
		b.Status.MarkIngressFailed("DeploymentFailure", "%v", err)
		return err
	}

	svc, err := r.reconcileIngressService(ctx, b)
	if err != nil {
		logging.FromContext(ctx).Error("Problem reconciling ingress Service", zap.Error(err))
		b.Status.MarkIngressFailed("ServiceFailure", "%v", err)
		return err
	}
	b.Status.PropagateIngressDeploymentAvailability(ingressDeployment)
	b.Status.SetAddress(&apis.URL{
		Scheme: "http",
		Host:   names.ServiceHostName(svc.Name, svc.Namespace),
	})

	ingressChan, err := r.reconcileIngressChannel(ctx, b)
	if err != nil {
		logging.FromContext(ctx).Error("Problem reconciling the ingress channel", zap.Error(err))
		b.Status.MarkIngressChannelFailed("ChannelFailure", "%v", err)
		return err
	}
	b.Status.IngressChannel = &corev1.ObjectReference{
		Kind:       "Channel",
		APIVersion: "eventing.knative.dev/v1alpha1",
		Name:       ingressChan.Name,
		Namespace:  ingressChan.Namespace,
	}
	b.Status.PropagateIngressChannelReadiness(&ingressChan.Status)

	ingressSub, err := r.reconcileIngressSubscription(ctx, b, ingressChan, svc)
	if err != nil {
		logging.FromContext(ctx).Error("Problem reconciling the ingress subscription", zap.Error(err))
		b.Status.MarkIngressSubscriptionFailed("SubscriptionFailure", "%v", err)
		return err
	}
	b.Status.PropagateIngressSubscriptionReadiness(&ingressSub.Status)

	return nil
}

// reconcileCRD reconciles channel CRD based implementations.
func (r *Reconciler) reconcileCRD(ctx context.Context, b *v1alpha1.Broker) error {
	b.Status.InitializeConditions()

	// 1. Trigger Channel is created for all events. Triggers will Subscribe to this Channel.
	// 2. Filter Deployment.
	// 3. Ingress Deployment.
	// 4. K8s Services that point at the Deployments.
	// 5. Ingress Channel is created to get events from Triggers back into this Broker via the
	//    Ingress Deployment.
	//   - Ideally this wouldn't exist and we would point the Trigger's reply directly to the K8s
	//     Service. However, Subscriptions only allow us to send replies to Channels, so we need
	//     this as an intermediary.
	// 6. Subscription from the Ingress Channel to the Ingress Service.

	if b.DeletionTimestamp != nil {
		// Everything is cleaned up by the garbage collector.
		return nil
	}

	channelResourceInterface := r.DynamicClientSet.Resource(duckroot.KindToResource(b.Spec.ChannelTemplate.GetObjectKind().GroupVersionKind())).Namespace(b.Namespace)

	triggerChannelName := resources.BrokerChannelName(b.Name, "trigger")
	logging.FromContext(ctx).Info("Reconciling the trigger channel CRD")
	triggerChan, err := r.reconcileTriggerChannelCRD(ctx, triggerChannelName, channelResourceInterface, b)
	if err != nil {
		logging.FromContext(ctx).Error("Problem reconciling the trigger channel", zap.Error(err))
		b.Status.MarkTriggerChannelFailed("ChannelFailure", "%v", err)
		return err
	}

	// Tell tracker to reconcile this Broker whenever my channels change.
	track := r.resourceTracker.TrackInNamespace(b)

	// Start tracking trigger channel...
	if err = track(utils.ObjectRef(triggerChan, triggerChan.GroupVersionKind())); err != nil {
		logging.FromContext(ctx).Error("Unable to track changes to Channel", zap.Error(err))
		return err
	}

	if triggerChan.Status.Address == nil {
		logging.FromContext(ctx).Debug("Trigger Channel does not have an address", zap.Any("triggerChan", triggerChan))
		b.Status.MarkTriggerChannelFailed("NoAddress", "Channel does not have an address.")
		return nil
	}
	if url := triggerChan.Status.Address.GetURL(); url.Host == "" {
		// We check the trigger Channel's address here because it is needed to create the Ingress
		// Deployment.
		logging.FromContext(ctx).Debug("Trigger Channel does not have an address", zap.Any("triggerChan", triggerChan))
		b.Status.MarkTriggerChannelFailed("NoAddress", "Channel does not have an address.")
		return nil
	}
	b.Status.TriggerChannel = &corev1.ObjectReference{
		Kind:       triggerChan.Kind,
		APIVersion: triggerChan.APIVersion,
		Name:       triggerChan.Name,
		Namespace:  triggerChan.Namespace,
	}
	b.Status.PropagateTriggerChannelReadinessCRD(&triggerChan.Status)

	filterDeployment, err := r.reconcileFilterDeployment(ctx, b)
	if err != nil {
		logging.FromContext(ctx).Error("Problem reconciling filter Deployment", zap.Error(err))
		b.Status.MarkFilterFailed("DeploymentFailure", "%v", err)
		return err
	}
	_, err = r.reconcileFilterService(ctx, b)
	if err != nil {
		logging.FromContext(ctx).Error("Problem reconciling filter Service", zap.Error(err))
		b.Status.MarkFilterFailed("ServiceFailure", "%v", err)
		return err
	}
	b.Status.PropagateFilterDeploymentAvailability(filterDeployment)

	ingressDeployment, err := r.reconcileIngressDeploymentCRD(ctx, b, triggerChan)
	if err != nil {
		logging.FromContext(ctx).Error("Problem reconciling ingress Deployment", zap.Error(err))
		b.Status.MarkIngressFailed("DeploymentFailure", "%v", err)
		return err
	}

	svc, err := r.reconcileIngressService(ctx, b)
	if err != nil {
		logging.FromContext(ctx).Error("Problem reconciling ingress Service", zap.Error(err))
		b.Status.MarkIngressFailed("ServiceFailure", "%v", err)
		return err
	}
	b.Status.PropagateIngressDeploymentAvailability(ingressDeployment)
	b.Status.SetAddress(&apis.URL{
		Scheme: "http",
		Host:   names.ServiceHostName(svc.Name, svc.Namespace),
	})

	ingressChannelName := resources.BrokerChannelName(b.Name, "ingress")
	ingressChan, err := r.reconcileIngressChannelCRD(ctx, ingressChannelName, channelResourceInterface, b)
	if err != nil {
		logging.FromContext(ctx).Error("Problem reconciling the ingress channel", zap.Error(err))
		b.Status.MarkIngressChannelFailed("ChannelFailure", "%v", err)
		return err
	}
	b.Status.IngressChannel = &corev1.ObjectReference{
		Kind:       ingressChan.Kind,
		APIVersion: ingressChan.APIVersion,
		Name:       ingressChan.Name,
		Namespace:  ingressChan.Namespace,
	}
	b.Status.PropagateIngressChannelReadinessCRD(&ingressChan.Status)

	// Start tracking ingress channel...
	if err = track(utils.ObjectRef(ingressChan, ingressChan.GroupVersionKind())); err != nil {
		logging.FromContext(ctx).Error("Unable to track changes to Channel", zap.Error(err))
		return err
	}

	ingressSub, err := r.reconcileIngressSubscriptionCRD(ctx, b, ingressChan, svc)
	if err != nil {
		logging.FromContext(ctx).Error("Problem reconciling the ingress subscription", zap.Error(err))
		b.Status.MarkIngressSubscriptionFailed("SubscriptionFailure", "%v", err)
		return err
	}
	b.Status.PropagateIngressSubscriptionReadiness(&ingressSub.Status)

	return nil
}

func (r *Reconciler) updateStatus(ctx context.Context, desired *v1alpha1.Broker) (*v1alpha1.Broker, error) {
	broker, err := r.brokerLister.Brokers(desired.Namespace).Get(desired.Name)
	if err != nil {
		return nil, err
	}

	// If there's nothing to update, just return.
	if reflect.DeepEqual(broker.Status, desired.Status) {
		return broker, nil
	}

	becomesReady := desired.Status.IsReady() && !broker.Status.IsReady()

	// Don't modify the informers copy.
	existing := broker.DeepCopy()
	existing.Status = desired.Status

	b, err := r.EventingClientSet.EventingV1alpha1().Brokers(desired.Namespace).UpdateStatus(existing)
	if err == nil && becomesReady {
		duration := time.Since(b.ObjectMeta.CreationTimestamp.Time)
		logging.FromContext(ctx).Sugar().Infof("Broker %q became ready after %v", broker.Name, duration)
		r.Recorder.Event(broker, corev1.EventTypeNormal, brokerReadinessChanged, fmt.Sprintf("Broker %q became ready", broker.Name))
		if err := r.StatsReporter.ReportReady("Broker", broker.Namespace, broker.Name, duration); err != nil {
			logging.FromContext(ctx).Sugar().Infof("failed to record ready for Broker, %v", err)
		}
	}

	return b, err
}

// reconcileFilterDeployment reconciles Broker's 'b' filter deployment.
func (r *Reconciler) reconcileFilterDeployment(ctx context.Context, b *v1alpha1.Broker) (*v1.Deployment, error) {
	expected := resources.MakeFilterDeployment(&resources.FilterArgs{
		Broker:             b,
		Image:              r.filterImage,
		ServiceAccountName: r.filterServiceAccountName,
	})
	return r.reconcileDeployment(ctx, expected)
}

// reconcileFilterService reconciles Broker's 'b' filter service.
func (r *Reconciler) reconcileFilterService(ctx context.Context, b *v1alpha1.Broker) (*corev1.Service, error) {
	expected := resources.MakeFilterService(b)
	return r.reconcileService(ctx, expected)
}

func (r *Reconciler) reconcileTriggerChannel(ctx context.Context, b *v1alpha1.Broker) (*v1alpha1.Channel, error) {
	get := func() (*v1alpha1.Channel, error) {
		return r.getChannel(ctx, b, labels.SelectorFromSet(TriggerChannelLabels(b.Name)))
	}
	return r.reconcileChannel(ctx, get, newTriggerChannel(b))
}

func (r *Reconciler) reconcileIngressChannel(ctx context.Context, b *v1alpha1.Broker) (*v1alpha1.Channel, error) {
	get := func() (*v1alpha1.Channel, error) {
		return r.getChannel(ctx, b, labels.SelectorFromSet(IngressChannelLabels(b.Name)))
	}
	return r.reconcileChannel(ctx, get, newIngressChannel(b))
}

// reconcileChannel reconciles Broker's 'b' underlying channel.
func (r *Reconciler) reconcileChannel(ctx context.Context, get func() (*v1alpha1.Channel, error), newChan *v1alpha1.Channel) (*v1alpha1.Channel, error) {
	c, err := get()
	// If the resource doesn't exist, we'll create it
	if apierrs.IsNotFound(err) {
		c, err = r.EventingClientSet.EventingV1alpha1().Channels(newChan.Namespace).Create(newChan)
		if err != nil {
			return nil, err
		}
		return c, nil
	} else if err != nil {
		return nil, err
	}

	// TODO Determine if we want to update spec (maybe just args?). For now, do not update it.

	return c, nil
}

// getChannel returns the Channel object for Broker 'b' if exists, otherwise it returns an error.
func (r *Reconciler) getChannel(ctx context.Context, b *v1alpha1.Broker, ls labels.Selector) (*v1alpha1.Channel, error) {
	channels, err := r.channelLister.Channels(b.Namespace).List(ls)
	if err != nil {
		return nil, err
	}
	for _, c := range channels {
		if metav1.IsControlledBy(c, b) {
			return c, nil
		}
	}

	return nil, apierrs.NewNotFound(schema.GroupResource{}, "")
}

func newTriggerChannel(b *v1alpha1.Broker) *v1alpha1.Channel {
	return newChannel("trigger", b, TriggerChannelLabels(b.Name))
}

func newIngressChannel(b *v1alpha1.Broker) *v1alpha1.Channel {
	return newChannel("ingress", b, IngressChannelLabels(b.Name))
}

func newTriggerChannelCRD(b *v1alpha1.Broker) (*unstructured.Unstructured, error) {
	return resources.NewChannel("trigger", b, TriggerChannelLabels(b.Name))
}

func newIngressChannelCRD(b *v1alpha1.Broker) (*unstructured.Unstructured, error) {
	return resources.NewChannel("ingress", b, IngressChannelLabels(b.Name))
}

// newChannel creates a new Channel for Broker 'b'.
func newChannel(channelType string, b *v1alpha1.Broker, l map[string]string) *v1alpha1.Channel {
	var spec v1alpha1.ChannelSpec
	if b.Spec.DeprecatedChannelTemplate != nil {
		spec = *b.Spec.DeprecatedChannelTemplate
	}

	return &v1alpha1.Channel{
		TypeMeta: metav1.TypeMeta{
			APIVersion: "eventing.knative.dev/v1alpha1",
			Kind:       "Channel",
		},
		ObjectMeta: metav1.ObjectMeta{
			Namespace: b.Namespace,
			Name:      resources.NonCRDBrokerChannelName(b.Name, channelType),
			Labels:    l,
			OwnerReferences: []metav1.OwnerReference{
				*kmeta.NewControllerRef(b),
			},
		},
		Spec: spec,
	}
}

func (r *Reconciler) reconcileTriggerChannelCRD(ctx context.Context, channelName string, channelResourceInterface dynamic.ResourceInterface, b *v1alpha1.Broker) (*duckv1alpha1.Channelable, error) {
	c, err := newTriggerChannelCRD(b)
	if err != nil {
		logging.FromContext(ctx).Error(fmt.Sprintf("Failed to create Trigger Channel CRD object: %s/%s", b.Namespace, channelName), zap.Error(err))
		return nil, err
	}
	return r.reconcileChannelCRD(ctx, channelName, channelResourceInterface, c, b)
}

func (r *Reconciler) reconcileIngressChannelCRD(ctx context.Context, channelName string, channelResourceInterface dynamic.ResourceInterface, b *v1alpha1.Broker) (*duckv1alpha1.Channelable, error) {
	c, err := newIngressChannelCRD(b)
	if err != nil {
		return nil, err
	}
	return r.reconcileChannelCRD(ctx, channelName, channelResourceInterface, c, b)
}

// reconcileChannelCRD reconciles Broker's 'b' underlying channel for CRD based Channels
func (r *Reconciler) reconcileChannelCRD(ctx context.Context, channelName string, channelResourceInterface dynamic.ResourceInterface, newChannel *unstructured.Unstructured, b *v1alpha1.Broker) (*duckv1alpha1.Channelable, error) {
	c, err := channelResourceInterface.Get(channelName, metav1.GetOptions{})
	// If the resource doesn't exist, we'll create it
	if err != nil {
		if apierrs.IsNotFound(err) {
			logging.FromContext(ctx).Debug(fmt.Sprintf("Creating Channel CRD Object: %+v", newChannel))
			created, err := channelResourceInterface.Create(newChannel, metav1.CreateOptions{})
			if err != nil {
				logging.FromContext(ctx).Error(fmt.Sprintf("Failed to create Channel: %s/%s", b.Namespace, channelName), zap.Error(err))
				return nil, err
			}
			logging.FromContext(ctx).Info(fmt.Sprintf("Created Channel: %s/%s", b.Namespace, channelName), zap.Any("NewChannel", newChannel))
			channelable := &duckv1alpha1.Channelable{}
			err = duckapis.FromUnstructured(created, channelable)
			if err != nil {
				logging.FromContext(ctx).Error(fmt.Sprintf("Failed to convert to Channelable Object: %s/%s", b.Namespace, channelName), zap.Any("createdChannel", created), zap.Error(err))
				return nil, err

			}
			return channelable, nil
		} else {
			logging.FromContext(ctx).Error(fmt.Sprintf("Failed to get Channel: %s/%s", b.Namespace, channelName), zap.Error(err))
			return nil, err
		}
	}
	logging.FromContext(ctx).Debug(fmt.Sprintf("Found Channel: %s/%s", b.Namespace, channelName), zap.Any("NewChannel", c))
	channelable := &duckv1alpha1.Channelable{}
	err = duckapis.FromUnstructured(c, channelable)
	if err != nil {
		logging.FromContext(ctx).Error(fmt.Sprintf("Failed to convert to Channelable Object: %s/%s", b.Namespace, channelName), zap.Error(err))
		return nil, err

	}
	return channelable, nil
}

// TriggerChannelLabels are all the labels placed on the Trigger Channel for the given brokerName. This
// should only be used by Broker and Trigger code.
func TriggerChannelLabels(brokerName string) map[string]string {
	return map[string]string{
		"eventing.knative.dev/broker":           brokerName,
		"eventing.knative.dev/brokerEverything": "true",
	}
}

// IngressChannelLabels are all the labels placed on the Ingress Channel for the given brokerName. This
// should only be used by Broker and Trigger code.
func IngressChannelLabels(brokerName string) map[string]string {
	return map[string]string{
		"eventing.knative.dev/broker":        brokerName,
		"eventing.knative.dev/brokerIngress": "true",
	}
}

// reconcileDeployment reconciles the K8s Deployment 'd'.
func (r *Reconciler) reconcileDeployment(ctx context.Context, d *v1.Deployment) (*v1.Deployment, error) {
	current, err := r.deploymentLister.Deployments(d.Namespace).Get(d.Name)
	if apierrs.IsNotFound(err) {
		current, err = r.KubeClientSet.AppsV1().Deployments(d.Namespace).Create(d)
		if err != nil {
			return nil, err
		}
		return current, nil
	} else if err != nil {
		return nil, err
	}

	if !equality.Semantic.DeepDerivative(d.Spec, current.Spec) {
		// Don't modify the informers copy.
		desired := current.DeepCopy()
		desired.Spec = d.Spec
		current, err = r.KubeClientSet.AppsV1().Deployments(current.Namespace).Update(desired)
		if err != nil {
			return nil, err
		}
	}
	return current, nil
}

// reconcileService reconciles the K8s Service 'svc'.
func (r *Reconciler) reconcileService(ctx context.Context, svc *corev1.Service) (*corev1.Service, error) {
	current, err := r.serviceLister.Services(svc.Namespace).Get(svc.Name)
	if apierrs.IsNotFound(err) {
		current, err = r.KubeClientSet.CoreV1().Services(svc.Namespace).Create(svc)
		if err != nil {
			return nil, err
		}
		return current, nil
	} else if err != nil {
		return nil, err
	}

	// spec.clusterIP is immutable and is set on existing services. If we don't set this to the same value, we will
	// encounter an error while updating.
	svc.Spec.ClusterIP = current.Spec.ClusterIP
	if !equality.Semantic.DeepDerivative(svc.Spec, current.Spec) {
		// Don't modify the informers copy.
		desired := current.DeepCopy()
		desired.Spec = svc.Spec
		current, err = r.KubeClientSet.CoreV1().Services(current.Namespace).Update(desired)
		if err != nil {
			return nil, err
		}
	}
	return current, nil
}

// reconcileIngressDeployment reconciles the Ingress Deployment.
func (r *Reconciler) reconcileIngressDeployment(ctx context.Context, b *v1alpha1.Broker, c *v1alpha1.Channel) (*v1.Deployment, error) {
	expected := resources.MakeIngress(&resources.IngressArgs{
		Broker:             b,
		Image:              r.ingressImage,
		ServiceAccountName: r.ingressServiceAccountName,
		ChannelAddress:     c.Status.Address.GetURL().Host,
	})
	return r.reconcileDeployment(ctx, expected)
}

// reconcileIngressDeploymentCRD reconciles the Ingress Deployment for a CRD backed channel.
func (r *Reconciler) reconcileIngressDeploymentCRD(ctx context.Context, b *v1alpha1.Broker, c *duckv1alpha1.Channelable) (*v1.Deployment, error) {
	expected := resources.MakeIngress(&resources.IngressArgs{
		Broker:             b,
		Image:              r.ingressImage,
		ServiceAccountName: r.ingressServiceAccountName,
		ChannelAddress:     c.Status.Address.GetURL().Host,
	})
	return r.reconcileDeployment(ctx, expected)
}

// reconcileIngressService reconciles the Ingress Service.
func (r *Reconciler) reconcileIngressService(ctx context.Context, b *v1alpha1.Broker) (*corev1.Service, error) {
	expected := resources.MakeIngressService(b)
	return r.reconcileService(ctx, expected)
}

func (r *Reconciler) reconcileIngressSubscription(ctx context.Context, b *v1alpha1.Broker, c *v1alpha1.Channel, svc *corev1.Service) (*v1alpha1.Subscription, error) {
	expected := makeNonCRDSubscription(b, c, svc)

	sub, err := r.getIngressSubscription(ctx, b)
	// If the resource doesn't exist, we'll create it
	if apierrs.IsNotFound(err) {
		sub, err = r.EventingClientSet.EventingV1alpha1().Subscriptions(expected.Namespace).Create(expected)
		if err != nil {
			return nil, err
		}
		return sub, nil
	} else if err != nil {
		return nil, err
	}

	// Update Subscription if it has changed. Ignore the generation.
	expected.Spec.DeprecatedGeneration = sub.Spec.DeprecatedGeneration
	if !equality.Semantic.DeepDerivative(expected.Spec, sub.Spec) {
		// Given that spec.channel is immutable, we cannot just update the subscription. We delete
		// it instead, and re-create it.
		err = r.EventingClientSet.EventingV1alpha1().Subscriptions(sub.Namespace).Delete(sub.Name, &metav1.DeleteOptions{})
		if err != nil {
			logging.FromContext(ctx).Info("Cannot delete subscription", zap.Error(err))
			r.Recorder.Eventf(b, corev1.EventTypeWarning, ingressSubscriptionDeleteFailed, "Delete Broker Ingress' subscription failed: %v", err)
			return nil, err
		}
		sub, err = r.EventingClientSet.EventingV1alpha1().Subscriptions(expected.Namespace).Create(expected)
		if err != nil {
			logging.FromContext(ctx).Info("Cannot create subscription", zap.Error(err))
			r.Recorder.Eventf(b, corev1.EventTypeWarning, ingressSubscriptionCreateFailed, "Create Broker Ingress' subscription failed: %v", err)
			return nil, err
		}
	}
	return sub, nil
}

func (r *Reconciler) reconcileIngressSubscriptionCRD(ctx context.Context, b *v1alpha1.Broker, c *duckv1alpha1.Channelable, svc *corev1.Service) (*v1alpha1.Subscription, error) {
	expected := resources.MakeSubscriptionCRD(b, c, svc)

	sub, err := r.subscriptionLister.Subscriptions(b.Namespace).Get(expected.Name)
	// If the resource doesn't exist, we'll create it
	if apierrs.IsNotFound(err) {
		logging.FromContext(ctx).Info("Creating subscription")
		sub, err = r.EventingClientSet.EventingV1alpha1().Subscriptions(expected.Namespace).Create(expected)
		if err != nil {
			r.Recorder.Eventf(b, corev1.EventTypeWarning, ingressSubscriptionCreateFailed, "Broker's subscription create failed: %v", err)
			return nil, err
		}
		return sub, nil
	} else if err != nil {
		logging.FromContext(ctx).Error("Failed to get subscription", zap.Error(err))
		r.Recorder.Eventf(b, corev1.EventTypeWarning, ingressSubscriptionGetFailed, "Getting the Broker's Subscription failed: %v", err)
		return nil, err
	} else if !metav1.IsControlledBy(sub, b) {
		b.Status.MarkIngressSubscriptionNotOwned(sub)
		return nil, fmt.Errorf("broker %q does not own subscription %q", b.Name, sub.Name)
	} else if sub, err = r.reconcileExistingIngressSubscription(ctx, b, expected, sub); err != nil {
		return nil, err
	}
	return sub, nil
}

func (r *Reconciler) reconcileExistingIngressSubscription(ctx context.Context, b *v1alpha1.Broker, expected, actual *v1alpha1.Subscription) (*v1alpha1.Subscription, error) {
	// Update Subscription if it has changed. Ignore the generation.
	expected.Spec.DeprecatedGeneration = actual.Spec.DeprecatedGeneration
	if equality.Semantic.DeepDerivative(expected.Spec, actual.Spec) {
		return actual, nil
	}
	// Given that spec.channel is immutable, we cannot just update the subscription. We delete
	// it instead, and re-create it.
	err := r.EventingClientSet.EventingV1alpha1().Subscriptions(b.Namespace).Delete(actual.Name, &metav1.DeleteOptions{})
	if err != nil {
		logging.FromContext(ctx).Info("Cannot delete subscription", zap.Error(err))
		r.Recorder.Eventf(b, corev1.EventTypeWarning, ingressSubscriptionDeleteFailed, "Delete Broker Ingress' subscription failed: %v", err)
		return nil, err
	}
	newSub, err := r.EventingClientSet.EventingV1alpha1().Subscriptions(b.Namespace).Create(expected)
	if err != nil {
		logging.FromContext(ctx).Info("Cannot create subscription", zap.Error(err))
		r.Recorder.Eventf(b, corev1.EventTypeWarning, ingressSubscriptionCreateFailed, "Create Broker Ingress' subscription failed: %v", err)
		return nil, err
	}
	return newSub, nil
}

// getSubscription returns the first subscription controlled by Broker b
// otherwise it returns an error.
func (r *Reconciler) getIngressSubscription(ctx context.Context, b *v1alpha1.Broker) (*v1alpha1.Subscription, error) {
	subscriptions, err := r.subscriptionLister.Subscriptions(b.Namespace).List(labels.SelectorFromSet(ingressSubscriptionLabels(b.Name)))
	if err != nil {
		return nil, err
	}
	for _, s := range subscriptions {
		if metav1.IsControlledBy(s, b) {
			return s, nil
		}
	}

	return nil, apierrs.NewNotFound(schema.GroupResource{}, "")
}

// makeNonCRDSubscription returns a placeholder subscription for trigger 't', channel 'c', and
// service 'svc'. It only supports classic provisioner based Channels.
func makeNonCRDSubscription(b *v1alpha1.Broker, c *v1alpha1.Channel, svc *corev1.Service) *v1alpha1.Subscription {
	return &v1alpha1.Subscription{
		ObjectMeta: metav1.ObjectMeta{
			Namespace: b.Namespace,
			// Legacy, non-CRD based path. GenerateName is still allowed.
			GenerateName: fmt.Sprintf("internal-ingress-%s-", b.Name),
			OwnerReferences: []metav1.OwnerReference{
				*kmeta.NewControllerRef(b),
			},
			Labels: ingressSubscriptionLabels(b.Name),
		},
		Spec: v1alpha1.SubscriptionSpec{
			Channel: corev1.ObjectReference{
				APIVersion: v1alpha1.SchemeGroupVersion.String(),
				Kind:       "Channel",
				Name:       c.Name,
			},
			Subscriber: &v1alpha1.SubscriberSpec{
				Ref: &corev1.ObjectReference{
					APIVersion: "v1",
					Kind:       "Service",
					Name:       svc.Name,
				},
			},
		},
	}
}

func ingressSubscriptionLabels(brokerName string) map[string]string {
	return map[string]string{
		"eventing.knative.dev/broker":        brokerName,
		"eventing.knative.dev/brokerIngress": "true",
	}
}<|MERGE_RESOLUTION|>--- conflicted
+++ resolved
@@ -59,12 +59,8 @@
 	brokerUpdateStatusFailed        = "BrokerUpdateStatusFailed"
 	ingressSubscriptionDeleteFailed = "IngressSubscriptionDeleteFailed"
 	ingressSubscriptionCreateFailed = "IngressSubscriptionCreateFailed"
-<<<<<<< HEAD
 	ingressSubscriptionGetFailed    = "IngressSubscriptionGetFailed"
-	deprecatedMessage               = "Provisioners are deprecated and will be removed in 0.8. Recommended replacement is CRD based channels using spec.channelTemplateSpec."
-=======
 	deprecatedMessage               = "Provisioners are deprecated and will be removed in 0.9. Recommended replacement is CRD based channels using spec.channelTemplateSpec."
->>>>>>> 01847c5b
 )
 
 type Reconciler struct {
