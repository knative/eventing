/*
Copyright 2018 The Knative Authors

Licensed under the Apache License, Version 2.0 (the "License");
you may not use this file except in compliance with the License.
You may obtain a copy of the License at

    http://www.apache.org/licenses/LICENSE-2.0

Unless required by applicable law or agreed to in writing, software
distributed under the License is distributed on an "AS IS" BASIS,
WITHOUT WARRANTIES OR CONDITIONS OF ANY KIND, either express or implied.
See the License for the specific language governing permissions and
limitations under the License.
*/

package subscription

import (
	"context"
	"fmt"

	eventingduck "github.com/knative/eventing/pkg/apis/duck/v1alpha1"
	"github.com/knative/eventing/pkg/apis/eventing/v1alpha1"
	"github.com/knative/eventing/pkg/logging"
	"github.com/knative/eventing/pkg/utils/resolve"
	"github.com/knative/pkg/apis/duck"
	duckv1alpha1 "github.com/knative/pkg/apis/duck/v1alpha1"
	"go.uber.org/zap"
	corev1 "k8s.io/api/core/v1"
	"k8s.io/apimachinery/pkg/api/equality"
	"k8s.io/apimachinery/pkg/api/errors"
	metav1 "k8s.io/apimachinery/pkg/apis/meta/v1"
	"k8s.io/apimachinery/pkg/types"
	"k8s.io/apimachinery/pkg/util/sets"
	"k8s.io/client-go/dynamic"
	"k8s.io/client-go/rest"
	"k8s.io/client-go/tools/record"
	"sigs.k8s.io/controller-runtime/pkg/client"
	"sigs.k8s.io/controller-runtime/pkg/controller"
	"sigs.k8s.io/controller-runtime/pkg/handler"
	"sigs.k8s.io/controller-runtime/pkg/manager"
	"sigs.k8s.io/controller-runtime/pkg/reconcile"
	"sigs.k8s.io/controller-runtime/pkg/source"
)

const (
	// controllerAgentName is the string used by this controller to identify
	// itself when creating events.
	controllerAgentName = "subscription-controller"

	finalizerName = controllerAgentName

	// Name of the corev1.Events emitted from the reconciliation process
	subscriptionReconciled         = "SubscriptionReconciled"
	subscriptionUpdateStatusFailed = "SubscriptionUpdateStatusFailed"
	physicalChannelSyncFailed      = "PhysicalChannelSyncFailed"
	channelReferenceFetchFailed    = "ChannelReferenceFetchFailed"
	subscriberResolveFailed        = "SubscriberResolveFailed"
	resultResolveFailed            = "ResultResolveFailed"
)

type reconciler struct {
	client        client.Client
	restConfig    *rest.Config
	dynamicClient dynamic.Interface
	recorder      record.EventRecorder
	logger        *zap.Logger
}

// Verify the struct implements reconcile.Reconciler
var _ reconcile.Reconciler = &reconciler{}

// ProvideController returns a Subscription controller.
func ProvideController(mgr manager.Manager, logger *zap.Logger) (controller.Controller, error) {
	// Setup a new controller to Reconcile Subscriptions.
	c, err := controller.New(controllerAgentName, mgr, controller.Options{
		Reconciler: &reconciler{
			recorder: mgr.GetRecorder(controllerAgentName),
			logger:   logger,
		},
	})
	if err != nil {
		return nil, err
	}

	// Watch Subscription events and enqueue Subscription object key.
	if err = c.Watch(&source.Kind{Type: &v1alpha1.Subscription{}}, &handler.EnqueueRequestForObject{}); err != nil {
		return nil, err
	}

	return c, nil
}

// Reconcile compares the actual state with the desired, and attempts to
// converge the two. It then updates the Status block of the Subscription resource
// with the current status of the resource.
func (r *reconciler) Reconcile(request reconcile.Request) (reconcile.Result, error) {
	ctx := logging.WithLogger(context.TODO(), r.logger.With(zap.Any("request", request)))
	logging.FromContext(ctx).Debug("Reconciling Subscription")
	subscription := &v1alpha1.Subscription{}
	err := r.client.Get(ctx, request.NamespacedName, subscription)

	if errors.IsNotFound(err) {
		logging.FromContext(ctx).Error("Could not find Subscription")
		return reconcile.Result{}, nil
	}

	if err != nil {
		logging.FromContext(ctx).Error("Error getting Subscription", zap.Error(err))
		return reconcile.Result{}, err
	}

	// Reconcile this copy of the Subscription and then write back any status
	// updates regardless of whether the reconcile error out.
	err = r.reconcile(ctx, subscription)
	if err != nil {
		logging.FromContext(ctx).Warn("Error reconciling Subscription", zap.Error(err))
	} else {
		logging.FromContext(ctx).Debug("Subscription reconciled")
		r.recorder.Eventf(subscription, corev1.EventTypeNormal, subscriptionReconciled, "Subscription reconciled: %q", subscription.Name)
	}

	if _, updateStatusErr := r.updateStatus(ctx, subscription.DeepCopy()); updateStatusErr != nil {
		logging.FromContext(ctx).Warn("Failed to update the Subscription", zap.Error(err))
		r.recorder.Eventf(subscription, corev1.EventTypeWarning, subscriptionUpdateStatusFailed, "Failed to update Subscription's status: %v", err)
		return reconcile.Result{}, updateStatusErr
	}

	// Requeue if the resource is not ready:
	return reconcile.Result{}, err
}

func (r *reconciler) reconcile(ctx context.Context, subscription *v1alpha1.Subscription) error {
	subscription.Status.InitializeConditions()

	// See if the subscription has been deleted
	if subscription.DeletionTimestamp != nil {
		// If the subscription is Ready, then we have to remove it
		// from the channel's subscriber list.
		if subscription.Status.IsReady() {
			err := r.syncPhysicalChannel(ctx, subscription, true)
			if err != nil {
				logging.FromContext(ctx).Warn("Failed to sync physical from Channel", zap.Error(err))
				r.recorder.Eventf(subscription, corev1.EventTypeWarning, physicalChannelSyncFailed, "Failed to sync physical Channel: %v", err)
				return err
			}
		}
		removeFinalizer(subscription)
		return nil
	}

	// Verify that `channel` exists.
<<<<<<< HEAD
	_, err = fetchObjectReference(r.dynamicClient, subscription.Namespace, &subscription.Spec.Channel)
	if err != nil {
		glog.Warningf("Failed to validate `channel` exists: %+v, %v", subscription.Spec.Channel, err)
=======
	if _, err := resolve.ObjectReference(ctx, r.dynamicClient, subscription.Namespace, &subscription.Spec.Channel); err != nil {
		logging.FromContext(ctx).Warn("Failed to validate Channel exists",
			zap.Error(err),
			zap.Any("channel", subscription.Spec.Channel))
>>>>>>> 76603c83
		r.recorder.Eventf(subscription, corev1.EventTypeWarning, channelReferenceFetchFailed, "Failed to validate spec.channel exists: %v", err)
		return err
	}

<<<<<<< HEAD
	if subscriberURI, err := ResolveSubscriberSpec(context.TODO(), r.client, r.dynamicClient, subscription.Namespace, subscription.Spec.Subscriber); err != nil {
		glog.Warningf("Failed to resolve Subscriber %+v : %s", *subscription.Spec.Subscriber, err)
=======
	if subscriberURI, err := resolve.SubscriberSpec(ctx, r.dynamicClient, subscription.Namespace, subscription.Spec.Subscriber); err != nil {
		logging.FromContext(ctx).Warn("Failed to resolve Subscriber",
			zap.Error(err),
			zap.Any("subscriber", subscription.Spec.Subscriber))
>>>>>>> 76603c83
		r.recorder.Eventf(subscription, corev1.EventTypeWarning, subscriberResolveFailed, "Failed to resolve spec.subscriber: %v", err)
		return err
	} else {
		subscription.Status.PhysicalSubscription.SubscriberURI = subscriberURI
		logging.FromContext(ctx).Debug("Resolved Subscriber", zap.String("subscriberURI", subscriberURI))
	}

	if replyURI, err := r.resolveResult(ctx, subscription.Namespace, subscription.Spec.Reply); err != nil {
		logging.FromContext(ctx).Warn("Failed to resolve reply",
			zap.Error(err),
			zap.Any("reply", subscription.Spec.Reply))
		r.recorder.Eventf(subscription, corev1.EventTypeWarning, resultResolveFailed, "Failed to resolve spec.reply: %v", err)
		return err
	} else {
		subscription.Status.PhysicalSubscription.ReplyURI = replyURI
		logging.FromContext(ctx).Debug("Resolved reply", zap.String("replyURI", replyURI))
	}

	// Everything that was supposed to be resolved was, so flip the status bit on that.
	subscription.Status.MarkReferencesResolved()

	// Ok, now that we have the Channel and at least one of the Call/Result, let's reconcile
	// the Channel with this information.
	if err := r.syncPhysicalChannel(ctx, subscription, false); err != nil {
		logging.FromContext(ctx).Warn("Failed to sync physical Channel", zap.Error(err))
		r.recorder.Eventf(subscription, corev1.EventTypeWarning, physicalChannelSyncFailed, "Failed to sync physical Channel: %v", err)
		return err
	}
	// Everything went well, set the fact that subscriptions have been modified
	subscription.Status.MarkChannelReady()
	addFinalizer(subscription)
	return nil
}

func isNilOrEmptyReply(reply *v1alpha1.ReplyStrategy) bool {
	return reply == nil || equality.Semantic.DeepEqual(reply, &v1alpha1.ReplyStrategy{})
}

// updateStatus may in fact update the subscription's finalizers in addition to the status
func (r *reconciler) updateStatus(ctx context.Context, subscription *v1alpha1.Subscription) (*v1alpha1.Subscription, error) {
	objectKey := client.ObjectKey{Namespace: subscription.Namespace, Name: subscription.Name}
	latestSubscription := &v1alpha1.Subscription{}

	if err := r.client.Get(ctx, objectKey, latestSubscription); err != nil {
		return nil, err
	}

	subscriptionChanged := false

	if !equality.Semantic.DeepEqual(latestSubscription.Finalizers, subscription.Finalizers) {
		latestSubscription.SetFinalizers(subscription.ObjectMeta.Finalizers)
		if err := r.client.Update(ctx, latestSubscription); err != nil {
			return nil, err
		}
		subscriptionChanged = true
	}

	if equality.Semantic.DeepEqual(latestSubscription.Status, subscription.Status) {
		return latestSubscription, nil
	}

	if subscriptionChanged {
		// Refetch
		latestSubscription = &v1alpha1.Subscription{}
		if err := r.client.Get(ctx, objectKey, latestSubscription); err != nil {
			return nil, err
		}
	}

	latestSubscription.Status = subscription.Status
	if err := r.client.Status().Update(ctx, latestSubscription); err != nil {
		return nil, err
	}

	return latestSubscription, nil
}

<<<<<<< HEAD
// ResolveSubscriberSpec resolves the Spec.Call object. If it's an
// ObjectReference will resolve the object and treat it as a Callable. If
// it's DNSName then it's used as is.
// TODO: Once Service Routes, etc. support Callable, use that.
//
func ResolveSubscriberSpec(ctx context.Context, client client.Client, dynamicClient dynamic.Interface, namespace string, s *v1alpha1.SubscriberSpec) (string, error) {
	if isNilOrEmptySubscriber(s) {
		return "", nil
	}
	if s.DNSName != nil && *s.DNSName != "" {
		return *s.DNSName, nil
	}

	// K8s services are special cased. They can be called, even though they do not satisfy the
	// Callable interface.
	if s.Ref != nil && s.Ref.APIVersion == "v1" && s.Ref.Kind == "Service" {
		svc := &corev1.Service{}
		svcKey := types.NamespacedName{
			Namespace: namespace,
			Name:      s.Ref.Name,
		}
		err := client.Get(ctx, svcKey, svc)
		if err != nil {
			glog.Warningf("Failed to fetch SubscriberSpec target as a K8s Service %+v: %s", s.Ref, err)
			return "", err
		}
		return domainToURL(names.ServiceHostName(svc.Name, svc.Namespace)), nil
	}

	obj, err := fetchObjectReference(dynamicClient, namespace, s.Ref)
	if err != nil {
		glog.Warningf("Failed to fetch SubscriberSpec target %+v: %s", s.Ref, err)
		return "", err
	}
	t := duckv1alpha1.AddressableType{}
	if err := duck.FromUnstructured(obj, &t); err == nil {
		if t.Status.Address != nil {
			return domainToURL(t.Status.Address.Hostname), nil
		}
	}

	legacy := duckv1alpha1.LegacyTarget{}
	if err := duck.FromUnstructured(obj, &legacy); err == nil {
		if legacy.Status.DomainInternal != "" {
			return domainToURL(legacy.Status.DomainInternal), nil
		}
	}

	return "", fmt.Errorf("status does not contain address")
}

=======
>>>>>>> 76603c83
// resolveResult resolves the Spec.Result object.
func (r *reconciler) resolveResult(ctx context.Context, namespace string, replyStrategy *v1alpha1.ReplyStrategy) (string, error) {
	if isNilOrEmptyReply(replyStrategy) {
		return "", nil
	}
<<<<<<< HEAD
	obj, err := fetchObjectReference(r.dynamicClient, namespace, replyStrategy.Channel)
=======
	obj, err := resolve.ObjectReference(ctx, r.dynamicClient, namespace, replyStrategy.Channel)
>>>>>>> 76603c83
	if err != nil {
		logging.FromContext(ctx).Warn("Failed to fetch ReplyStrategy Channel",
			zap.Error(err),
			zap.Any("replyStrategy", replyStrategy))
		return "", err
	}
	s := duckv1alpha1.AddressableType{}
	err = duck.FromUnstructured(obj, &s)
	if err != nil {
		logging.FromContext(ctx).Warn("Failed to deserialize Addressable target", zap.Error(err))
		return "", err
	}
	if s.Status.Address != nil {
		return resolve.DomainToURL(s.Status.Address.Hostname), nil
	}
	return "", fmt.Errorf("status does not contain address")
}

<<<<<<< HEAD
// fetchObjectReference fetches an object based on ObjectReference.
func fetchObjectReference(dynamicClient dynamic.Interface, namespace string, ref *corev1.ObjectReference) (duck.Marshalable, error) {
	resourceClient, err := createResourceInterface(dynamicClient, namespace, ref)
	if err != nil {
		glog.Warningf("failed to create dynamic client resource: %v", err)
		return nil, err
	}

	return resourceClient.Get(ref.Name, metav1.GetOptions{})
}

func domainToURL(domain string) string {
	u := url.URL{
		Scheme: "http",
		Host:   domain,
		Path:   "/",
	}
	return u.String()
}

func (r *reconciler) syncPhysicalChannel(sub *v1alpha1.Subscription, isDeleted bool) error {
	glog.Infof("Reconciling Physical From Channel: %+v", sub)
=======
func (r *reconciler) syncPhysicalChannel(ctx context.Context, sub *v1alpha1.Subscription, isDeleted bool) error {
	logging.FromContext(ctx).Debug("Reconciling physical from Channel", zap.Any("sub", sub))
>>>>>>> 76603c83

	subs, err := r.listAllSubscriptionsWithPhysicalChannel(ctx, sub)
	if err != nil {
		logging.FromContext(ctx).Info("Unable to list all Subscriptions with physical Channel", zap.Error(err))
		return err
	}

	if !isDeleted {
		// The sub we are currently reconciling has not yet written any updated status, so when listing
		// it won't show any updates to the Status.PhysicalSubscription. We know that we are listing
		// for subscriptions with the same PhysicalSubscription.From, so just add this one manually.
		subs = append(subs, *sub)
	}
	subscribable := r.createSubscribable(subs)

	if patchErr := r.patchPhysicalFrom(ctx, sub.Namespace, sub.Spec.Channel, subscribable); patchErr != nil {
		if isDeleted && errors.IsNotFound(patchErr) {
			logging.FromContext(ctx).Warn("Could not find Channel", zap.Any("channel", sub.Spec.Channel))
			return nil
		}
		return patchErr
	}
	return nil
}

func (r *reconciler) listAllSubscriptionsWithPhysicalChannel(ctx context.Context, sub *v1alpha1.Subscription) ([]v1alpha1.Subscription, error) {
	subs := make([]v1alpha1.Subscription, 0)

	opts := &client.ListOptions{
		Namespace: sub.Namespace,
		// Set Raw because if we need to get more than one page, then we will put the continue token
		// into opts.Raw.Continue.
		Raw: &metav1.ListOptions{},
	}
	for {
		sl := &v1alpha1.SubscriptionList{}
		err := r.client.List(ctx, opts, sl)
		if err != nil {
			return nil, err
		}
		for _, s := range sl.Items {
			if sub.UID == s.UID {
				// This is the sub that is being reconciled. Skip it.
				continue
			}
			if equality.Semantic.DeepEqual(sub.Spec.Channel, s.Spec.Channel) {
				subs = append(subs, s)
			}
		}
		if sl.Continue != "" {
			opts.Raw.Continue = sl.Continue
		} else {
			return subs, nil
		}
	}
}

func (r *reconciler) createSubscribable(subs []v1alpha1.Subscription) *eventingduck.Subscribable {
	rv := &eventingduck.Subscribable{}
	for _, sub := range subs {
		if sub.Status.PhysicalSubscription.SubscriberURI != "" || sub.Status.PhysicalSubscription.ReplyURI != "" {
			rv.Subscribers = append(rv.Subscribers, eventingduck.ChannelSubscriberSpec{
				Ref: &corev1.ObjectReference{
					APIVersion: sub.APIVersion,
					Kind:       sub.Kind,
					Namespace:  sub.Namespace,
					Name:       sub.Name,
					UID:        sub.UID,
				},
				SubscriberURI: sub.Status.PhysicalSubscription.SubscriberURI,
				ReplyURI:      sub.Status.PhysicalSubscription.ReplyURI,
			})
		}
	}
	return rv
}

func (r *reconciler) patchPhysicalFrom(ctx context.Context, namespace string, physicalFrom corev1.ObjectReference, subs *eventingduck.Subscribable) error {
	// First get the original object and convert it to only the bits we care about
<<<<<<< HEAD
	s, err := fetchObjectReference(r.dynamicClient, namespace, &physicalFrom)
=======
	s, err := resolve.ObjectReference(ctx, r.dynamicClient, namespace, &physicalFrom)
>>>>>>> 76603c83
	if err != nil {
		return err
	}
	original := eventingduck.Channel{}
	err = duck.FromUnstructured(s, &original)
	if err != nil {
		return err
	}

	after := original.DeepCopy()
	after.Spec.Subscribable = subs

	patch, err := duck.CreatePatch(original, after)
	if err != nil {
		return err
	}

	patchBytes, err := patch.MarshalJSON()
	if err != nil {
		logging.FromContext(ctx).Warn("Failed to marshal JSON patch", zap.Error(err), zap.Any("patch", patch))
		return err
	}

<<<<<<< HEAD
	resourceClient, err := createResourceInterface(r.dynamicClient, namespace, &physicalFrom)
=======
	resourceClient, err := resolve.ResourceInterface(r.dynamicClient, namespace, &physicalFrom)
>>>>>>> 76603c83
	if err != nil {
		logging.FromContext(ctx).Warn("Failed to create dynamic resource client", zap.Error(err))
		return err
	}
	patched, err := resourceClient.Patch(original.Name, types.JSONPatchType, patchBytes, metav1.UpdateOptions{})
	if err != nil {
		logging.FromContext(ctx).Warn("Failed to patch the Channel", zap.Error(err), zap.Any("patch", patch))
		return err
	}
	logging.FromContext(ctx).Debug("Patched resource", zap.Any("patched", patched))
	return nil
}

<<<<<<< HEAD
func createResourceInterface(dynamicClient dynamic.Interface, namespace string, ref *corev1.ObjectReference) (dynamic.ResourceInterface, error) {
	rc := dynamicClient.Resource(duckapis.KindToResource(ref.GroupVersionKind()))

	if rc == nil {
		return nil, fmt.Errorf("failed to create dynamic client resource")
	}
	return rc.Namespace(namespace), nil

}

=======
>>>>>>> 76603c83
func addFinalizer(sub *v1alpha1.Subscription) {
	finalizers := sets.NewString(sub.Finalizers...)
	finalizers.Insert(finalizerName)
	sub.Finalizers = finalizers.List()
}

func removeFinalizer(sub *v1alpha1.Subscription) {
	finalizers := sets.NewString(sub.Finalizers...)
	finalizers.Delete(finalizerName)
	sub.Finalizers = finalizers.List()
}

func (r *reconciler) InjectClient(c client.Client) error {
	r.client = c
	return nil
}

func (r *reconciler) InjectConfig(c *rest.Config) error {
	r.restConfig = c
	var err error
	r.dynamicClient, err = dynamic.NewForConfig(c)
	return err
}<|MERGE_RESOLUTION|>--- conflicted
+++ resolved
@@ -151,29 +151,18 @@
 	}
 
 	// Verify that `channel` exists.
-<<<<<<< HEAD
-	_, err = fetchObjectReference(r.dynamicClient, subscription.Namespace, &subscription.Spec.Channel)
-	if err != nil {
-		glog.Warningf("Failed to validate `channel` exists: %+v, %v", subscription.Spec.Channel, err)
-=======
 	if _, err := resolve.ObjectReference(ctx, r.dynamicClient, subscription.Namespace, &subscription.Spec.Channel); err != nil {
 		logging.FromContext(ctx).Warn("Failed to validate Channel exists",
 			zap.Error(err),
 			zap.Any("channel", subscription.Spec.Channel))
->>>>>>> 76603c83
 		r.recorder.Eventf(subscription, corev1.EventTypeWarning, channelReferenceFetchFailed, "Failed to validate spec.channel exists: %v", err)
 		return err
 	}
 
-<<<<<<< HEAD
-	if subscriberURI, err := ResolveSubscriberSpec(context.TODO(), r.client, r.dynamicClient, subscription.Namespace, subscription.Spec.Subscriber); err != nil {
-		glog.Warningf("Failed to resolve Subscriber %+v : %s", *subscription.Spec.Subscriber, err)
-=======
 	if subscriberURI, err := resolve.SubscriberSpec(ctx, r.dynamicClient, subscription.Namespace, subscription.Spec.Subscriber); err != nil {
 		logging.FromContext(ctx).Warn("Failed to resolve Subscriber",
 			zap.Error(err),
 			zap.Any("subscriber", subscription.Spec.Subscriber))
->>>>>>> 76603c83
 		r.recorder.Eventf(subscription, corev1.EventTypeWarning, subscriberResolveFailed, "Failed to resolve spec.subscriber: %v", err)
 		return err
 	} else {
@@ -251,70 +240,12 @@
 	return latestSubscription, nil
 }
 
-<<<<<<< HEAD
-// ResolveSubscriberSpec resolves the Spec.Call object. If it's an
-// ObjectReference will resolve the object and treat it as a Callable. If
-// it's DNSName then it's used as is.
-// TODO: Once Service Routes, etc. support Callable, use that.
-//
-func ResolveSubscriberSpec(ctx context.Context, client client.Client, dynamicClient dynamic.Interface, namespace string, s *v1alpha1.SubscriberSpec) (string, error) {
-	if isNilOrEmptySubscriber(s) {
-		return "", nil
-	}
-	if s.DNSName != nil && *s.DNSName != "" {
-		return *s.DNSName, nil
-	}
-
-	// K8s services are special cased. They can be called, even though they do not satisfy the
-	// Callable interface.
-	if s.Ref != nil && s.Ref.APIVersion == "v1" && s.Ref.Kind == "Service" {
-		svc := &corev1.Service{}
-		svcKey := types.NamespacedName{
-			Namespace: namespace,
-			Name:      s.Ref.Name,
-		}
-		err := client.Get(ctx, svcKey, svc)
-		if err != nil {
-			glog.Warningf("Failed to fetch SubscriberSpec target as a K8s Service %+v: %s", s.Ref, err)
-			return "", err
-		}
-		return domainToURL(names.ServiceHostName(svc.Name, svc.Namespace)), nil
-	}
-
-	obj, err := fetchObjectReference(dynamicClient, namespace, s.Ref)
-	if err != nil {
-		glog.Warningf("Failed to fetch SubscriberSpec target %+v: %s", s.Ref, err)
-		return "", err
-	}
-	t := duckv1alpha1.AddressableType{}
-	if err := duck.FromUnstructured(obj, &t); err == nil {
-		if t.Status.Address != nil {
-			return domainToURL(t.Status.Address.Hostname), nil
-		}
-	}
-
-	legacy := duckv1alpha1.LegacyTarget{}
-	if err := duck.FromUnstructured(obj, &legacy); err == nil {
-		if legacy.Status.DomainInternal != "" {
-			return domainToURL(legacy.Status.DomainInternal), nil
-		}
-	}
-
-	return "", fmt.Errorf("status does not contain address")
-}
-
-=======
->>>>>>> 76603c83
 // resolveResult resolves the Spec.Result object.
 func (r *reconciler) resolveResult(ctx context.Context, namespace string, replyStrategy *v1alpha1.ReplyStrategy) (string, error) {
 	if isNilOrEmptyReply(replyStrategy) {
 		return "", nil
 	}
-<<<<<<< HEAD
-	obj, err := fetchObjectReference(r.dynamicClient, namespace, replyStrategy.Channel)
-=======
 	obj, err := resolve.ObjectReference(ctx, r.dynamicClient, namespace, replyStrategy.Channel)
->>>>>>> 76603c83
 	if err != nil {
 		logging.FromContext(ctx).Warn("Failed to fetch ReplyStrategy Channel",
 			zap.Error(err),
@@ -333,33 +264,8 @@
 	return "", fmt.Errorf("status does not contain address")
 }
 
-<<<<<<< HEAD
-// fetchObjectReference fetches an object based on ObjectReference.
-func fetchObjectReference(dynamicClient dynamic.Interface, namespace string, ref *corev1.ObjectReference) (duck.Marshalable, error) {
-	resourceClient, err := createResourceInterface(dynamicClient, namespace, ref)
-	if err != nil {
-		glog.Warningf("failed to create dynamic client resource: %v", err)
-		return nil, err
-	}
-
-	return resourceClient.Get(ref.Name, metav1.GetOptions{})
-}
-
-func domainToURL(domain string) string {
-	u := url.URL{
-		Scheme: "http",
-		Host:   domain,
-		Path:   "/",
-	}
-	return u.String()
-}
-
-func (r *reconciler) syncPhysicalChannel(sub *v1alpha1.Subscription, isDeleted bool) error {
-	glog.Infof("Reconciling Physical From Channel: %+v", sub)
-=======
 func (r *reconciler) syncPhysicalChannel(ctx context.Context, sub *v1alpha1.Subscription, isDeleted bool) error {
 	logging.FromContext(ctx).Debug("Reconciling physical from Channel", zap.Any("sub", sub))
->>>>>>> 76603c83
 
 	subs, err := r.listAllSubscriptionsWithPhysicalChannel(ctx, sub)
 	if err != nil {
@@ -439,11 +345,7 @@
 
 func (r *reconciler) patchPhysicalFrom(ctx context.Context, namespace string, physicalFrom corev1.ObjectReference, subs *eventingduck.Subscribable) error {
 	// First get the original object and convert it to only the bits we care about
-<<<<<<< HEAD
-	s, err := fetchObjectReference(r.dynamicClient, namespace, &physicalFrom)
-=======
 	s, err := resolve.ObjectReference(ctx, r.dynamicClient, namespace, &physicalFrom)
->>>>>>> 76603c83
 	if err != nil {
 		return err
 	}
@@ -467,11 +369,7 @@
 		return err
 	}
 
-<<<<<<< HEAD
-	resourceClient, err := createResourceInterface(r.dynamicClient, namespace, &physicalFrom)
-=======
 	resourceClient, err := resolve.ResourceInterface(r.dynamicClient, namespace, &physicalFrom)
->>>>>>> 76603c83
 	if err != nil {
 		logging.FromContext(ctx).Warn("Failed to create dynamic resource client", zap.Error(err))
 		return err
@@ -485,19 +383,6 @@
 	return nil
 }
 
-<<<<<<< HEAD
-func createResourceInterface(dynamicClient dynamic.Interface, namespace string, ref *corev1.ObjectReference) (dynamic.ResourceInterface, error) {
-	rc := dynamicClient.Resource(duckapis.KindToResource(ref.GroupVersionKind()))
-
-	if rc == nil {
-		return nil, fmt.Errorf("failed to create dynamic client resource")
-	}
-	return rc.Namespace(namespace), nil
-
-}
-
-=======
->>>>>>> 76603c83
 func addFinalizer(sub *v1alpha1.Subscription) {
 	finalizers := sets.NewString(sub.Finalizers...)
 	finalizers.Insert(finalizerName)
