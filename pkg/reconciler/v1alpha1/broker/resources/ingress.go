--- conflicted
+++ resolved
@@ -58,14 +58,11 @@
 			Template: corev1.PodTemplateSpec{
 				ObjectMeta: metav1.ObjectMeta{
 					Labels: ingressLabels(args.Broker),
-<<<<<<< HEAD
-=======
 					// TODO: Remove this annotation once all channels stop using istio virtual service
 					// https://github.com/knative/eventing/issues/294
 					Annotations: map[string]string{
 						"sidecar.istio.io/inject": "true",
 					},
->>>>>>> feb5e64f
 				},
 				Spec: corev1.PodSpec{
 					ServiceAccountName: args.ServiceAccountName,
