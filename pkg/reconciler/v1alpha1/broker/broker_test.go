--- conflicted
+++ resolved
@@ -31,6 +31,7 @@
 	logtesting "github.com/knative/pkg/logging/testing"
 	. "github.com/knative/pkg/reconciler/testing"
 	appsv1 "k8s.io/api/apps/v1"
+	v1 "k8s.io/api/apps/v1"
 	corev1 "k8s.io/api/core/v1"
 	metav1 "k8s.io/apimachinery/pkg/apis/meta/v1"
 	"k8s.io/apimachinery/pkg/runtime"
@@ -96,32 +97,6 @@
 					testing2.WithBrokerDeletionTimestamp),
 			},
 		},
-<<<<<<< HEAD
-	}
-}
-
-func makeReadyBroker() *v1alpha1.Broker {
-	b := makeBroker()
-	b.Status = *v1alpha1.TestHelper.ReadyBrokerStatus()
-	b.Status.SetAddress(fmt.Sprintf("%s-broker.%s.svc.%s", brokerName, testNS, utils.GetClusterDomainName()))
-	return b
-}
-
-func makeDeletingBroker() *v1alpha1.Broker {
-	b := makeReadyBroker()
-	b.DeletionTimestamp = &deletionTime
-	return b
-}
-
-func makeTriggerChannel() *v1alpha1.Channel {
-	c := &v1alpha1.Channel{
-		ObjectMeta: metav1.ObjectMeta{
-			Namespace:    testNS,
-			GenerateName: fmt.Sprintf("%s-broker-", brokerName),
-			Labels: map[string]string{
-				"eventing.knative.dev/broker":           brokerName,
-				"eventing.knative.dev/brokerEverything": "true",
-=======
 		{
 			Name: "Trigger Channel.Create error",
 			Key:  testKey,
@@ -136,7 +111,6 @@
 					testing2.WithChannelLabels(TriggerChannelLabels(brokerName)),
 					testing2.WithChannelOwnerReferences(ownerReferences()),
 					testing2.WithChannelProvisioner(channelProvisioner("my-provisioner"))),
->>>>>>> 62a813a5
 			},
 			WantStatusUpdates: []clientgotesting.UpdateActionImpl{{
 				Object: testing2.NewBroker(brokerName, testNS,
@@ -1135,8 +1109,6 @@
 		APIVersion: "apps/v1",
 		Kind:       "Deployment",
 	}
-<<<<<<< HEAD
-=======
 	return d
 }
 
@@ -1165,5 +1137,4 @@
 	ss.MarkChannelReady()
 	ss.MarkReferencesResolved()
 	return ss
->>>>>>> 62a813a5
 }