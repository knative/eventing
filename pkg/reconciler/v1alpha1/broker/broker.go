--- conflicted
+++ resolved
@@ -72,10 +72,17 @@
 
 	logger *zap.Logger
 
-	envVariables EnvVariables
-}
-
-type EnvVariables struct {
+	ingressImage              string
+	ingressServiceAccountName string
+	ingressPolicy             string
+	filterImage               string
+	filterServiceAccountName  string
+}
+
+// Verify the struct implements reconcile.Reconciler.
+var _ reconcile.Reconciler = &reconciler{}
+
+type ReconcilerArgs struct {
 	IngressImage              string
 	IngressServiceAccountName string
 	IngressPolicy             string
@@ -83,39 +90,20 @@
 	FilterServiceAccountName  string
 }
 
-// Verify the struct implements reconcile.Reconciler.
-var _ reconcile.Reconciler = &reconciler{}
-
-type ReconcilerArgs struct {
-	IngressImage              string
-	IngressServiceAccountName string
-	FilterImage               string
-	FilterServiceAccountName  string
-}
-
 // ProvideController returns a function that returns a Broker controller.
-<<<<<<< HEAD
-func ProvideController(logger *zap.Logger, envVariables EnvVariables) func(manager.Manager) (controller.Controller, error) {
-=======
 func ProvideController(logger *zap.Logger, args ReconcilerArgs) func(manager.Manager) (controller.Controller, error) {
->>>>>>> c27d2836
 	return func(mgr manager.Manager) (controller.Controller, error) {
 		// Setup a new controller to Reconcile Brokers.
 		c, err := controller.New(controllerAgentName, mgr, controller.Options{
 			Reconciler: &reconciler{
-<<<<<<< HEAD
-				recorder:     mgr.GetRecorder(controllerAgentName),
-				logger:       logger,
-				envVariables: envVariables,
-=======
 				recorder: mgr.GetRecorder(controllerAgentName),
 				logger:   logger,
 
 				ingressImage:              args.IngressImage,
 				ingressServiceAccountName: args.IngressServiceAccountName,
+				ingressPolicy:             args.IngressPolicy,
 				filterImage:               args.FilterImage,
 				filterServiceAccountName:  args.FilterServiceAccountName,
->>>>>>> c27d2836
 			},
 		})
 		if err != nil {
@@ -284,8 +272,8 @@
 func (r *reconciler) reconcileFilterDeployment(ctx context.Context, b *v1alpha1.Broker) (*v1.Deployment, error) {
 	expected := resources.MakeFilterDeployment(&resources.FilterArgs{
 		Broker:             b,
-		Image:              r.envVariables.FilterImage,
-		ServiceAccountName: r.envVariables.FilterServiceAccountName,
+		Image:              r.filterImage,
+		ServiceAccountName: r.filterServiceAccountName,
 	})
 	return r.reconcileDeployment(ctx, expected)
 }
@@ -443,9 +431,9 @@
 func (r *reconciler) reconcileIngressDeployment(ctx context.Context, b *v1alpha1.Broker, c *v1alpha1.Channel) (*v1.Deployment, error) {
 	expected := resources.MakeIngress(&resources.IngressArgs{
 		Broker:             b,
-		Image:              r.envVariables.IngressImage,
-		ServiceAccountName: r.envVariables.IngressServiceAccountName,
-		Policy:             r.envVariables.IngressPolicy,
+		Image:              r.ingressImage,
+		ServiceAccountName: r.ingressServiceAccountName,
+		Policy:             r.ingressPolicy,
 		ChannelAddress:     c.Status.Address.Hostname,
 	})
 	return r.reconcileDeployment(ctx, expected)
