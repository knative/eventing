--- conflicted
+++ resolved
@@ -615,13 +615,9 @@
 			tracker:             tracker.New(func(string) {}, 0),
 			addressableInformer: &fakeAddressableInformer{},
 		}
-<<<<<<< HEAD
 	},
 	false,
 	))
-=======
-	}))
->>>>>>> 7bdaf8d1
 }
 
 func TestNew(t *testing.T) {
