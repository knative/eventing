--- conflicted
+++ resolved
@@ -18,13 +18,7 @@
 
 import (
 	"context"
-<<<<<<< HEAD
-=======
-
->>>>>>> db5715e2
 	"time"
-
-	"knative.dev/pkg/apis"
 
 	corev1 "k8s.io/api/core/v1"
 	metav1 "k8s.io/apimachinery/pkg/apis/meta/v1"
