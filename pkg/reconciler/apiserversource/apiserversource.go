/*
Copyright 2019 The Knative Authors

Licensed under the Apache License, Version 2.0 (the "License");
you may not use this file except in compliance with the License.
You may obtain a copy of the License at

    http://www.apache.org/licenses/LICENSE-2.0

Unless required by applicable law or agreed to in writing, software
distributed under the License is distributed on an "AS IS" BASIS,
WITHOUT WARRANTIES OR CONDITIONS OF ANY KIND, either express or implied.
See the License for the specific language governing permissions and
limitations under the License.
*/

package apiserversource

import (
	"context"
	"fmt"
	"reflect"
	"time"

	"go.uber.org/zap"
	appsv1 "k8s.io/api/apps/v1"
	corev1 "k8s.io/api/core/v1"
	"k8s.io/apimachinery/pkg/api/equality"
	apierrors "k8s.io/apimachinery/pkg/api/errors"
	metav1 "k8s.io/apimachinery/pkg/apis/meta/v1"
	"k8s.io/apimachinery/pkg/labels"
	appsv1listers "k8s.io/client-go/listers/apps/v1"
	"k8s.io/client-go/tools/cache"
	eventingv1alpha1 "knative.dev/eventing/pkg/apis/eventing/v1alpha1"
	"knative.dev/eventing/pkg/apis/sources/v1alpha1"
	eventinglisters "knative.dev/eventing/pkg/client/listers/eventing/v1alpha1"
	listers "knative.dev/eventing/pkg/client/listers/sources/v1alpha1"
	"knative.dev/eventing/pkg/logging"
	"knative.dev/eventing/pkg/reconciler"
	"knative.dev/eventing/pkg/reconciler/apiserversource/resources"
	pkgLogging "knative.dev/pkg/logging"
	"knative.dev/pkg/metrics"
	"knative.dev/pkg/resolver"
)

const (
	// Name of the corev1.Events emitted from the reconciliation process
	apiserversourceReconciled         = "ApiServerSourceReconciled"
	apiServerSourceReadinessChanged   = "ApiServerSourceReadinessChanged"
	apiserversourceUpdateStatusFailed = "ApiServerSourceUpdateStatusFailed"
	apiserversourceDeploymentCreated  = "ApiServerSourceDeploymentCreated"
	apiserversourceDeploymentUpdated  = "ApiServerSourceDeploymentUpdated"

	// raImageEnvVar is the name of the environment variable that contains the receive adapter's
	// image. It must be defined.
	raImageEnvVar = "APISERVER_RA_IMAGE"

	component = "apiserversource"
)

var (
	deploymentGVK = appsv1.SchemeGroupVersion.WithKind("Deployment")
)

var apiServerEventTypes = []string{
	v1alpha1.ApiServerSourceAddEventType,
	v1alpha1.ApiServerSourceDeleteEventType,
	v1alpha1.ApiServerSourceUpdateEventType,
	v1alpha1.ApiServerSourceAddRefEventType,
	v1alpha1.ApiServerSourceDeleteRefEventType,
	v1alpha1.ApiServerSourceUpdateRefEventType,
}

// Reconciler reconciles a ApiServerSource object
type Reconciler struct {
	*reconciler.Base

	receiveAdapterImage string

	// listers index properties about resources
	apiserversourceLister listers.ApiServerSourceLister
	deploymentLister      appsv1listers.DeploymentLister
	eventTypeLister       eventinglisters.EventTypeLister

	source         string
	sinkResolver   *resolver.URIResolver
	loggingContext context.Context
	loggingConfig  *pkgLogging.Config
	metricsConfig  *metrics.ExporterOptions
}

// Reconcile compares the actual state with the desired, and attempts to
// converge the two. It then updates the Status block of the ApiServerSource
// resource with the current status of the resource.
func (r *Reconciler) Reconcile(ctx context.Context, key string) error {
	// Convert the namespace/name string into a distinct namespace and name
	namespace, name, err := cache.SplitMetaNamespaceKey(key)
	if err != nil {
		logging.FromContext(ctx).Error("invalid resource key")
		return nil
	}

	// Get the ApiServerSource resource with this namespace/name
	original, err := r.apiserversourceLister.ApiServerSources(namespace).Get(name)
	if apierrors.IsNotFound(err) {
		// The resource may no longer exist, in which case we stop processing.
		logging.FromContext(ctx).Error("ApiServerSource key in work queue no longer exists")
		return nil
	} else if err != nil {
		return err
	}

	// Don't modify the informers copy
	apiserversource := original.DeepCopy()

	// Reconcile this copy of the ApiServerSource and then write back any status
	// updates regardless of whether the reconcile error out.
	err = r.reconcile(ctx, apiserversource)
	if err != nil {
		logging.FromContext(ctx).Warn("Error reconciling ApiServerSource", zap.Error(err))
	} else {
		logging.FromContext(ctx).Debug("ApiServerSource reconciled")
		r.Recorder.Eventf(apiserversource, corev1.EventTypeNormal, apiserversourceReconciled, `ApiServerSource reconciled: "%s/%s"`, apiserversource.Namespace, apiserversource.Name)
	}

	if _, updateStatusErr := r.updateStatus(ctx, apiserversource.DeepCopy()); updateStatusErr != nil {
		logging.FromContext(ctx).Warn("Failed to update the ApiServerSource", zap.Error(err))
		r.Recorder.Eventf(apiserversource, corev1.EventTypeWarning, apiserversourceUpdateStatusFailed, "Failed to update ApiServerSource's status: %v", err)
		return updateStatusErr
	}

	// Requeue if the resource is not ready:
	return err
}

func (r *Reconciler) reconcile(ctx context.Context, source *v1alpha1.ApiServerSource) error {
	// This Source attempts to reconcile three things.
	// 1. Determine the sink's URI.
	//     - Nothing to delete.
	// 2. Create a receive adapter in the form of a Deployment.
	//     - Will be garbage collected by K8s when this CronJobSource is deleted.
	// 3. Create the EventType that it can emit.
	//     - Will be garbage collected by K8s when this CronJobSource is deleted.
	source.Status.ObservedGeneration = source.Generation

	source.Status.InitializeConditions()

	if source.Spec.Sink == nil {
		source.Status.MarkNoSink("SinkMissing", "")
		return fmt.Errorf("spec.sink missing")
	}

	dest := source.Spec.Sink.DeepCopy()
	if dest.Ref != nil {
		// To call URIFromDestination(), dest.Ref must have a Namespace. If there is
		// no Namespace defined in dest.Ref, we will use the Namespace of the source
		// as the Namespace of dest.Ref.
		if dest.Ref.Namespace == "" {
			//TODO how does this work with deprecated fields
			dest.Ref.Namespace = source.GetNamespace()
		}
	} else if dest.DeprecatedName != "" && dest.DeprecatedNamespace == "" {
		// If Ref is nil and the deprecated ref is present, we need to check for
		// DeprecatedNamespace. This can be removed when DeprecatedNamespace is
		// removed.
		dest.DeprecatedNamespace = source.GetNamespace()
	}

	sinkURI, err := r.sinkResolver.URIFromDestination(*dest, source)
	if err != nil {
		source.Status.MarkNoSink("NotFound", "")
		return fmt.Errorf("getting sink URI: %v", err)
	}
	if source.Spec.Sink.DeprecatedAPIVersion != "" &&
		source.Spec.Sink.DeprecatedKind != "" &&
		source.Spec.Sink.DeprecatedName != "" {
		source.Status.MarkSinkWarnRefDeprecated(sinkURI)
	} else {
		source.Status.MarkSink(sinkURI)
	}

	ra, err := r.createReceiveAdapter(ctx, source, sinkURI)
	if err != nil {
		logging.FromContext(ctx).Error("Unable to create the receive adapter", zap.Error(err))
		return err
	}
	source.Status.PropagateDeploymentAvailability(ra)

	err = r.reconcileEventTypes(ctx, source)
	if err != nil {
		source.Status.MarkNoEventTypes("EventTypesReconcileFailed", "")
		return fmt.Errorf("reconciling event types: %v", err)
	}
	source.Status.MarkEventTypes()

	return nil
}

func (r *Reconciler) createReceiveAdapter(ctx context.Context, src *v1alpha1.ApiServerSource, sinkURI string) (*appsv1.Deployment, error) {
	// TODO: missing.
	// if err := checkResourcesStatus(src); err != nil {
	// 	return nil, err
	// }

	loggingConfig, err := pkgLogging.LoggingConfigToJson(r.loggingConfig)
	if err != nil {
		logging.FromContext(ctx).Error("error while converting logging config to json", zap.Any("receiveAdapter", err))
	}

	metricsConfig, err := metrics.MetricsOptionsToJson(r.metricsConfig)
	if err != nil {
		logging.FromContext(ctx).Error("error while converting metrics config to json", zap.Any("receiveAdapter", err))
	}

	adapterArgs := resources.ReceiveAdapterArgs{
		Image:         r.receiveAdapterImage,
		Source:        src,
		Labels:        resources.Labels(src.Name),
		SinkURI:       sinkURI,
		LoggingConfig: loggingConfig,
		MetricsConfig: metricsConfig,
	}
	expected := resources.MakeReceiveAdapter(&adapterArgs)

	ra, err := r.KubeClientSet.AppsV1().Deployments(src.Namespace).Get(expected.Name, metav1.GetOptions{})
	if apierrors.IsNotFound(err) {
		ra, err = r.KubeClientSet.AppsV1().Deployments(src.Namespace).Create(expected)
		msg := "Deployment created"
		if err != nil {
			msg = fmt.Sprintf("Deployment created, error: %v", err)
		}
		r.Recorder.Eventf(src, corev1.EventTypeNormal, apiserversourceDeploymentCreated, "%s", msg)
		return ra, err
	} else if err != nil {
		return nil, fmt.Errorf("error getting receive adapter: %v", err)
	} else if !metav1.IsControlledBy(ra, src) {
		return nil, fmt.Errorf("deployment %q is not owned by ApiServerSource %q", ra.Name, src.Name)
	} else if r.podSpecChanged(ra.Spec.Template.Spec, expected.Spec.Template.Spec) {
		ra.Spec.Template.Spec = expected.Spec.Template.Spec
		if ra, err = r.KubeClientSet.AppsV1().Deployments(src.Namespace).Update(ra); err != nil {
			return ra, err
		}
		r.Recorder.Eventf(src, corev1.EventTypeNormal, apiserversourceDeploymentUpdated, "Deployment %q updated", ra.Name)
		return ra, nil
	} else {
		logging.FromContext(ctx).Debug("Reusing existing receive adapter", zap.Any("receiveAdapter", ra))
	}
	return ra, nil
}

func (r *Reconciler) podSpecChanged(oldPodSpec corev1.PodSpec, newPodSpec corev1.PodSpec) bool {
	if !equality.Semantic.DeepDerivative(newPodSpec, oldPodSpec) {
		return true
	}
	if len(oldPodSpec.Containers) != len(newPodSpec.Containers) {
		return true
	}
	for i := range newPodSpec.Containers {
		if !equality.Semantic.DeepEqual(newPodSpec.Containers[i].Env, oldPodSpec.Containers[i].Env) {
			return true
		}
	}
	return false
}

func (r *Reconciler) reconcileEventTypes(ctx context.Context, src *v1alpha1.ApiServerSource) error {
	current, err := r.getEventTypes(ctx, src)
	if err != nil {
		logging.FromContext(ctx).Error("Unable to get existing event types", zap.Error(err))
		return err
	}

	expected, err := r.makeEventTypes(src)
	if err != nil {
		return err
	}

	toCreate, toDelete := r.computeDiff(current, expected)

	for _, eventType := range toDelete {
		if err = r.EventingClientSet.EventingV1alpha1().EventTypes(src.Namespace).Delete(eventType.Name, &metav1.DeleteOptions{}); err != nil {
			logging.FromContext(ctx).Error("Error deleting eventType", zap.Any("eventType", eventType))
			return err
		}
	}

	for _, eventType := range toCreate {
		if _, err = r.EventingClientSet.EventingV1alpha1().EventTypes(src.Namespace).Create(&eventType); err != nil {
			logging.FromContext(ctx).Error("Error creating eventType", zap.Any("eventType", eventType))
			return err
		}
	}

	return nil
}

func (r *Reconciler) getEventTypes(ctx context.Context, src *v1alpha1.ApiServerSource) ([]eventingv1alpha1.EventType, error) {
	etl, err := r.eventTypeLister.EventTypes(src.Namespace).List(r.getLabelSelector(src))
	if err != nil {
		logging.FromContext(ctx).Error("Unable to list event types: %v", zap.Error(err))
		return nil, err
	}
	eventTypes := make([]eventingv1alpha1.EventType, 0)
	for _, et := range etl {
		if metav1.IsControlledBy(et, src) {
			eventTypes = append(eventTypes, *et)
		}
	}
	return eventTypes, nil
}

func (r *Reconciler) makeEventTypes(src *v1alpha1.ApiServerSource) ([]eventingv1alpha1.EventType, error) {
	eventTypes := make([]eventingv1alpha1.EventType, 0)

	// Only create EventTypes for Broker sinks.
	// We add this check here in case the APIServerSource was changed from Broker to non-Broker sink.
	// If so, we need to delete the existing ones, thus we return empty expected.
<<<<<<< HEAD
	if src.Spec.Sink.Ref == nil || (src.Spec.Sink.Ref.Kind != "Broker" && src.Spec.Sink.DeprecatedKind != "Broker") {
=======
	if src.Spec.Sink.Ref == nil || (src.Spec.Sink.DeprecatedKind != "Broker" && src.Spec.Sink.Ref.Kind != "Broker") {
>>>>>>> 6ddb3514
		return eventTypes, nil
	}

	args := &resources.EventTypeArgs{
		Src:    src,
		Source: r.source,
	}
	for _, apiEventType := range apiServerEventTypes {
		args.Type = apiEventType
		eventType := resources.MakeEventType(args)
		eventTypes = append(eventTypes, eventType)
	}
	return eventTypes, nil
}

func (r *Reconciler) computeDiff(current []eventingv1alpha1.EventType, expected []eventingv1alpha1.EventType) ([]eventingv1alpha1.EventType, []eventingv1alpha1.EventType) {
	toCreate := make([]eventingv1alpha1.EventType, 0)
	toDelete := make([]eventingv1alpha1.EventType, 0)
	currentMap := asMap(current, keyFromEventType)
	expectedMap := asMap(expected, keyFromEventType)

	// Iterate over the slices instead of the maps for predictable UT expectations.
	for _, e := range expected {
		if c, ok := currentMap[keyFromEventType(&e)]; !ok {
			toCreate = append(toCreate, e)
		} else {
			if !equality.Semantic.DeepEqual(e.Spec, c.Spec) {
				toDelete = append(toDelete, c)
				toCreate = append(toCreate, e)
			}
		}
	}
	// Need to check whether the current EventTypes are not in the expected map. If so, we have to delete them.
	// This could happen if the ApiServerSource CO changes its broker.
	for _, c := range current {
		if _, ok := expectedMap[keyFromEventType(&c)]; !ok {
			toDelete = append(toDelete, c)
		}
	}
	return toCreate, toDelete
}

func asMap(eventTypes []eventingv1alpha1.EventType, keyFunc func(*eventingv1alpha1.EventType) string) map[string]eventingv1alpha1.EventType {
	eventTypesAsMap := make(map[string]eventingv1alpha1.EventType, 0)
	for _, eventType := range eventTypes {
		key := keyFunc(&eventType)
		eventTypesAsMap[key] = eventType
	}
	return eventTypesAsMap
}

func keyFromEventType(eventType *eventingv1alpha1.EventType) string {
	return fmt.Sprintf("%s_%s_%s_%s", eventType.Spec.Type, eventType.Spec.Source, eventType.Spec.Schema, eventType.Spec.Broker)
}

func (r *Reconciler) getLabelSelector(src *v1alpha1.ApiServerSource) labels.Selector {
	return labels.SelectorFromSet(resources.Labels(src.Name))
}

func (r *Reconciler) updateStatus(ctx context.Context, desired *v1alpha1.ApiServerSource) (*v1alpha1.ApiServerSource, error) {
	apiserversource, err := r.apiserversourceLister.ApiServerSources(desired.Namespace).Get(desired.Name)
	if err != nil {
		return nil, err
	}

	// If there's nothing to update, just return.
	if reflect.DeepEqual(apiserversource.Status, desired.Status) {
		return apiserversource, nil
	}

	becomesReady := desired.Status.IsReady() && !apiserversource.Status.IsReady()

	// Don't modify the informers copy.
	existing := apiserversource.DeepCopy()
	existing.Status = desired.Status

	cj, err := r.EventingClientSet.SourcesV1alpha1().ApiServerSources(desired.Namespace).UpdateStatus(existing)
	if err == nil && becomesReady {
		duration := time.Since(cj.ObjectMeta.CreationTimestamp.Time)
		logging.FromContext(ctx).Info("ApiServerSource became ready after", zap.Duration("duration", duration))
		r.Recorder.Event(apiserversource, corev1.EventTypeNormal, apiServerSourceReadinessChanged, fmt.Sprintf("ApiServerSource %q became ready", apiserversource.Name))
		if err := r.StatsReporter.ReportReady("ApiServerSource", apiserversource.Namespace, apiserversource.Name, duration); err != nil {
			logging.FromContext(ctx).Sugar().Infof("failed to record ready for ApiServerSource, %v", err)
		}
	}

	return cj, err
}

// TODO determine how to push the updated logging config to existing data plane Pods.
func (r *Reconciler) UpdateFromLoggingConfigMap(cfg *corev1.ConfigMap) {
	if cfg != nil {
		delete(cfg.Data, "_example")
	}

	logcfg, err := pkgLogging.NewConfigFromConfigMap(cfg)
	if err != nil {
		logging.FromContext(r.loggingContext).Warn("failed to create logging config from configmap", zap.String("cfg.Name", cfg.Name))
		return
	}
	r.loggingConfig = logcfg
	logging.FromContext(r.loggingContext).Info("Update from logging ConfigMap", zap.Any("ConfigMap", cfg))
}

// TODO determine how to push the updated metrics config to existing data plane Pods.
func (r *Reconciler) UpdateFromMetricsConfigMap(cfg *corev1.ConfigMap) {
	if cfg != nil {
		delete(cfg.Data, "_example")
	}

	r.metricsConfig = &metrics.ExporterOptions{
		Domain:    metrics.Domain(),
		Component: component,
		ConfigMap: cfg.Data,
	}
	logging.FromContext(r.loggingContext).Info("Update from metrics ConfigMap", zap.Any("ConfigMap", cfg))
}<|MERGE_RESOLUTION|>--- conflicted
+++ resolved
@@ -315,11 +315,7 @@
 	// Only create EventTypes for Broker sinks.
 	// We add this check here in case the APIServerSource was changed from Broker to non-Broker sink.
 	// If so, we need to delete the existing ones, thus we return empty expected.
-<<<<<<< HEAD
-	if src.Spec.Sink.Ref == nil || (src.Spec.Sink.Ref.Kind != "Broker" && src.Spec.Sink.DeprecatedKind != "Broker") {
-=======
 	if src.Spec.Sink.Ref == nil || (src.Spec.Sink.DeprecatedKind != "Broker" && src.Spec.Sink.Ref.Kind != "Broker") {
->>>>>>> 6ddb3514
 		return eventTypes, nil
 	}
 
