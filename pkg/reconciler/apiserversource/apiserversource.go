/*
Copyright 2019 The Knative Authors

Licensed under the Apache License, Version 2.0 (the "License");
you may not use this file except in compliance with the License.
You may obtain a copy of the License at

    http://www.apache.org/licenses/LICENSE-2.0

Unless required by applicable law or agreed to in writing, software
distributed under the License is distributed on an "AS IS" BASIS,
WITHOUT WARRANTIES OR CONDITIONS OF ANY KIND, either express or implied.
See the License for the specific language governing permissions and
limitations under the License.
*/

package apiserversource

import (
	"context"
	"fmt"
	"os"
	"reflect"
	"sync"
	"time"

	eventingv1alpha1 "github.com/knative/eventing/pkg/apis/eventing/v1alpha1"
	"github.com/knative/eventing/pkg/apis/sources/v1alpha1"
	eventinginformers "github.com/knative/eventing/pkg/client/informers/externalversions/eventing/v1alpha1"
	sourceinformers "github.com/knative/eventing/pkg/client/informers/externalversions/sources/v1alpha1"
	eventinglisters "github.com/knative/eventing/pkg/client/listers/eventing/v1alpha1"
	listers "github.com/knative/eventing/pkg/client/listers/sources/v1alpha1"
	"github.com/knative/eventing/pkg/duck"
	"github.com/knative/eventing/pkg/logging"
	"github.com/knative/eventing/pkg/reconciler"
	"github.com/knative/eventing/pkg/reconciler/apiserversource/resources"
	"github.com/knative/pkg/controller"
	"go.uber.org/zap"
	appsv1 "k8s.io/api/apps/v1"
	corev1 "k8s.io/api/core/v1"
	"k8s.io/apimachinery/pkg/api/equality"
	apierrors "k8s.io/apimachinery/pkg/api/errors"
	metav1 "k8s.io/apimachinery/pkg/apis/meta/v1"
	"k8s.io/apimachinery/pkg/labels"
	"k8s.io/apimachinery/pkg/runtime/schema"
	appsv1informers "k8s.io/client-go/informers/apps/v1"
	appsv1listers "k8s.io/client-go/listers/apps/v1"
	"k8s.io/client-go/tools/cache"
)

const (
	// ReconcilerName is the name of the reconciler
	ReconcilerName = "ApiServerSources"

	// controllerAgentName is the string used by this controller to identify
	// itself when creating events.
	controllerAgentName = "apiserver-source-controller"

	// Name of the corev1.Events emitted from the reconciliation process
	apiserversourceReconciled         = "ApiServerSourceReconciled"
	apiServerSourceReadinessChanged   = "ApiServerSourceReadinessChanged"
	apiserversourceUpdateStatusFailed = "ApiServerSourceUpdateStatusFailed"

	// raImageEnvVar is the name of the environment variable that contains the receive adapter's
	// image. It must be defined.
	raImageEnvVar = "APISERVER_RA_IMAGE"
)

var apiServerEventTypes = []string{
	v1alpha1.ApiServerSourceAddEventType,
	v1alpha1.ApiServerSourceDeleteEventType,
	v1alpha1.ApiServerSourceUpdateEventType,
	v1alpha1.ApiServerSourceAddRefEventType,
	v1alpha1.ApiServerSourceDeleteRefEventType,
	v1alpha1.ApiServerSourceUpdateRefEventType,
}

// Reconciler reconciles a ApiServerSource object
type Reconciler struct {
	*reconciler.Base

	receiveAdapterImage string
	once                sync.Once

	// listers index properties about resources
	apiserversourceLister listers.ApiServerSourceLister
	deploymentLister      appsv1listers.DeploymentLister
<<<<<<< HEAD

	sinkReconciler *duck.SinkReconciler
=======
	eventTypeLister       eventinglisters.EventTypeLister

	source string
>>>>>>> 0c173124
}

// NewController initializes the controller and is called by the generated code
// Registers event handlers to enqueue events
func NewController(
	opt reconciler.Options,
	apiserversourceInformer sourceinformers.ApiServerSourceInformer,
	deploymentInformer appsv1informers.DeploymentInformer,
	eventTypeInformer eventinginformers.EventTypeInformer,
	source string,
) *controller.Impl {
	r := &Reconciler{
		Base:                  reconciler.NewBase(opt, controllerAgentName),
		apiserversourceLister: apiserversourceInformer.Lister(),
		deploymentLister:      deploymentInformer.Lister(),
		source:                source,
	}
	impl := controller.NewImpl(r, r.Logger, ReconcilerName, reconciler.MustNewStatsReporter(ReconcilerName, r.Logger))

	r.sinkReconciler = duck.NewSinkReconciler(opt, impl.EnqueueKey)

	r.Logger.Info("Setting up event handlers")
	apiserversourceInformer.Informer().AddEventHandler(reconciler.Handler(impl.Enqueue))

	deploymentInformer.Informer().AddEventHandler(cache.FilteringResourceEventHandler{
		FilterFunc: controller.Filter(v1alpha1.SchemeGroupVersion.WithKind("ApiServerSource")),
		Handler:    reconciler.Handler(impl.EnqueueControllerOf),
	})

	eventTypeInformer.Informer().AddEventHandler(cache.FilteringResourceEventHandler{
		FilterFunc: controller.Filter(v1alpha1.SchemeGroupVersion.WithKind("ApiServerSource")),
		Handler:    reconciler.Handler(impl.EnqueueControllerOf),
	})

	return impl
}

// Reconcile compares the actual state with the desired, and attempts to
// converge the two. It then updates the Status block of the ApiServerSource
// resource with the current status of the resource.
func (r *Reconciler) Reconcile(ctx context.Context, key string) error {
	// Convert the namespace/name string into a distinct namespace and name
	namespace, name, err := cache.SplitMetaNamespaceKey(key)
	if err != nil {
		r.Logger.Errorf("invalid resource key: %s", key)
		return nil
	}

	// Get the ApiServerSource resource with this namespace/name
	original, err := r.apiserversourceLister.ApiServerSources(namespace).Get(name)
	if apierrors.IsNotFound(err) {
		// The resource may no longer exist, in which case we stop processing.
		logging.FromContext(ctx).Error("ApiServerSource key in work queue no longer exists", zap.Any("key", key))
		return nil
	} else if err != nil {
		return err
	}

	// Don't modify the informers copy
	apiserversource := original.DeepCopy()

	// Reconcile this copy of the ApiServerSource and then write back any status
	// updates regardless of whether the reconcile error out.
	err = r.reconcile(ctx, apiserversource)
	if err != nil {
		logging.FromContext(ctx).Warn("Error reconciling ApiServerSource", zap.Error(err))
	} else {
		logging.FromContext(ctx).Debug("ApiServerSource reconciled")
		r.Recorder.Eventf(apiserversource, corev1.EventTypeNormal, apiserversourceReconciled, `ApiServerSource reconciled: "%s/%s"`, apiserversource.Namespace, apiserversource.Name)
	}

	if _, updateStatusErr := r.updateStatus(ctx, apiserversource.DeepCopy()); updateStatusErr != nil {
		logging.FromContext(ctx).Warn("Failed to update the ApiServerSource", zap.Error(err))
		r.Recorder.Eventf(apiserversource, corev1.EventTypeWarning, apiserversourceUpdateStatusFailed, "Failed to update ApiServerSource's status: %v", err)
		return updateStatusErr
	}

	// Requeue if the resource is not ready:
	return err
}

func (r *Reconciler) reconcile(ctx context.Context, source *v1alpha1.ApiServerSource) error {
	source.Status.InitializeConditions()

	sinkObjRef := source.Spec.Sink
	if sinkObjRef.Namespace == "" {
		sinkObjRef.Namespace = source.Namespace
	}

	sourceDesc := source.Namespace + "/" + source.Name + ", " + source.GroupVersionKind().String()
	sinkURI, err := r.sinkReconciler.GetSinkURI(sinkObjRef, source, sourceDesc)
	if err != nil {
		source.Status.MarkNoSink("NotFound", "")
		return err
	}
	source.Status.MarkSink(sinkURI)

	_, err = r.createReceiveAdapter(ctx, source, sinkURI)
	if err != nil {
		r.Logger.Error("Unable to create the receive adapter", zap.Error(err))
		return err
	}
	// Update source status
	source.Status.MarkDeployed()

	// Only create EventType for Broker sinks.
	if source.Spec.Sink.Kind == "Broker" {
		err = r.createEventTypes(ctx, source)
		if err != nil {
			source.Status.MarkNoEventTypes("EventTypesCreateFailed", "")
			return err
		}
		source.Status.MarkEventTypes()
	}
	return nil
}

func (r *Reconciler) getReceiveAdapterImage() string {
	if r.receiveAdapterImage == "" {
		r.once.Do(func() {
			raImage, defined := os.LookupEnv(raImageEnvVar)
			if !defined {
				panic(fmt.Errorf("required environment variable %q not defined", raImageEnvVar))
			}
			r.receiveAdapterImage = raImage
		})
	}
	return r.receiveAdapterImage
}

func (r *Reconciler) createReceiveAdapter(ctx context.Context, src *v1alpha1.ApiServerSource, sinkURI string) (*appsv1.Deployment, error) {
	ra, err := r.getReceiveAdapter(ctx, src)
	if err != nil && !apierrors.IsNotFound(err) {
		logging.FromContext(ctx).Error("Unable to get an existing receive adapter", zap.Error(err))
		return nil, err
	}
	if ra != nil {
		logging.FromContext(ctx).Info("Reusing existing receive adapter", zap.Any("receiveAdapter", ra))
		return ra, nil
	}
	adapterArgs := resources.ReceiveAdapterArgs{
		Image:   r.getReceiveAdapterImage(),
		Source:  src,
		Labels:  resources.Labels(src.Name),
		SinkURI: sinkURI,
	}
	expected := resources.MakeReceiveAdapter(&adapterArgs)
	if ra != nil {
		if r.podSpecChanged(ra.Spec.Template.Spec, expected.Spec.Template.Spec) {
			ra.Spec.Template.Spec = expected.Spec.Template.Spec
			if ra, err = r.KubeClientSet.AppsV1().Deployments(src.Namespace).Update(ra); err != nil {
				return ra, err
			}
			logging.FromContext(ctx).Info("Receive Adapter updated.", zap.Any("receiveAdapter", ra))
		} else {
			logging.FromContext(ctx).Info("Reusing existing receive adapter", zap.Any("receiveAdapter", ra))
		}
		return ra, nil
	}

	if ra, err = r.KubeClientSet.AppsV1().Deployments(src.Namespace).Create(expected); err != nil {
		return nil, err
	}
	logging.FromContext(ctx).Info("Receive Adapter created.", zap.Any("receiveAdapter", expected))
	return ra, err
}

func (r *Reconciler) createEventTypes(ctx context.Context, src *v1alpha1.ApiServerSource) error {
	current, err := r.getEventTypes(ctx, src)
	if err != nil {
		logging.FromContext(ctx).Error("Unable to get existing event types", zap.Error(err))
		return err
	}

	expected, err := r.makeEventTypes(src)
	if err != nil {
		return err
	}

	missing := r.computeDiff(current, expected)
	for _, eventType := range missing {
		if _, err = r.EventingClientSet.EventingV1alpha1().EventTypes(src.Namespace).Create(&eventType); err != nil {
			return err
		}
		logging.FromContext(ctx).Info("EventType created", zap.Any("eventType", eventType))
	}
	return err
}

func (r *Reconciler) getEventTypes(ctx context.Context, src *v1alpha1.ApiServerSource) ([]eventingv1alpha1.EventType, error) {
	etl, err := r.EventingClientSet.EventingV1alpha1().EventTypes(src.Namespace).List(metav1.ListOptions{
		LabelSelector: r.getLabelSelector(src).String(),
	})
	if err != nil {
		logging.FromContext(ctx).Error("Unable to list event types: %v", zap.Error(err))
		return nil, err
	}
	eventTypes := make([]eventingv1alpha1.EventType, 0)
	for _, et := range etl.Items {
		if metav1.IsControlledBy(&et, src) {
			eventTypes = append(eventTypes, et)
		}
	}
	return eventTypes, nil
}

func (r *Reconciler) makeEventTypes(src *v1alpha1.ApiServerSource) ([]eventingv1alpha1.EventType, error) {
	eventTypes := make([]eventingv1alpha1.EventType, 0)
	args := &resources.EventTypeArgs{
		Src:    src,
		Source: r.source,
	}
	for _, apiEventType := range apiServerEventTypes {
		args.Type = apiEventType
		eventType := resources.MakeEventType(args)
		eventTypes = append(eventTypes, eventType)
	}
	return eventTypes, nil
}

func (r *Reconciler) computeDiff(current []eventingv1alpha1.EventType, expected []eventingv1alpha1.EventType) []eventingv1alpha1.EventType {
	eventTypes := make([]eventingv1alpha1.EventType, 0)
	currentMap := asMap(current, keyFromEventType)
	for _, e := range expected {
		if _, ok := currentMap[keyFromEventType(&e)]; !ok {
			eventTypes = append(eventTypes, e)
		}
	}
	return eventTypes
}

func asMap(eventTypes []eventingv1alpha1.EventType, keyFunc func(*eventingv1alpha1.EventType) string) map[string]eventingv1alpha1.EventType {
	eventTypesAsMap := make(map[string]eventingv1alpha1.EventType, 0)
	for _, eventType := range eventTypes {
		key := keyFunc(&eventType)
		eventTypesAsMap[key] = eventType
	}
	return eventTypesAsMap
}

func keyFromEventType(eventType *eventingv1alpha1.EventType) string {
	return fmt.Sprintf("%s_%s_%s_%s", eventType.Spec.Type, eventType.Spec.Source, eventType.Spec.Schema, eventType.Spec.Broker)
}

func (r *Reconciler) podSpecChanged(oldPodSpec corev1.PodSpec, newPodSpec corev1.PodSpec) bool {
	if !equality.Semantic.DeepDerivative(newPodSpec, oldPodSpec) {
		return true
	}
	if len(oldPodSpec.Containers) != len(newPodSpec.Containers) {
		return true
	}
	for i := range newPodSpec.Containers {
		if !equality.Semantic.DeepEqual(newPodSpec.Containers[i].Env, oldPodSpec.Containers[i].Env) {
			return true
		}
	}
	return false
}

func (r *Reconciler) getReceiveAdapter(ctx context.Context, src *v1alpha1.ApiServerSource) (*appsv1.Deployment, error) {
	dl, err := r.KubeClientSet.AppsV1().Deployments(src.Namespace).List(metav1.ListOptions{
		LabelSelector: r.getLabelSelector(src).String(),
	})
	if err != nil {
		logging.FromContext(ctx).Error("Unable to list deployments: %v", zap.Error(err))
		return nil, err
	}
	for _, dep := range dl.Items {
		if metav1.IsControlledBy(&dep, src) {
			return &dep, nil
		}
	}
	return nil, apierrors.NewNotFound(schema.GroupResource{}, "")
}

func (r *Reconciler) getLabelSelector(src *v1alpha1.ApiServerSource) labels.Selector {
	return labels.SelectorFromSet(resources.Labels(src.Name))
}

func (r *Reconciler) updateStatus(ctx context.Context, desired *v1alpha1.ApiServerSource) (*v1alpha1.ApiServerSource, error) {
	apiserversource, err := r.apiserversourceLister.ApiServerSources(desired.Namespace).Get(desired.Name)
	if err != nil {
		return nil, err
	}

	// If there's nothing to update, just return.
	if reflect.DeepEqual(apiserversource.Status, desired.Status) {
		return apiserversource, nil
	}

	becomesReady := desired.Status.IsReady() && !apiserversource.Status.IsReady()

	// Don't modify the informers copy.
	existing := apiserversource.DeepCopy()
	existing.Status = desired.Status

	cj, err := r.EventingClientSet.SourcesV1alpha1().ApiServerSources(desired.Namespace).UpdateStatus(existing)
	if err == nil && becomesReady {
		duration := time.Since(cj.ObjectMeta.CreationTimestamp.Time)
		r.Logger.Infof("ApiServerSource %q became ready after %v", apiserversource.Name, duration)
		r.Recorder.Event(apiserversource, corev1.EventTypeNormal, apiServerSourceReadinessChanged, fmt.Sprintf("ApiServerSource %q became ready", apiserversource.Name))
		if err := r.StatsReporter.ReportReady("ApiServerSource", apiserversource.Namespace, apiserversource.Name, duration); err != nil {
			logging.FromContext(ctx).Sugar().Infof("failed to record ready for ApiServerSource, %v", err)
		}
	}

	return cj, err
}<|MERGE_RESOLUTION|>--- conflicted
+++ resolved
@@ -85,14 +85,11 @@
 	// listers index properties about resources
 	apiserversourceLister listers.ApiServerSourceLister
 	deploymentLister      appsv1listers.DeploymentLister
-<<<<<<< HEAD
-
+	eventTypeLister       eventinglisters.EventTypeLister
+
+	source string
+	
 	sinkReconciler *duck.SinkReconciler
-=======
-	eventTypeLister       eventinglisters.EventTypeLister
-
-	source string
->>>>>>> 0c173124
 }
 
 // NewController initializes the controller and is called by the generated code
