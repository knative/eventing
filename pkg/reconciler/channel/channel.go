/*
Copyright 2019 The Knative Authors

Licensed under the Apache License, Version 2.0 (the "License");
you may not use this file except in compliance with the License.
You may obtain a copy of the License at

    http://www.apache.org/licenses/LICENSE-2.0

Unless required by applicable law or agreed to in writing, software
distributed under the License is distributed on an "AS IS" BASIS,
WITHOUT WARRANTIES OR CONDITIONS OF ANY KIND, either express or implied.
See the License for the specific language governing permissions and
limitations under the License.
*/

package channel

import (
	"context"
	"reflect"

	corev1 "k8s.io/api/core/v1"
	apierrs "k8s.io/apimachinery/pkg/api/errors"
	"k8s.io/client-go/tools/cache"

	"github.com/knative/eventing/pkg/apis/eventing/v1alpha1"
	eventinginformers "github.com/knative/eventing/pkg/client/informers/externalversions/eventing/v1alpha1"
	listers "github.com/knative/eventing/pkg/client/listers/eventing/v1alpha1"
	"github.com/knative/eventing/pkg/logging"
	"github.com/knative/eventing/pkg/reconciler"
	"github.com/knative/pkg/controller"
	"go.uber.org/zap"
)

const (
	// ReconcilerName is the name of the reconciler
	ReconcilerName = "Channels"
	// controllerAgentName is the string used by this controller to identify
	// itself when creating events.
	controllerAgentName       = "channel-default-controller"
	channelReconciled         = "ChannelReconciled"
	channelUpdateStatusFailed = "ChannelUpdateStatusFailed"
)

type Reconciler struct {
	*reconciler.Base

	// listers index properties about resources
	channelLister listers.ChannelLister
}

// Check that our Reconciler implements controller.Reconciler
var _ controller.Reconciler = (*Reconciler)(nil)

// NewController initializes the controller and is called by the generated code
// Registers event handlers to enqueue events
func NewController(
	opt reconciler.Options,
	channelInformer eventinginformers.ChannelInformer,
) *controller.Impl {

	r := &Reconciler{
		Base:          reconciler.NewBase(opt, controllerAgentName),
		channelLister: channelInformer.Lister(),
	}
	impl := controller.NewImpl(r, r.Logger, ReconcilerName, reconciler.MustNewStatsReporter(ReconcilerName, r.Logger))

	r.Logger.Info("Setting up event handlers")
	channelInformer.Informer().AddEventHandler(reconciler.Handler(impl.Enqueue))

	return impl
}

// Reconcile will check if the channel is being watched by provisioner's channel controller
// This will improve UX. See https://github.com/knative/eventing/issues/779
func (r *Reconciler) Reconcile(ctx context.Context, key string) error {
	ctx = logging.WithLogger(ctx, r.Logger.Desugar().With(zap.String("key", key)))

	// Convert the namespace/name string into a distinct namespace and name
	namespace, name, err := cache.SplitMetaNamespaceKey(key)
	if err != nil {
		logging.FromContext(ctx).Error("invalid resource key")
		return nil
	}

	// Get the Channel resource with this namespace/name
	original, err := r.channelLister.Channels(namespace).Get(name)
	if apierrs.IsNotFound(err) {
		// The resource may no longer exist, in which case we stop processing.
<<<<<<< HEAD
		logging.FromContext(ctx).Error("channel key in work queue no longer exists")
=======
		logging.FromContext(ctx).Error("Channel key in work queue no longer exists")
>>>>>>> 9497705b
		return nil
	} else if err != nil {
		return err
	}

	// Delete is a no-op.
	if original.DeletionTimestamp != nil {
		return nil
	}

	// Don't modify the informers copy
	channel := original.DeepCopy()

	// Reconcile this copy of the Channel and then write back any status
	// updates regardless of whether the reconcile error out.
<<<<<<< HEAD
	reconcileErr := r.reconcile(ctx, channel)
	if reconcileErr != nil {
		logging.FromContext(ctx).Warn("Error reconciling Channel", zap.Error(reconcileErr))
=======
	err = r.reconcile(ctx, channel)
	if err != nil {
		logging.FromContext(ctx).Error("Error reconciling Channel", zap.Error(err))
>>>>>>> 9497705b
	} else {
		logging.FromContext(ctx).Debug("Successfully reconciled Channel")
		r.Recorder.Eventf(channel, corev1.EventTypeNormal, channelReconciled, "Channel reconciled: %s", key)
	}

	if _, updateStatusErr := r.updateStatus(ctx, channel.DeepCopy()); updateStatusErr != nil {
		logging.FromContext(ctx).Warn("Error updating Channel status", zap.Error(updateStatusErr))
		r.Recorder.Eventf(channel, corev1.EventTypeWarning, channelUpdateStatusFailed, "Failed to update channel status: %s", key)
		return updateStatusErr
	}

	// Requeue if the resource is not ready:
	return reconcileErr
}

func (r *Reconciler) reconcile(ctx context.Context, ch *v1alpha1.Channel) error {
	// Do not Initialize() Status in channel-default-controller. It will set ChannelConditionProvisionerInstalled=True
	// Directly call GetCondition(). If the Status was never initialized then GetCondition() will return nil and
	// IsUnknown() will return true
	c := ch.Status.GetCondition(v1alpha1.ChannelConditionProvisionerInstalled)

	if c == nil || c.IsUnknown() {

		var proName string
		var proKind string
		if ch.Spec.Provisioner != nil {
			proName = ch.Spec.Provisioner.Name
			proKind = ch.Spec.Provisioner.Kind
		}

		ch.Status.MarkProvisionerNotInstalled(
			"Provisioner not found.",
			"Specified provisioner [Name:%s Kind:%s] is not installed or not controlling the channel.",
			proName,
			proKind,
		)
	}
	return nil
}

func (r *Reconciler) updateStatus(ctx context.Context, desired *v1alpha1.Channel) (*v1alpha1.Channel, error) {
	channel, err := r.channelLister.Channels(desired.Namespace).Get(desired.Name)
	if err != nil {
		return nil, err
	}

	// If there's nothing to update, just return.
	if reflect.DeepEqual(channel.Status, desired.Status) {
		return channel, nil
	}

	// Don't modify the informers copy.
	existing := channel.DeepCopy()
	existing.Status = desired.Status

	return r.EventingClientSet.EventingV1alpha1().Channels(desired.Namespace).UpdateStatus(existing)
}<|MERGE_RESOLUTION|>--- conflicted
+++ resolved
@@ -88,11 +88,7 @@
 	original, err := r.channelLister.Channels(namespace).Get(name)
 	if apierrs.IsNotFound(err) {
 		// The resource may no longer exist, in which case we stop processing.
-<<<<<<< HEAD
-		logging.FromContext(ctx).Error("channel key in work queue no longer exists")
-=======
 		logging.FromContext(ctx).Error("Channel key in work queue no longer exists")
->>>>>>> 9497705b
 		return nil
 	} else if err != nil {
 		return err
@@ -108,15 +104,9 @@
 
 	// Reconcile this copy of the Channel and then write back any status
 	// updates regardless of whether the reconcile error out.
-<<<<<<< HEAD
 	reconcileErr := r.reconcile(ctx, channel)
 	if reconcileErr != nil {
-		logging.FromContext(ctx).Warn("Error reconciling Channel", zap.Error(reconcileErr))
-=======
-	err = r.reconcile(ctx, channel)
-	if err != nil {
-		logging.FromContext(ctx).Error("Error reconciling Channel", zap.Error(err))
->>>>>>> 9497705b
+		logging.FromContext(ctx).Error("Error reconciling Channel", zap.Error(reconcileErr))
 	} else {
 		logging.FromContext(ctx).Debug("Successfully reconciled Channel")
 		r.Recorder.Eventf(channel, corev1.EventTypeNormal, channelReconciled, "Channel reconciled: %s", key)
