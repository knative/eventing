/*
Copyright 2019 The Knative Authors

Licensed under the Apache License, Version 2.0 (the "License");
you may not use this file except in compliance with the License.
You may obtain a copy of the License at

    http://www.apache.org/licenses/LICENSE-2.0

Unless required by applicable law or agreed to in writing, software
distributed under the License is distributed on an "AS IS" BASIS,
WITHOUT WARRANTIES OR CONDITIONS OF ANY KIND, either express or implied.
See the License for the specific language governing permissions and
limitations under the License.
*/

package dispatcher

import (
	"context"
	"fmt"
	"strings"

	corev1 "k8s.io/api/core/v1"
	metav1 "k8s.io/apimachinery/pkg/apis/meta/v1"
	"k8s.io/apimachinery/pkg/types"

	"github.com/google/go-cmp/cmp"
	"github.com/google/go-cmp/cmp/cmpopts"
	"go.uber.org/zap"

	"knative.dev/pkg/apis/duck"
	duckv1 "knative.dev/pkg/apis/duck/v1"
	"knative.dev/pkg/kmeta"
	"knative.dev/pkg/logging"
	"knative.dev/pkg/reconciler"

	eventingduckv1 "knative.dev/eventing/pkg/apis/duck/v1"
	"knative.dev/eventing/pkg/apis/feature"
	v1 "knative.dev/eventing/pkg/apis/messaging/v1"
	"knative.dev/eventing/pkg/channel"
	"knative.dev/eventing/pkg/channel/fanout"
	"knative.dev/eventing/pkg/channel/multichannelfanout"
	eventingv1beta2 "knative.dev/eventing/pkg/client/clientset/versioned/typed/eventing/v1beta2"
	messagingv1 "knative.dev/eventing/pkg/client/clientset/versioned/typed/messaging/v1"
	reconcilerv1 "knative.dev/eventing/pkg/client/injection/reconciler/messaging/v1/inmemorychannel"
	eventingv1 "knative.dev/eventing/pkg/client/listers/eventing/v1"
	"knative.dev/eventing/pkg/client/listers/eventing/v1beta2"
	"knative.dev/eventing/pkg/eventtype"
	"knative.dev/eventing/pkg/kncloudevents"
)

// Reconciler reconciles InMemory Channels.
type Reconciler struct {
<<<<<<< HEAD
	multiChannelMessageHandler multichannelfanout.MultiChannelMessageHandler
	reporter                   channel.StatsReporter
	messagingClientSet         messagingv1.MessagingV1Interface
	eventTypeLister            v1beta2.EventTypeLister
	brokerLister               eventingv1.BrokerLister
	eventingClient             eventingv1beta2.EventingV1beta2Interface
	featureStore               *feature.Store
=======
	multiChannelEventHandler multichannelfanout.MultiChannelEventHandler
	reporter                 channel.StatsReporter
	messagingClientSet       messagingv1.MessagingV1Interface
	eventTypeLister          v1beta2.EventTypeLister
	eventingClient           eventingv1beta2.EventingV1beta2Interface
	featureStore             *feature.Store
>>>>>>> 7636997c
}

// Check the interfaces Reconciler should implement
var (
	_ reconcilerv1.Interface         = (*Reconciler)(nil)
	_ reconcilerv1.ReadOnlyInterface = (*Reconciler)(nil)
)

// ReconcileKind implements inmemorychannel.Interface.
func (r *Reconciler) ReconcileKind(ctx context.Context, imc *v1.InMemoryChannel) reconciler.Event {
	if err := r.reconcile(ctx, imc); err != nil {
		return err
	}

	// Then patch the subscribers to reflect that they are now ready to go
	return r.patchSubscriberStatus(ctx, imc)
}

// ObserveKind implements inmemorychannel.ReadOnlyInterface.
func (r *Reconciler) ObserveKind(ctx context.Context, imc *v1.InMemoryChannel) reconciler.Event {
	return r.reconcile(ctx, imc)
}

func (r *Reconciler) reconcile(ctx context.Context, imc *v1.InMemoryChannel) reconciler.Event {
	logging.FromContext(ctx).Infow("Reconciling", zap.Any("InMemoryChannel", imc))

	if !imc.IsReady() {
		logging.FromContext(ctx).Debug("IMC is not ready, skipping")
		return nil
	}

	config, err := newConfigForInMemoryChannel(imc)
	if err != nil {
		logging.FromContext(ctx).Error("Error creating config for in memory channels", zap.Error(err))
		return err
	}
	var eventTypeAutoHandler *eventtype.EventTypeAutoHandler
	var eventTypeOwnerRef *duckv1.KReference
	var UID *types.UID
	if r.featureStore.IsEnabled(feature.EvenTypeAutoCreate) {
		eventTypeAutoHandler = &eventtype.EventTypeAutoHandler{
			EventTypeLister: r.eventTypeLister,
			EventingClient:  r.eventingClient,
			FeatureStore:    r.featureStore,
			Logger:          logging.FromContext(ctx).Desugar(),
		}

		if ownerReferences := imc.GetOwnerReferences(); len(ownerReferences) > 0 {
			eventTypeOwnerRef, err = r.brokerKReferenceFromOwnerReference(ownerReferences[0], imc.Namespace)
			UID = &ownerReferences[0].UID
			if err != nil {
				eventTypeOwnerRef = toKReference(imc)
				UID = &imc.UID
			}
		} else {
			eventTypeOwnerRef = toKReference(imc)
			UID = &imc.UID
		}
		logging.FromContext(ctx).Info("Created owner ref", zap.Any("eventTypeOwnerRef", eventTypeOwnerRef))

	}

	// First grab the host based MultiChannelFanoutMessage httpHandler
	httpHandler := r.multiChannelEventHandler.GetChannelHandler(config.HostName)
	if httpHandler == nil {
		// No handler yet, create one.
		fanoutHandler, err := fanout.NewFanoutEventHandler(
			logging.FromContext(ctx).Desugar(),
			config.FanoutConfig,
			r.reporter,
			eventTypeAutoHandler,
			eventTypeOwnerRef,
			UID,
		)
		if err != nil {
			logging.FromContext(ctx).Error("Failed to create a new fanout.EventHandler", err)
			return err
		}
		r.multiChannelEventHandler.SetChannelHandler(config.HostName, fanoutHandler)
	} else {
		// Just update the config if necessary.
		haveSubs := httpHandler.GetSubscriptions(ctx)

		// Ignore the closures, we stash the values that we can tell from if the values have actually changed.
		if diff := cmp.Diff(config.FanoutConfig.Subscriptions, haveSubs, cmpopts.IgnoreFields(kncloudevents.RetryConfig{}, "Backoff", "CheckRetry")); diff != "" {
			logging.FromContext(ctx).Info("Updating fanout config: ", zap.String("Diff", diff))
			httpHandler.SetSubscriptions(ctx, config.FanoutConfig.Subscriptions)
		}
	}

	// Look for an https handler that's configured to use paths
	httpsHandler := r.multiChannelEventHandler.GetChannelHandler(config.Path)
	if httpsHandler == nil {
		// No handler yet, create one.
		fanoutHandler, err := fanout.NewFanoutEventHandler(
			logging.FromContext(ctx).Desugar(),
			config.FanoutConfig,
			r.reporter,
			eventTypeAutoHandler,
			eventTypeOwnerRef,
			UID,
			channel.ResolveChannelFromPath(channel.ParseChannelFromPath),
		)
		if err != nil {
			logging.FromContext(ctx).Error("Failed to create a new fanout.EventHandler", err)
			return err
		}
		r.multiChannelEventHandler.SetChannelHandler(config.Path, fanoutHandler)
	} else {
		// Just update the config if necessary.
		haveSubs := httpsHandler.GetSubscriptions(ctx)

		// Ignore the closures, we stash the values that we can tell from if the values have actually changed.
		if diff := cmp.Diff(config.FanoutConfig.Subscriptions, haveSubs, cmpopts.IgnoreFields(kncloudevents.RetryConfig{}, "Backoff", "CheckRetry")); diff != "" {
			logging.FromContext(ctx).Info("Updating fanout config: ", zap.String("Diff", diff))
			httpsHandler.SetSubscriptions(ctx, config.FanoutConfig.Subscriptions)
		}
	}

	handleSubscribers(imc.Spec.Subscribers, kncloudevents.AddOrUpdateAddressableHandler)

	return nil
}

func (r *Reconciler) patchSubscriberStatus(ctx context.Context, imc *v1.InMemoryChannel) error {
	after := imc.DeepCopy()

	after.Status.Subscribers = make([]eventingduckv1.SubscriberStatus, 0)
	for _, sub := range imc.Spec.Subscribers {
		after.Status.Subscribers = append(after.Status.Subscribers, eventingduckv1.SubscriberStatus{
			UID:                sub.UID,
			ObservedGeneration: sub.Generation,
			Ready:              corev1.ConditionTrue,
		})
	}
	jsonPatch, err := duck.CreatePatch(imc, after)
	if err != nil {
		return fmt.Errorf("creating JSON patch: %w", err)
	}
	// If there is nothing to patch, we are good, just return.
	// Empty patch is [], hence we check for that.
	if len(jsonPatch) == 0 {
		return nil
	}

	patch, err := jsonPatch.MarshalJSON()
	if err != nil {
		return fmt.Errorf("marshaling JSON patch: %w", err)
	}
	patched, err := r.messagingClientSet.InMemoryChannels(imc.Namespace).Patch(ctx, imc.Name, types.JSONPatchType, patch, metav1.PatchOptions{}, "status")
	if err != nil {
		return fmt.Errorf("Failed patching: %w", err)
	}
	logging.FromContext(ctx).Debugw("Patched resource", zap.Any("patch", patch), zap.Any("patched", patched))
	return nil
}

// newConfigForInMemoryChannel creates a new Config for a single inmemory channel.
func newConfigForInMemoryChannel(imc *v1.InMemoryChannel) (*multichannelfanout.ChannelConfig, error) {
	subs := make([]fanout.Subscription, len(imc.Spec.Subscribers))

	for i, sub := range imc.Spec.Subscribers {
		conf, err := fanout.SubscriberSpecToFanoutConfig(sub)
		if err != nil {
			return nil, err
		}
		subs[i] = *conf
	}

	return &multichannelfanout.ChannelConfig{
		Namespace: imc.Namespace,
		Name:      imc.Name,
		HostName:  imc.Status.Address.URL.Host,
		Path:      fmt.Sprintf("%s/%s", imc.Namespace, imc.Name),
		FanoutConfig: fanout.Config{
			AsyncHandler:  true,
			Subscriptions: subs,
		},
	}, nil
}

func (r *Reconciler) deleteFunc(obj interface{}) {
	if obj == nil {
		return
	}
	acc, err := kmeta.DeletionHandlingAccessor(obj)
	if err != nil {
		return
	}
	imc, ok := acc.(*v1.InMemoryChannel)
	if !ok || imc == nil {
		return
	}
	if imc.Status.Address != nil && imc.Status.Address.URL != nil {
		if hostName := imc.Status.Address.URL.Host; hostName != "" {
			r.multiChannelEventHandler.DeleteChannelHandler(hostName)
		}
	}

	handleSubscribers(imc.Spec.Subscribers, kncloudevents.DeleteAddressableHandler)
}

func handleSubscribers(subscribers []eventingduckv1.SubscriberSpec, handle func(duckv1.Addressable)) {
	for _, sub := range subscribers {
		handle(duckv1.Addressable{
			URL:     sub.SubscriberURI,
			CACerts: sub.SubscriberCACerts,
		})

		if sub.ReplyURI != nil {
			handle(duckv1.Addressable{
				URL:     sub.ReplyURI,
				CACerts: sub.ReplyCACerts,
			})
		}

		if sub.Delivery != nil && sub.Delivery.DeadLetterSink != nil && sub.Delivery.DeadLetterSink.URI != nil {
			handle(duckv1.Addressable{
				URL:     sub.Delivery.DeadLetterSink.URI,
				CACerts: sub.Delivery.DeadLetterSink.CACerts,
			})
		}
	}
}

func toKReference(imc *v1.InMemoryChannel) *duckv1.KReference {
	return &duckv1.KReference{
		// Need to set Kind and APIVersion manually as the TypeMeta is not currently properly set https://github.com/knative/eventing/issues/7091
		// TODO: refactor this to use imc.Kind and imc.TypeMeta once #7091 is resolved
		Kind:       "InMemoryChannel",
		APIVersion: "messaging.knative.dev/v1",
		Namespace:  imc.Namespace,
		Name:       imc.Name,
		Address:    imc.Status.Address.Name,
	}
}

func (r *Reconciler) brokerKReferenceFromOwnerReference(ownerRef metav1.OwnerReference, namespace string) (*duckv1.KReference, error) {
	if !strings.Contains(strings.ToLower(ownerRef.Kind), "broker") {
		return nil, fmt.Errorf("the OwnerReference must be a broker")
	}
	broker, err := r.brokerLister.Brokers(namespace).Get(ownerRef.Name)
	if err != nil {
		return nil, err
	}
	return &duckv1.KReference{
		Kind:       ownerRef.Kind,
		APIVersion: ownerRef.APIVersion,
		Namespace:  broker.Namespace,
		Name:       ownerRef.Name,
		Address:    broker.Status.Address.Name,
	}, nil
}<|MERGE_RESOLUTION|>--- conflicted
+++ resolved
@@ -52,22 +52,13 @@
 
 // Reconciler reconciles InMemory Channels.
 type Reconciler struct {
-<<<<<<< HEAD
-	multiChannelMessageHandler multichannelfanout.MultiChannelMessageHandler
+	multiChannelEventHandler multichannelfanout.MultiChannelEventHandler
 	reporter                   channel.StatsReporter
 	messagingClientSet         messagingv1.MessagingV1Interface
 	eventTypeLister            v1beta2.EventTypeLister
 	brokerLister               eventingv1.BrokerLister
 	eventingClient             eventingv1beta2.EventingV1beta2Interface
 	featureStore               *feature.Store
-=======
-	multiChannelEventHandler multichannelfanout.MultiChannelEventHandler
-	reporter                 channel.StatsReporter
-	messagingClientSet       messagingv1.MessagingV1Interface
-	eventTypeLister          v1beta2.EventTypeLister
-	eventingClient           eventingv1beta2.EventingV1beta2Interface
-	featureStore             *feature.Store
->>>>>>> 7636997c
 }
 
 // Check the interfaces Reconciler should implement
