--- conflicted
+++ resolved
@@ -149,15 +149,9 @@
 
 	// Reconcile this copy of the Namespace and then write back any status updates regardless of
 	// whether the reconcile error out.
-<<<<<<< HEAD
 	reconcileErr := r.reconcile(ctx, ns)
-	if reconcileErr != nil {
+	if err != nil {
 		logging.FromContext(ctx).Error("Error reconciling Namespace", zap.Error(reconcileErr))
-=======
-	err = r.reconcile(ctx, ns)
-	if err != nil {
-		logging.FromContext(ctx).Error("Error reconciling Namespace", zap.Error(err))
->>>>>>> 9497705b
 	} else {
 		logging.FromContext(ctx).Debug("Namespace reconciled")
 	}
