--- conflicted
+++ resolved
@@ -145,32 +145,17 @@
 	// Don't modify the informers copy
 	ns := original.DeepCopy()
 
-	// Reconcile this copy of the Namespace and then write back any status updates regardless of
-	// whether the reconcile error out.
-<<<<<<< HEAD
+	// Reconcile this copy of the Namespace.
 	reconcileErr := r.reconcile(ctx, ns)
-	if err != nil {
+	if reconcileErr != nil {
 		logging.FromContext(ctx).Error("Error reconciling Namespace", zap.Error(reconcileErr))
+		r.Recorder.Eventf(ns, corev1.EventTypeWarning, namespaceReconcileFailure, "Failed to reconcile Namespace: %v", reconcileErr)
 	} else {
 		logging.FromContext(ctx).Debug("Namespace reconciled")
-	}
-
-	// Requeue if the resource is not ready:
+		r.Recorder.Eventf(ns, corev1.EventTypeNormal, namespaceReconciled, "Namespace reconciled: %q", ns.Name)
+	}
+
 	return reconcileErr
-=======
-	err = r.reconcile(ctx, ns)
-	// Requeue if the resource is not ready:
-	if err != nil {
-		logging.FromContext(ctx).Error("Error reconciling Namespace", zap.Error(err))
-		r.Recorder.Eventf(ns, corev1.EventTypeWarning, namespaceReconcileFailure, "Failed to reconcile Namespace: %v", err)
-		return err
-	}
-
-	logging.FromContext(ctx).Debug("Namespace reconciled")
-	r.Recorder.Eventf(ns, corev1.EventTypeNormal, namespaceReconciled, "Namespace reconciled: %q", ns.Name)
-
-	return nil
->>>>>>> 2f73f384
 }
 
 func (r *Reconciler) reconcile(ctx context.Context, ns *corev1.Namespace) error {
