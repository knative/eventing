/*
Copyright 2019 The Knative Authors

Licensed under the Apache License, Version 2.0 (the "License");
you may not use this file except in compliance with the License.
You may obtain a copy of the License at

    http://www.apache.org/licenses/LICENSE-2.0

Unless required by applicable law or agreed to in writing, software
distributed under the License is distributed on an "AS IS" BASIS,
WITHOUT WARRANTIES OR CONDITIONS OF ANY KIND, either express or implied.
See the License for the specific language governing permissions and
limitations under the License.
*/

package namespace

import (
	"context"
	"testing"

	"knative.dev/pkg/configmap"
	"knative.dev/pkg/system"
<<<<<<< HEAD
=======
	"knative.dev/pkg/tracker"
>>>>>>> f80233d5

	"k8s.io/apimachinery/pkg/runtime"
	"k8s.io/apimachinery/pkg/runtime/schema"
	"knative.dev/eventing/pkg/reconciler/namespace/resources"

	corev1 "k8s.io/api/core/v1"
	metav1 "k8s.io/apimachinery/pkg/apis/meta/v1"
	"k8s.io/client-go/kubernetes/scheme"
	clientgotesting "k8s.io/client-go/testing"
	"knative.dev/eventing/pkg/apis/eventing/v1alpha1"
	eventingv1alpha1 "knative.dev/eventing/pkg/apis/eventing/v1alpha1"
	"knative.dev/eventing/pkg/reconciler"
	. "knative.dev/eventing/pkg/reconciler/testing"
	"knative.dev/pkg/controller"
	logtesting "knative.dev/pkg/logging/testing"
	. "knative.dev/pkg/reconciler/testing"
)

const (
	testNS                    = "test-namespace"
	brokerImagePullSecretName = "broker-image-pull-secret"
)

var (
	brokerGVR = schema.GroupVersionResource{
		Group:    "eventing.knative.dev",
		Version:  "v1alpha1",
		Resource: "brokers",
	}

	roleBindingGVR = schema.GroupVersionResource{
		Group:    "rbac.authorization.k8s.io",
		Version:  "v1",
		Resource: "rolebindings",
	}

	serviceAccountGVR = schema.GroupVersionResource{
		Version:  "v1",
		Resource: "serviceaccounts",
	}
)

func init() {
	// Add types to scheme
	_ = eventingv1alpha1.AddToScheme(scheme.Scheme)
}

func TestAllCases(t *testing.T) {
	// Events
	cmpEvent := Eventf(corev1.EventTypeNormal, "ConfigMapPropagationCreated", "Default ConfigMapPropagation: eventing created")
	saIngressEvent := Eventf(corev1.EventTypeNormal, "BrokerServiceAccountCreated", "ServiceAccount 'eventing-broker-ingress' created for the Broker")
	rbIngressEvent := Eventf(corev1.EventTypeNormal, "BrokerServiceAccountRBACCreated", "RoleBinding 'test-namespace/eventing-broker-ingress' created for the Broker")
	saFilterEvent := Eventf(corev1.EventTypeNormal, "BrokerServiceAccountCreated", "ServiceAccount 'eventing-broker-filter' created for the Broker")
	rbFilterEvent := Eventf(corev1.EventTypeNormal, "BrokerServiceAccountRBACCreated", "RoleBinding 'test-namespace/eventing-broker-filter' created for the Broker")
	brokerEvent := Eventf(corev1.EventTypeNormal, "BrokerCreated", "Default eventing.knative.dev Broker created.")
	nsEvent := Eventf(corev1.EventTypeNormal, "NamespaceReconciled", "Namespace reconciled: \"test-namespace\"")
	nsEventFailure := Eventf(corev1.EventTypeWarning, "NamespaceReconcileFailure", "Failed to reconcile Namespace: broker ingress: Error copying secret knative-testing/broker-image-pull-secret => test-namespace/eventing-broker-ingress : secrets \"broker-image-pull-secret\" not found")

	secretEventFilter := Eventf(corev1.EventTypeNormal, "SecretCopied", "Secret copied into namespace knative-testing/broker-image-pull-secret => test-namespace/eventing-broker-filter")
	secretEventIngress := Eventf(corev1.EventTypeNormal, "SecretCopied", "Secret copied into namespace knative-testing/broker-image-pull-secret => test-namespace/eventing-broker-ingress")
	secretEventFailure := Eventf(corev1.EventTypeWarning, "SecretCopyFailure", "Error copying secret knative-testing/broker-image-pull-secret => test-namespace/eventing-broker-ingress : secrets \"broker-image-pull-secret\" not found")

	// Patches
	ingressPatch := createPatch(testNS, "eventing-broker-ingress")
	filterPatch := createPatch(testNS, "eventing-broker-filter")

	// Object
	namespace := NewNamespace(testNS,
		WithNamespaceLabeled(resources.InjectionEnabledLabels()),
	)
	secret := resources.MakeSecret(brokerImagePullSecretName)
<<<<<<< HEAD
	broker := resources.MakeBroker(namespace)
	saIngress := resources.MakeServiceAccount(namespace, resources.IngressServiceAccountName)
	rbIngress := resources.MakeRoleBinding(resources.IngressRoleBindingName, namespace, testNS, resources.MakeServiceAccount(namespace, resources.IngressServiceAccountName), resources.IngressClusterRoleName)
	rbIngressConfig := resources.MakeRoleBinding(resources.ConfigRoleBindingName(resources.IngressServiceAccountName, testNS), namespace, system.Namespace(), resources.MakeServiceAccount(namespace, resources.IngressServiceAccountName), resources.ConfigClusterRoleName)
	saFilter := resources.MakeServiceAccount(namespace, resources.FilterServiceAccountName)
	rbFilter := resources.MakeRoleBinding(resources.FilterRoleBindingName, namespace, testNS, resources.MakeServiceAccount(namespace, resources.FilterServiceAccountName), resources.FilterClusterRoleName)
	rbFilterConfig := resources.MakeRoleBinding(resources.ConfigRoleBindingName(resources.FilterServiceAccountName, testNS), namespace, system.Namespace(), resources.MakeServiceAccount(namespace, resources.FilterServiceAccountName), resources.ConfigClusterRoleName)
=======
	broker := resources.MakeBroker(testNS)
	saIngress := resources.MakeServiceAccount(testNS, resources.IngressServiceAccountName)
	rbIngress := resources.MakeRoleBinding(resources.IngressRoleBindingName, testNS, resources.MakeServiceAccount(testNS, resources.IngressServiceAccountName), resources.IngressClusterRoleName)
	saFilter := resources.MakeServiceAccount(testNS, resources.FilterServiceAccountName)
	rbFilter := resources.MakeRoleBinding(resources.FilterRoleBindingName, testNS, resources.MakeServiceAccount(testNS, resources.FilterServiceAccountName), resources.FilterClusterRoleName)
	configMapPropagation := resources.MakeConfigMapPropagation(testNS)
>>>>>>> f80233d5

	table := TableTest{{
		Name: "bad workqueue key",
		// Make sure Reconcile handles bad keys.
		Key: "too/many/parts",
	}, {
		Name: "key not found",
		// Make sure Reconcile handles good keys that don't exist.
		Key: "foo/not-found",
	}, {
		Name: "Namespace is not labeled",
		Objects: []runtime.Object{
			NewNamespace(testNS),
		},
		Key: testNS,
	}, {
		Name: "Namespace is labeled disabled",
		Objects: []runtime.Object{
			NewNamespace(testNS,
				WithNamespaceLabeled(resources.InjectionDisabledLabels())),
		},
		Key: testNS,
	}, {
		Name: "Namespace is deleted no resources",
		Objects: []runtime.Object{
			NewNamespace(testNS,
				WithNamespaceLabeled(resources.InjectionEnabledLabels()),
				WithNamespaceDeleted,
			),
		},
		Key: testNS,
		WantEvents: []string{
			nsEvent,
		},
	}, {
		Name: "Namespace enabled",
		Objects: []runtime.Object{
			NewNamespace(testNS,
				WithNamespaceLabeled(resources.InjectionEnabledLabels()),
			),
		},
		Key:                     testNS,
		SkipNamespaceValidation: true,
		WantErr:                 false,
		WantEvents: []string{
			cmpEvent,
			saIngressEvent,
			rbIngressEvent,
			secretEventIngress,
			saFilterEvent,
			rbFilterEvent,
			secretEventFilter,
			brokerEvent,
			nsEvent,
		},
		WantCreates: []runtime.Object{
			configMapPropagation,
			broker,
			secret,
			saIngress,
			rbIngress,
			secret,
			saFilter,
			rbFilter,
			secret,
		},
		WantPatches: []clientgotesting.PatchActionImpl{
			ingressPatch,
			filterPatch,
		},
	}, {
		Name: "Namespace enabled - secret copy fails",
		Objects: []runtime.Object{
			NewNamespace(testNS,
				WithNamespaceLabeled(resources.InjectionEnabledLabels()),
			),
		},
		Key:                     testNS,
		SkipNamespaceValidation: true,
		WantErr:                 true,
		WithReactors: []clientgotesting.ReactionFunc{
			InduceFailure("create", "secrets"),
		},
		WantEvents: []string{
			cmpEvent,
			saIngressEvent,
			rbIngressEvent,
			secretEventFailure,
			nsEventFailure,
		},
		WantCreates: []runtime.Object{
			configMapPropagation,
			saIngress,
			rbIngress,
		},
	}, {
		Name: "Namespace enabled - configmappropagation fails",
		Objects: []runtime.Object{
			NewNamespace(testNS,
				WithNamespaceLabeled(resources.InjectionEnabledLabels()),
			),
		},
		Key:                     testNS,
		SkipNamespaceValidation: true,
		WantErr:                 true,
		WithReactors: []clientgotesting.ReactionFunc{
			InduceFailure("create", "configmappropagations"),
		},
		WantEvents: []string{
			Eventf(corev1.EventTypeWarning, "NamespaceReconcileFailure", "Failed to reconcile Namespace: configMapPropagation: inducing failure for create configmappropagations"),
		},
		WantCreates: []runtime.Object{
			configMapPropagation,
		},
	}, {
		Name: "Namespace enabled, broker exists",
		Objects: []runtime.Object{
			NewNamespace(testNS,
				WithNamespaceLabeled(resources.InjectionEnabledLabels()),
			),
			resources.MakeBroker(NewNamespace(testNS,
				WithNamespaceLabeled(resources.InjectionEnabledLabels()),
			)),
		},
		Key:                     testNS,
		SkipNamespaceValidation: true,
		WantErr:                 false,
		WantEvents: []string{
			cmpEvent,
			saIngressEvent,
			rbIngressEvent,
			secretEventIngress,
			saFilterEvent,
			rbFilterEvent,
			secretEventFilter,
			nsEvent,
		},
		WantCreates: []runtime.Object{
			configMapPropagation,
			secret,
			saIngress,
			rbIngress,
			secret,
			saFilter,
			rbFilter,
			secret,
		},
		WantPatches: []clientgotesting.PatchActionImpl{
			ingressPatch,
			filterPatch,
		},
	}, {
		Name: "Namespace enabled, broker exists with no label",
		Objects: []runtime.Object{
			NewNamespace(testNS,
				WithNamespaceLabeled(resources.InjectionDisabledLabels()),
			),
			&v1alpha1.Broker{
				ObjectMeta: metav1.ObjectMeta{
					Namespace: testNS,
					Name:      resources.DefaultBrokerName,
				},
			},
		},
		Key:                     testNS,
		SkipNamespaceValidation: true,
		WantErr:                 false,
	}, {
		Name: "Namespace enabled, ingress service account exists",
		Objects: []runtime.Object{
			NewNamespace(testNS,
				WithNamespaceLabeled(resources.InjectionEnabledLabels()),
			),
			saIngress,
		},
		Key:                     testNS,
		SkipNamespaceValidation: true,
		WantErr:                 false,
		WantEvents: []string{
			cmpEvent,
			rbIngressEvent,
			secretEventIngress,
			saFilterEvent,
			rbFilterEvent,
			secretEventFilter,
			brokerEvent,
			nsEvent,
		},
		WantCreates: []runtime.Object{
			configMapPropagation,
			broker,
			secret,
			rbIngress,
			secret,
			saFilter,
			rbFilter,
			secret,
		},
		WantPatches: []clientgotesting.PatchActionImpl{
			ingressPatch,
			filterPatch,
		},
	}, {
		Name: "Namespace enabled, ingress role binding exists",
		Objects: []runtime.Object{
			NewNamespace(testNS,
				WithNamespaceLabeled(resources.InjectionEnabledLabels()),
			),
			rbIngress,
		},
		Key:                     testNS,
		SkipNamespaceValidation: true,
		WantErr:                 false,
		WantEvents: []string{
			cmpEvent,
			saIngressEvent,
			secretEventIngress,
			saFilterEvent,
			rbFilterEvent,
			secretEventFilter,
			brokerEvent,
			nsEvent,
		},
		WantCreates: []runtime.Object{
			configMapPropagation,
			broker,
			secret,
			saIngress,
			secret,
			saFilter,
			rbFilter,
			secret,
		},
		WantPatches: []clientgotesting.PatchActionImpl{
			ingressPatch,
			filterPatch,
		},
	}, {
		Name: "Namespace enabled, filter service account exists",
		Objects: []runtime.Object{
			NewNamespace(testNS,
				WithNamespaceLabeled(resources.InjectionEnabledLabels()),
			),
			saFilter,
		},
		Key:                     testNS,
		SkipNamespaceValidation: true,
		WantErr:                 false,
		WantEvents: []string{
			cmpEvent,
			saIngressEvent,
			rbIngressEvent,
			secretEventIngress,
			rbFilterEvent,
			secretEventFilter,
			brokerEvent,
			nsEvent,
		},
		WantCreates: []runtime.Object{
			configMapPropagation,
			broker,
			secret,
			saIngress,
			rbIngress,
			secret,
			rbFilter,
			secret,
		},
		WantPatches: []clientgotesting.PatchActionImpl{
			ingressPatch,
			filterPatch,
		},
	}, {
		Name: "Namespace enabled, filter role binding exists",
		Objects: []runtime.Object{
			NewNamespace(testNS,
				WithNamespaceLabeled(resources.InjectionEnabledLabels()),
			),
			rbFilter,
		},
		Key:                     testNS,
		SkipNamespaceValidation: true,
		WantErr:                 false,
		WantEvents: []string{
			cmpEvent,
			saIngressEvent,
			rbIngressEvent,
			secretEventIngress,
			saFilterEvent,
			secretEventFilter,
			brokerEvent,
			nsEvent,
		},
		WantCreates: []runtime.Object{
			configMapPropagation,
			broker,
			secret,
			saIngress,
			rbIngress,
			secret,
			saFilter,
			secret,
		},
		WantPatches: []clientgotesting.PatchActionImpl{
			ingressPatch,
			filterPatch,
		},
	},
	// TODO: we need a existing default un-owned test.
	}

	logger := logtesting.TestLogger(t)
	// used to determine which test we are on
	testNum := 0
	table.Test(t, MakeFactory(func(ctx context.Context, listers *Listers, cmw configmap.Watcher) controller.Reconciler {

		r := &Reconciler{
<<<<<<< HEAD
			Base:                 reconciler.NewBase(ctx, controllerAgentName, cmw),
			namespaceLister:      listers.GetNamespaceLister(),
			brokerLister:         listers.GetBrokerLister(),
			serviceAccountLister: listers.GetServiceAccountLister(),
			roleBindingLister:    listers.GetRoleBindingLister(),
			brokerPullSecretName: brokerImagePullSecretName,
=======
			Base:                       reconciler.NewBase(ctx, controllerAgentName, cmw),
			namespaceLister:            listers.GetNamespaceLister(),
			brokerLister:               listers.GetBrokerLister(),
			serviceAccountLister:       listers.GetServiceAccountLister(),
			roleBindingLister:          listers.GetRoleBindingLister(),
			configMapPropagationLister: listers.GetConfigMapPropagationLister(),
			brokerPullSecretName:       brokerImagePullSecretName,
			tracker:                    tracker.New(func(types.NamespacedName) {}, 0),
>>>>>>> f80233d5
		}

		// only create secret in required tests
		createSecretTests := []string{"Namespace enabled", "Namespace enabled, broker exists",
			"Namespace enabled, ingress service account exists", "Namespace enabled, ingress role binding exists",
			"Namespace enabled, filter service account exists", "Namespace enabled, filter role binding exists"}

		for _, theTest := range createSecretTests {
			if theTest == table[testNum].Name {
				// create the required secret in knative-eventing to be copied into required namespaces
				tgtNSSecrets := r.KubeClientSet.CoreV1().Secrets(system.Namespace())
				tgtNSSecrets.Create(resources.MakeSecret(brokerImagePullSecretName))
				break
			}
		}
		testNum++
		return r
	}, false, logger))
}

func createPatch(namespace string, name string) clientgotesting.PatchActionImpl {
	patch := clientgotesting.PatchActionImpl{}
	patch.Namespace = namespace
	patch.Name = name
	patch.Patch = []byte(`{"imagePullSecrets":[{"name":"` + brokerImagePullSecretName + `"}]}`)
	return patch
}<|MERGE_RESOLUTION|>--- conflicted
+++ resolved
@@ -22,13 +22,11 @@
 
 	"knative.dev/pkg/configmap"
 	"knative.dev/pkg/system"
-<<<<<<< HEAD
-=======
 	"knative.dev/pkg/tracker"
->>>>>>> f80233d5
 
 	"k8s.io/apimachinery/pkg/runtime"
 	"k8s.io/apimachinery/pkg/runtime/schema"
+	"k8s.io/apimachinery/pkg/types"
 	"knative.dev/eventing/pkg/reconciler/namespace/resources"
 
 	corev1 "k8s.io/api/core/v1"
@@ -97,22 +95,12 @@
 		WithNamespaceLabeled(resources.InjectionEnabledLabels()),
 	)
 	secret := resources.MakeSecret(brokerImagePullSecretName)
-<<<<<<< HEAD
 	broker := resources.MakeBroker(namespace)
 	saIngress := resources.MakeServiceAccount(namespace, resources.IngressServiceAccountName)
 	rbIngress := resources.MakeRoleBinding(resources.IngressRoleBindingName, namespace, testNS, resources.MakeServiceAccount(namespace, resources.IngressServiceAccountName), resources.IngressClusterRoleName)
-	rbIngressConfig := resources.MakeRoleBinding(resources.ConfigRoleBindingName(resources.IngressServiceAccountName, testNS), namespace, system.Namespace(), resources.MakeServiceAccount(namespace, resources.IngressServiceAccountName), resources.ConfigClusterRoleName)
 	saFilter := resources.MakeServiceAccount(namespace, resources.FilterServiceAccountName)
 	rbFilter := resources.MakeRoleBinding(resources.FilterRoleBindingName, namespace, testNS, resources.MakeServiceAccount(namespace, resources.FilterServiceAccountName), resources.FilterClusterRoleName)
-	rbFilterConfig := resources.MakeRoleBinding(resources.ConfigRoleBindingName(resources.FilterServiceAccountName, testNS), namespace, system.Namespace(), resources.MakeServiceAccount(namespace, resources.FilterServiceAccountName), resources.ConfigClusterRoleName)
-=======
-	broker := resources.MakeBroker(testNS)
-	saIngress := resources.MakeServiceAccount(testNS, resources.IngressServiceAccountName)
-	rbIngress := resources.MakeRoleBinding(resources.IngressRoleBindingName, testNS, resources.MakeServiceAccount(testNS, resources.IngressServiceAccountName), resources.IngressClusterRoleName)
-	saFilter := resources.MakeServiceAccount(testNS, resources.FilterServiceAccountName)
-	rbFilter := resources.MakeRoleBinding(resources.FilterRoleBindingName, testNS, resources.MakeServiceAccount(testNS, resources.FilterServiceAccountName), resources.FilterClusterRoleName)
 	configMapPropagation := resources.MakeConfigMapPropagation(testNS)
->>>>>>> f80233d5
 
 	table := TableTest{{
 		Name: "bad workqueue key",
@@ -430,14 +418,6 @@
 	table.Test(t, MakeFactory(func(ctx context.Context, listers *Listers, cmw configmap.Watcher) controller.Reconciler {
 
 		r := &Reconciler{
-<<<<<<< HEAD
-			Base:                 reconciler.NewBase(ctx, controllerAgentName, cmw),
-			namespaceLister:      listers.GetNamespaceLister(),
-			brokerLister:         listers.GetBrokerLister(),
-			serviceAccountLister: listers.GetServiceAccountLister(),
-			roleBindingLister:    listers.GetRoleBindingLister(),
-			brokerPullSecretName: brokerImagePullSecretName,
-=======
 			Base:                       reconciler.NewBase(ctx, controllerAgentName, cmw),
 			namespaceLister:            listers.GetNamespaceLister(),
 			brokerLister:               listers.GetBrokerLister(),
@@ -446,7 +426,6 @@
 			configMapPropagationLister: listers.GetConfigMapPropagationLister(),
 			brokerPullSecretName:       brokerImagePullSecretName,
 			tracker:                    tracker.New(func(types.NamespacedName) {}, 0),
->>>>>>> f80233d5
 		}
 
 		// only create secret in required tests
