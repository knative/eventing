/*
Copyright 2019 The Knative Authors

Licensed under the Apache License, Version 2.0 (the "License");
you may not use this file except in compliance with the License.
You may obtain a copy of the License at

    http://www.apache.org/licenses/LICENSE-2.0

Unless required by applicable law or agreed to in writing, software
distributed under the License is distributed on an "AS IS" BASIS,
WITHOUT WARRANTIES OR CONDITIONS OF ANY KIND, either express or implied.
See the License for the specific language governing permissions and
limitations under the License.
*/

package namespace

import (
	"testing"

	"github.com/knative/pkg/tracker"

	"github.com/knative/eventing/pkg/reconciler/namespace/resources"
	"k8s.io/apimachinery/pkg/runtime"
	"k8s.io/apimachinery/pkg/runtime/schema"

	"github.com/knative/eventing/pkg/apis/eventing/v1alpha1"
	eventingv1alpha1 "github.com/knative/eventing/pkg/apis/eventing/v1alpha1"
	fakeclientset "github.com/knative/eventing/pkg/client/clientset/versioned/fake"
	eventinginformers "github.com/knative/eventing/pkg/client/informers/externalversions"
	"github.com/knative/eventing/pkg/reconciler"
	. "github.com/knative/eventing/pkg/reconciler/testing"
	"github.com/knative/pkg/controller"
	logtesting "github.com/knative/pkg/logging/testing"
	. "github.com/knative/pkg/reconciler/testing"
	corev1 "k8s.io/api/core/v1"
	metav1 "k8s.io/apimachinery/pkg/apis/meta/v1"
	kubeinformers "k8s.io/client-go/informers"
	fakekubeclientset "k8s.io/client-go/kubernetes/fake"
	"k8s.io/client-go/kubernetes/scheme"
)

const (
	testNS = "test-namespace"
)

var (
	brokerGVR = schema.GroupVersionResource{
		Group:    "eventing.knative.dev",
		Version:  "v1alpha1",
		Resource: "brokers",
	}

	roleBindingGVR = schema.GroupVersionResource{
		Group:    "rbac.authorization.k8s.io",
		Version:  "v1",
		Resource: "rolebindings",
	}

	serviceAccountGVR = schema.GroupVersionResource{
		Version:  "v1",
		Resource: "serviceaccounts",
	}
)

func init() {
	// Add types to scheme
	_ = eventingv1alpha1.AddToScheme(scheme.Scheme)
}

func TestNew(t *testing.T) {
	defer logtesting.ClearAll()
	kubeClient := fakekubeclientset.NewSimpleClientset()
	eventingClient := fakeclientset.NewSimpleClientset()
	kubeInformer := kubeinformers.NewSharedInformerFactory(kubeClient, 0)
	eventingInformer := eventinginformers.NewSharedInformerFactory(eventingClient, 0)

	namespaceInformer := kubeInformer.Core().V1().Namespaces()
	serviceAccountInformer := kubeInformer.Core().V1().ServiceAccounts()
	roleBindingInformer := kubeInformer.Rbac().V1().RoleBindings()
	brokerInformer := eventingInformer.Eventing().V1alpha1().Brokers()

	c := NewController(reconciler.Options{
		KubeClientSet:     kubeClient,
		EventingClientSet: eventingClient,
		Logger:            logtesting.TestLogger(t),
	}, namespaceInformer, serviceAccountInformer, roleBindingInformer, brokerInformer)

	if c == nil {
		t.Fatal("Expected NewController to return a non-nil value")
	}
}

func TestAllCases(t *testing.T) {
<<<<<<< HEAD
	table := TableTest{
		{
			Name: "bad workqueue key",
			// Make sure Reconcile handles bad keys.
			Key: "too/many/parts",
		}, {
			Name: "key not found",
			// Make sure Reconcile handles good keys that don't exist.
			Key: "foo/not-found",
		}, {
			Name: "Namespace is not labeled",
			Objects: []runtime.Object{
				NewNamespace(testNS),
			},
			Key: testNS,
		}, {
			Name: "Namespace is labeled disabled",
			Objects: []runtime.Object{
				NewNamespace(testNS,
					WithNamespaceLabeled(resources.InjectionDisabledLabels())),
			},
			Key: testNS,
		}, {
			Name: "Namespace is deleted, no resources",
			Objects: []runtime.Object{
				NewNamespace(testNS,
					WithNamespaceLabeled(resources.InjectionEnabledLabels()),
					WithNamespaceDeleted,
				),
			},
			Key: testNS,
		}, {
			Name: "Namespace enabled",
			Objects: []runtime.Object{
				NewNamespace(testNS,
					WithNamespaceLabeled(resources.InjectionEnabledLabels()),
				),
			},
			Key:                     testNS,
			SkipNamespaceValidation: true,
			WantErr:                 false,
			WantEvents: []string{
				Eventf(corev1.EventTypeNormal, filterServiceAccountCreated, "Service account created for the Broker 'eventing-broker-filter'"),
				Eventf(corev1.EventTypeNormal, filterServiceAccountRBACCreated, "Service account RBAC created for the Broker 'eventing-broker-filter'"),
				Eventf(corev1.EventTypeNormal, ingressServiceAccountCreated, "Service account created for the Broker 'eventing-broker-ingress'"),
				Eventf(corev1.EventTypeNormal, ingressServiceAccountRBACCreated, "Service account RBAC created for the Broker 'eventing-broker-ingress'"),
				Eventf(corev1.EventTypeNormal, brokerCreated, "Default eventing.knative.dev Broker created."),
			},
			WantCreates: []metav1.Object{
				resources.MakeBroker(testNS),
				resources.MakeServiceAccount(resources.FilterServiceAccountName, testNS),
				resources.MakeRoleBinding(resources.FilterRoleBindingName, resources.FilterClusterRoleName, resources.MakeServiceAccount(resources.FilterServiceAccountName, testNS)),
				resources.MakeServiceAccount(resources.IngressServiceAccountName, testNS),
				resources.MakeRoleBinding(resources.IngressRoleBindingName, resources.IngressClusterRoleName, resources.MakeServiceAccount(resources.IngressServiceAccountName, testNS)),
			},
		}, {
			Name: "Namespace enabled, broker exists",
			Objects: []runtime.Object{
				NewNamespace(testNS,
					WithNamespaceLabeled(resources.InjectionEnabledLabels()),
				),
				resources.MakeBroker(testNS),
			},
			Key:                     testNS,
			SkipNamespaceValidation: true,
			WantErr:                 false,
			WantEvents: []string{
				Eventf(corev1.EventTypeNormal, filterServiceAccountCreated, "Service account created for the Broker 'eventing-broker-filter'"),
				Eventf(corev1.EventTypeNormal, filterServiceAccountRBACCreated, "Service account RBAC created for the Broker 'eventing-broker-filter'"),
				Eventf(corev1.EventTypeNormal, ingressServiceAccountCreated, "Service account created for the Broker 'eventing-broker-ingress'"),
				Eventf(corev1.EventTypeNormal, ingressServiceAccountRBACCreated, "Service account RBAC created for the Broker 'eventing-broker-ingress'"),
			},
			WantCreates: []metav1.Object{
				resources.MakeServiceAccount(resources.FilterServiceAccountName, testNS),
				resources.MakeRoleBinding(resources.FilterRoleBindingName, resources.FilterClusterRoleName, resources.MakeServiceAccount(resources.FilterServiceAccountName, testNS)),
				resources.MakeServiceAccount(resources.IngressServiceAccountName, testNS),
				resources.MakeRoleBinding(resources.IngressRoleBindingName, resources.IngressClusterRoleName, resources.MakeServiceAccount(resources.IngressServiceAccountName, testNS)),
			},
		},
		{
			Name: "Namespace enabled, filter service account exists",
			Objects: []runtime.Object{
				NewNamespace(testNS,
					WithNamespaceLabeled(resources.InjectionEnabledLabels()),
				),
				resources.MakeServiceAccount(resources.FilterServiceAccountName, testNS),
			},
			Key:                     testNS,
			SkipNamespaceValidation: true,
			WantErr:                 false,
			WantEvents: []string{
				Eventf(corev1.EventTypeNormal, filterServiceAccountRBACCreated, "Service account RBAC created for the Broker 'eventing-broker-filter'"),
				Eventf(corev1.EventTypeNormal, ingressServiceAccountCreated, "Service account created for the Broker 'eventing-broker-ingress'"),
				Eventf(corev1.EventTypeNormal, ingressServiceAccountRBACCreated, "Service account RBAC created for the Broker 'eventing-broker-ingress'"),
				Eventf(corev1.EventTypeNormal, "BrokerCreated", "Default eventing.knative.dev Broker created."),
			},
			WantCreates: []metav1.Object{
				resources.MakeBroker(testNS),
				resources.MakeRoleBinding(resources.FilterRoleBindingName, resources.FilterClusterRoleName, resources.MakeServiceAccount(resources.FilterServiceAccountName, testNS)),
				resources.MakeServiceAccount(resources.IngressServiceAccountName, testNS),
				resources.MakeRoleBinding(resources.IngressRoleBindingName, resources.IngressClusterRoleName, resources.MakeServiceAccount(resources.IngressServiceAccountName, testNS)),
			},
		},
		{
			Name: "Namespace enabled, filter role binding exists",
			Objects: []runtime.Object{
				NewNamespace(testNS,
					WithNamespaceLabeled(resources.InjectionEnabledLabels()),
				),
				resources.MakeRoleBinding(resources.FilterRoleBindingName, resources.FilterClusterRoleName, resources.MakeServiceAccount(resources.FilterServiceAccountName, testNS)),
			},
			Key:                     testNS,
			SkipNamespaceValidation: true,
			WantErr:                 false,
			WantEvents: []string{
				Eventf(corev1.EventTypeNormal, filterServiceAccountCreated, "Service account created for the Broker 'eventing-broker-filter'"),
				Eventf(corev1.EventTypeNormal, ingressServiceAccountCreated, "Service account created for the Broker 'eventing-broker-ingress'"),
				Eventf(corev1.EventTypeNormal, ingressServiceAccountRBACCreated, "Service account RBAC created for the Broker 'eventing-broker-ingress'"),
				Eventf(corev1.EventTypeNormal, "BrokerCreated", "Default eventing.knative.dev Broker created."),
			},
			WantCreates: []metav1.Object{
				resources.MakeBroker(testNS),
				resources.MakeServiceAccount(resources.FilterServiceAccountName, testNS),
				resources.MakeServiceAccount(resources.IngressServiceAccountName, testNS),
				resources.MakeRoleBinding(resources.IngressRoleBindingName, resources.IngressClusterRoleName, resources.MakeServiceAccount(resources.IngressServiceAccountName, testNS)),
			},
		},
		{
			Name: "Namespace enabled, ingress service account exists",
			Objects: []runtime.Object{
				NewNamespace(testNS,
					WithNamespaceLabeled(resources.InjectionEnabledLabels()),
				),
				resources.MakeServiceAccount(resources.IngressServiceAccountName, testNS),
			},
			Key:                     testNS,
			SkipNamespaceValidation: true,
			WantErr:                 false,
			WantEvents: []string{
				Eventf(corev1.EventTypeNormal, filterServiceAccountCreated, "Service account created for the Broker 'eventing-broker-filter'"),
				Eventf(corev1.EventTypeNormal, filterServiceAccountRBACCreated, "Service account RBAC created for the Broker 'eventing-broker-filter'"),
				Eventf(corev1.EventTypeNormal, ingressServiceAccountRBACCreated, "Service account RBAC created for the Broker 'eventing-broker-ingress'"),
				Eventf(corev1.EventTypeNormal, "BrokerCreated", "Default eventing.knative.dev Broker created."),
			},
			WantCreates: []metav1.Object{
				resources.MakeBroker(testNS),
				resources.MakeServiceAccount(resources.FilterServiceAccountName, testNS),
				resources.MakeRoleBinding(resources.FilterRoleBindingName, resources.FilterClusterRoleName, resources.MakeServiceAccount(resources.FilterServiceAccountName, testNS)),
				resources.MakeRoleBinding(resources.IngressRoleBindingName, resources.IngressClusterRoleName, resources.MakeServiceAccount(resources.IngressServiceAccountName, testNS)),
			},
		},
		{
			Name: "Namespace enabled, ingress role binding exists",
			Objects: []runtime.Object{
				NewNamespace(testNS,
					WithNamespaceLabeled(resources.InjectionEnabledLabels()),
				),
				resources.MakeRoleBinding(resources.IngressRoleBindingName, resources.IngressClusterRoleName, resources.MakeServiceAccount(resources.IngressServiceAccountName, testNS)),
			},
			Key:                     testNS,
			SkipNamespaceValidation: true,
			WantErr:                 false,
			WantEvents: []string{
				Eventf(corev1.EventTypeNormal, filterServiceAccountCreated, "Service account created for the Broker 'eventing-broker-filter'"),
				Eventf(corev1.EventTypeNormal, filterServiceAccountRBACCreated, "Service account RBAC created for the Broker 'eventing-broker-filter'"),
				Eventf(corev1.EventTypeNormal, ingressServiceAccountCreated, "Service account created for the Broker 'eventing-broker-ingress'"),
				Eventf(corev1.EventTypeNormal, "BrokerCreated", "Default eventing.knative.dev Broker created."),
			},
			WantCreates: []metav1.Object{
				resources.MakeBroker(testNS),
				resources.MakeServiceAccount(resources.FilterServiceAccountName, testNS),
				resources.MakeRoleBinding(resources.FilterRoleBindingName, resources.FilterClusterRoleName, resources.MakeServiceAccount(resources.FilterServiceAccountName, testNS)),
				resources.MakeServiceAccount(resources.IngressServiceAccountName, testNS),
			},
		},
		//{  TODO: this test should work but there is no clean-up in the controller.
		//	Name: "Namespace disabled, cleanup",
		//	Objects: []runtime.Object{
		//		NewNamespace(testNS,
		//			WithNamespaceLabeled(resources.InjectionDisabledLabels()),
		//		),
		//		resources.MakeBroker(testNS),
		//		resources.MakeServiceAccount(testNS),
		//		resources.MakeRoleBinding(resources.MakeServiceAccount(testNS)),
		//	},
		//	Key:                     testNS,
		//	SkipNamespaceValidation: true,
		//	WantErr:                 false,
		//	WantDeletes: []clientgotesting.DeleteActionImpl{{
		//		ActionImpl: clientgotesting.ActionImpl{
		//			Namespace: testNS,
		//			Verb:      "delete",
		//			Resource:  brokerGVR,
		//		},
		//		Name: resources.DefaultBrokerName,
		//	}, {
		//		ActionImpl: clientgotesting.ActionImpl{
		//			Namespace: testNS,
		//			Verb:      "delete",
		//			Resource:  roleBindingGVR,
		//		},
		//		Name: resources.FilterRoleBindingName,
		//	}, {
		//		ActionImpl: clientgotesting.ActionImpl{
		//			Namespace: testNS,
		//			Verb:      "delete",
		//			Resource:  serviceAccountGVR,
		//		},
		//		Name: resources.DefaultBrokerName,
		//	}},
		//},
		// TODO: we need a existing default un-owned test.
=======
	table := TableTest{{
		Name: "bad workqueue key",
		// Make sure Reconcile handles bad keys.
		Key: "too/many/parts",
	}, {
		Name: "key not found",
		// Make sure Reconcile handles good keys that don't exist.
		Key: "foo/not-found",
	}, {
		Name: "Namespace is not labeled",
		Objects: []runtime.Object{
			NewNamespace(testNS),
		},
		Key: testNS,
	}, {
		Name: "Namespace is labeled disabled",
		Objects: []runtime.Object{
			NewNamespace(testNS,
				WithNamespaceLabeled(resources.InjectionDisabledLabels())),
		},
		Key: testNS,
	}, {
		Name: "Namespace is deleted no resources",
		Objects: []runtime.Object{
			NewNamespace(testNS,
				WithNamespaceLabeled(resources.InjectionEnabledLabels()),
				WithNamespaceDeleted,
			),
		},
		Key: testNS,
		WantEvents: []string{
			Eventf(corev1.EventTypeNormal, "NamespaceReconciled", "Namespace reconciled: \"test-namespace\""),
		},
	}, {
		Name: "Namespace enabled",
		Objects: []runtime.Object{
			NewNamespace(testNS,
				WithNamespaceLabeled(resources.InjectionEnabledLabels()),
			),
		},
		Key:                     testNS,
		SkipNamespaceValidation: true,
		WantErr:                 false,
		WantEvents: []string{
			Eventf(corev1.EventTypeNormal, "BrokerFilterServiceAccountCreated", "Service account created for the Broker 'eventing-broker-filter'"),
			Eventf(corev1.EventTypeNormal, "BrokerFilterServiceAccountRBACCreated", "Service account RBAC created for the Broker Filter 'eventing-broker-filter'"),
			Eventf(corev1.EventTypeNormal, "BrokerCreated", "Default eventing.knative.dev Broker created."),
			Eventf(corev1.EventTypeNormal, "NamespaceReconciled", "Namespace reconciled: \"test-namespace\""),
		},
		WantCreates: []metav1.Object{
			resources.MakeBroker(testNS),
			resources.MakeServiceAccount(testNS),
			resources.MakeRoleBinding(resources.MakeServiceAccount(testNS)),
		},
	}, {
		Name: "Namespace enabled, broker exists",
		Objects: []runtime.Object{
			NewNamespace(testNS,
				WithNamespaceLabeled(resources.InjectionEnabledLabels()),
			),
			resources.MakeBroker(testNS),
		},
		Key:                     testNS,
		SkipNamespaceValidation: true,
		WantErr:                 false,
		WantEvents: []string{
			Eventf(corev1.EventTypeNormal, "BrokerFilterServiceAccountCreated", "Service account created for the Broker 'eventing-broker-filter'"),
			Eventf(corev1.EventTypeNormal, "BrokerFilterServiceAccountRBACCreated", "Service account RBAC created for the Broker Filter 'eventing-broker-filter'"),
			Eventf(corev1.EventTypeNormal, "NamespaceReconciled", "Namespace reconciled: \"test-namespace\""),
		},
		WantCreates: []metav1.Object{
			resources.MakeServiceAccount(testNS),
			resources.MakeRoleBinding(resources.MakeServiceAccount(testNS)),
		},
	}, {
		Name: "Namespace enabled, broker exists with no label",
		Objects: []runtime.Object{
			NewNamespace(testNS,
				WithNamespaceLabeled(resources.InjectionDisabledLabels()),
			),
			&v1alpha1.Broker{
				ObjectMeta: metav1.ObjectMeta{
					Namespace: testNS,
					Name:      resources.DefaultBrokerName,
				},
			},
		},
		Key:                     testNS,
		SkipNamespaceValidation: true,
		WantErr:                 false,
	}, {
		Name: "Namespace enabled, service account exists",
		Objects: []runtime.Object{
			NewNamespace(testNS,
				WithNamespaceLabeled(resources.InjectionEnabledLabels()),
			),
			resources.MakeServiceAccount(testNS),
		},
		Key:                     testNS,
		SkipNamespaceValidation: true,
		WantErr:                 false,
		WantEvents: []string{
			Eventf(corev1.EventTypeNormal, "BrokerFilterServiceAccountRBACCreated", "Service account RBAC created for the Broker Filter 'eventing-broker-filter'"),
			Eventf(corev1.EventTypeNormal, "BrokerCreated", "Default eventing.knative.dev Broker created."),
			Eventf(corev1.EventTypeNormal, "NamespaceReconciled", "Namespace reconciled: \"test-namespace\""),
		},
		WantCreates: []metav1.Object{
			resources.MakeBroker(testNS),
			resources.MakeRoleBinding(resources.MakeServiceAccount(testNS)),
		},
	}, {
		Name: "Namespace enabled, role binding exists",
		Objects: []runtime.Object{
			NewNamespace(testNS,
				WithNamespaceLabeled(resources.InjectionEnabledLabels()),
			),
			resources.MakeRoleBinding(resources.MakeServiceAccount(testNS)),
		},
		Key:                     testNS,
		SkipNamespaceValidation: true,
		WantErr:                 false,
		WantEvents: []string{
			Eventf(corev1.EventTypeNormal, "BrokerFilterServiceAccountCreated", "Service account created for the Broker 'eventing-broker-filter'"),
			Eventf(corev1.EventTypeNormal, "BrokerCreated", "Default eventing.knative.dev Broker created."),
			Eventf(corev1.EventTypeNormal, "NamespaceReconciled", "Namespace reconciled: \"test-namespace\""),
		},
		WantCreates: []metav1.Object{
			resources.MakeBroker(testNS),
			resources.MakeServiceAccount(testNS),
		},
	},
	// TODO: we need a existing default un-owned test.
>>>>>>> f00cd65e
	}

	defer logtesting.ClearAll()
	table.Test(t, MakeFactory(func(listers *Listers, opt reconciler.Options) controller.Reconciler {
		return &Reconciler{
			Base:                 reconciler.NewBase(opt, controllerAgentName),
			namespaceLister:      listers.GetNamespaceLister(),
			brokerLister:         listers.GetBrokerLister(),
			serviceAccountLister: listers.GetServiceAccountLister(),
			roleBindingLister:    listers.GetRoleBindingLister(),
			tracker:              tracker.New(func(string) {}, 0),
		}
	}))
}<|MERGE_RESOLUTION|>--- conflicted
+++ resolved
@@ -17,15 +17,13 @@
 package namespace
 
 import (
+	"github.com/knative/pkg/tracker"
 	"testing"
-
-	"github.com/knative/pkg/tracker"
 
 	"github.com/knative/eventing/pkg/reconciler/namespace/resources"
 	"k8s.io/apimachinery/pkg/runtime"
 	"k8s.io/apimachinery/pkg/runtime/schema"
 
-	"github.com/knative/eventing/pkg/apis/eventing/v1alpha1"
 	eventingv1alpha1 "github.com/knative/eventing/pkg/apis/eventing/v1alpha1"
 	fakeclientset "github.com/knative/eventing/pkg/client/clientset/versioned/fake"
 	eventinginformers "github.com/knative/eventing/pkg/client/informers/externalversions"
@@ -93,7 +91,6 @@
 }
 
 func TestAllCases(t *testing.T) {
-<<<<<<< HEAD
 	table := TableTest{
 		{
 			Name: "bad workqueue key",
@@ -125,6 +122,9 @@
 				),
 			},
 			Key: testNS,
+			WantEvents: []string{
+				Eventf(corev1.EventTypeNormal, "NamespaceReconciled", "Namespace reconciled: \"test-namespace\""),
+			},
 		}, {
 			Name: "Namespace enabled",
 			Objects: []runtime.Object{
@@ -141,6 +141,7 @@
 				Eventf(corev1.EventTypeNormal, ingressServiceAccountCreated, "Service account created for the Broker 'eventing-broker-ingress'"),
 				Eventf(corev1.EventTypeNormal, ingressServiceAccountRBACCreated, "Service account RBAC created for the Broker 'eventing-broker-ingress'"),
 				Eventf(corev1.EventTypeNormal, brokerCreated, "Default eventing.knative.dev Broker created."),
+				Eventf(corev1.EventTypeNormal, "NamespaceReconciled", "Namespace reconciled: \"test-namespace\""),
 			},
 			WantCreates: []metav1.Object{
 				resources.MakeBroker(testNS),
@@ -165,15 +166,26 @@
 				Eventf(corev1.EventTypeNormal, filterServiceAccountRBACCreated, "Service account RBAC created for the Broker 'eventing-broker-filter'"),
 				Eventf(corev1.EventTypeNormal, ingressServiceAccountCreated, "Service account created for the Broker 'eventing-broker-ingress'"),
 				Eventf(corev1.EventTypeNormal, ingressServiceAccountRBACCreated, "Service account RBAC created for the Broker 'eventing-broker-ingress'"),
-			},
-			WantCreates: []metav1.Object{
-				resources.MakeServiceAccount(resources.FilterServiceAccountName, testNS),
-				resources.MakeRoleBinding(resources.FilterRoleBindingName, resources.FilterClusterRoleName, resources.MakeServiceAccount(resources.FilterServiceAccountName, testNS)),
-				resources.MakeServiceAccount(resources.IngressServiceAccountName, testNS),
-				resources.MakeRoleBinding(resources.IngressRoleBindingName, resources.IngressClusterRoleName, resources.MakeServiceAccount(resources.IngressServiceAccountName, testNS)),
-			},
-		},
-		{
+				Eventf(corev1.EventTypeNormal, namespaceReconciled, "Namespace reconciled: \"test-namespace\""),
+			},
+			WantCreates: []metav1.Object{
+				resources.MakeServiceAccount(resources.FilterServiceAccountName, testNS),
+				resources.MakeRoleBinding(resources.FilterRoleBindingName, resources.FilterClusterRoleName, resources.MakeServiceAccount(resources.FilterServiceAccountName, testNS)),
+				resources.MakeServiceAccount(resources.IngressServiceAccountName, testNS),
+				resources.MakeRoleBinding(resources.IngressRoleBindingName, resources.IngressClusterRoleName, resources.MakeServiceAccount(resources.IngressServiceAccountName, testNS)),
+			},
+		}, {
+			Name: "Namespace enabled, broker exists with no label",
+			Objects: []runtime.Object{
+				NewNamespace(testNS,
+					WithNamespaceLabeled(resources.InjectionDisabledLabels()),
+				),
+				NewBroker(resources.DefaultBrokerName, testNS),
+			},
+			Key:                     testNS,
+			SkipNamespaceValidation: true,
+			WantErr:                 false,
+		}, {
 			Name: "Namespace enabled, filter service account exists",
 			Objects: []runtime.Object{
 				NewNamespace(testNS,
@@ -188,7 +200,8 @@
 				Eventf(corev1.EventTypeNormal, filterServiceAccountRBACCreated, "Service account RBAC created for the Broker 'eventing-broker-filter'"),
 				Eventf(corev1.EventTypeNormal, ingressServiceAccountCreated, "Service account created for the Broker 'eventing-broker-ingress'"),
 				Eventf(corev1.EventTypeNormal, ingressServiceAccountRBACCreated, "Service account RBAC created for the Broker 'eventing-broker-ingress'"),
-				Eventf(corev1.EventTypeNormal, "BrokerCreated", "Default eventing.knative.dev Broker created."),
+				Eventf(corev1.EventTypeNormal, brokerCreated, "Default eventing.knative.dev Broker created."),
+				Eventf(corev1.EventTypeNormal, namespaceReconciled, "Namespace reconciled: \"test-namespace\""),
 			},
 			WantCreates: []metav1.Object{
 				resources.MakeBroker(testNS),
@@ -212,7 +225,8 @@
 				Eventf(corev1.EventTypeNormal, filterServiceAccountCreated, "Service account created for the Broker 'eventing-broker-filter'"),
 				Eventf(corev1.EventTypeNormal, ingressServiceAccountCreated, "Service account created for the Broker 'eventing-broker-ingress'"),
 				Eventf(corev1.EventTypeNormal, ingressServiceAccountRBACCreated, "Service account RBAC created for the Broker 'eventing-broker-ingress'"),
-				Eventf(corev1.EventTypeNormal, "BrokerCreated", "Default eventing.knative.dev Broker created."),
+				Eventf(corev1.EventTypeNormal, brokerCreated, "Default eventing.knative.dev Broker created."),
+				Eventf(corev1.EventTypeNormal, namespaceReconciled, "Namespace reconciled: \"test-namespace\""),
 			},
 			WantCreates: []metav1.Object{
 				resources.MakeBroker(testNS),
@@ -236,7 +250,8 @@
 				Eventf(corev1.EventTypeNormal, filterServiceAccountCreated, "Service account created for the Broker 'eventing-broker-filter'"),
 				Eventf(corev1.EventTypeNormal, filterServiceAccountRBACCreated, "Service account RBAC created for the Broker 'eventing-broker-filter'"),
 				Eventf(corev1.EventTypeNormal, ingressServiceAccountRBACCreated, "Service account RBAC created for the Broker 'eventing-broker-ingress'"),
-				Eventf(corev1.EventTypeNormal, "BrokerCreated", "Default eventing.knative.dev Broker created."),
+				Eventf(corev1.EventTypeNormal, brokerCreated, "Default eventing.knative.dev Broker created."),
+				Eventf(corev1.EventTypeNormal, namespaceReconciled, "Namespace reconciled: \"test-namespace\""),
 			},
 			WantCreates: []metav1.Object{
 				resources.MakeBroker(testNS),
@@ -260,7 +275,8 @@
 				Eventf(corev1.EventTypeNormal, filterServiceAccountCreated, "Service account created for the Broker 'eventing-broker-filter'"),
 				Eventf(corev1.EventTypeNormal, filterServiceAccountRBACCreated, "Service account RBAC created for the Broker 'eventing-broker-filter'"),
 				Eventf(corev1.EventTypeNormal, ingressServiceAccountCreated, "Service account created for the Broker 'eventing-broker-ingress'"),
-				Eventf(corev1.EventTypeNormal, "BrokerCreated", "Default eventing.knative.dev Broker created."),
+				Eventf(corev1.EventTypeNormal, brokerCreated, "Default eventing.knative.dev Broker created."),
+				Eventf(corev1.EventTypeNormal, namespaceReconciled, "Namespace reconciled: \"test-namespace\""),
 			},
 			WantCreates: []metav1.Object{
 				resources.MakeBroker(testNS),
@@ -269,177 +285,7 @@
 				resources.MakeServiceAccount(resources.IngressServiceAccountName, testNS),
 			},
 		},
-		//{  TODO: this test should work but there is no clean-up in the controller.
-		//	Name: "Namespace disabled, cleanup",
-		//	Objects: []runtime.Object{
-		//		NewNamespace(testNS,
-		//			WithNamespaceLabeled(resources.InjectionDisabledLabels()),
-		//		),
-		//		resources.MakeBroker(testNS),
-		//		resources.MakeServiceAccount(testNS),
-		//		resources.MakeRoleBinding(resources.MakeServiceAccount(testNS)),
-		//	},
-		//	Key:                     testNS,
-		//	SkipNamespaceValidation: true,
-		//	WantErr:                 false,
-		//	WantDeletes: []clientgotesting.DeleteActionImpl{{
-		//		ActionImpl: clientgotesting.ActionImpl{
-		//			Namespace: testNS,
-		//			Verb:      "delete",
-		//			Resource:  brokerGVR,
-		//		},
-		//		Name: resources.DefaultBrokerName,
-		//	}, {
-		//		ActionImpl: clientgotesting.ActionImpl{
-		//			Namespace: testNS,
-		//			Verb:      "delete",
-		//			Resource:  roleBindingGVR,
-		//		},
-		//		Name: resources.FilterRoleBindingName,
-		//	}, {
-		//		ActionImpl: clientgotesting.ActionImpl{
-		//			Namespace: testNS,
-		//			Verb:      "delete",
-		//			Resource:  serviceAccountGVR,
-		//		},
-		//		Name: resources.DefaultBrokerName,
-		//	}},
-		//},
 		// TODO: we need a existing default un-owned test.
-=======
-	table := TableTest{{
-		Name: "bad workqueue key",
-		// Make sure Reconcile handles bad keys.
-		Key: "too/many/parts",
-	}, {
-		Name: "key not found",
-		// Make sure Reconcile handles good keys that don't exist.
-		Key: "foo/not-found",
-	}, {
-		Name: "Namespace is not labeled",
-		Objects: []runtime.Object{
-			NewNamespace(testNS),
-		},
-		Key: testNS,
-	}, {
-		Name: "Namespace is labeled disabled",
-		Objects: []runtime.Object{
-			NewNamespace(testNS,
-				WithNamespaceLabeled(resources.InjectionDisabledLabels())),
-		},
-		Key: testNS,
-	}, {
-		Name: "Namespace is deleted no resources",
-		Objects: []runtime.Object{
-			NewNamespace(testNS,
-				WithNamespaceLabeled(resources.InjectionEnabledLabels()),
-				WithNamespaceDeleted,
-			),
-		},
-		Key: testNS,
-		WantEvents: []string{
-			Eventf(corev1.EventTypeNormal, "NamespaceReconciled", "Namespace reconciled: \"test-namespace\""),
-		},
-	}, {
-		Name: "Namespace enabled",
-		Objects: []runtime.Object{
-			NewNamespace(testNS,
-				WithNamespaceLabeled(resources.InjectionEnabledLabels()),
-			),
-		},
-		Key:                     testNS,
-		SkipNamespaceValidation: true,
-		WantErr:                 false,
-		WantEvents: []string{
-			Eventf(corev1.EventTypeNormal, "BrokerFilterServiceAccountCreated", "Service account created for the Broker 'eventing-broker-filter'"),
-			Eventf(corev1.EventTypeNormal, "BrokerFilterServiceAccountRBACCreated", "Service account RBAC created for the Broker Filter 'eventing-broker-filter'"),
-			Eventf(corev1.EventTypeNormal, "BrokerCreated", "Default eventing.knative.dev Broker created."),
-			Eventf(corev1.EventTypeNormal, "NamespaceReconciled", "Namespace reconciled: \"test-namespace\""),
-		},
-		WantCreates: []metav1.Object{
-			resources.MakeBroker(testNS),
-			resources.MakeServiceAccount(testNS),
-			resources.MakeRoleBinding(resources.MakeServiceAccount(testNS)),
-		},
-	}, {
-		Name: "Namespace enabled, broker exists",
-		Objects: []runtime.Object{
-			NewNamespace(testNS,
-				WithNamespaceLabeled(resources.InjectionEnabledLabels()),
-			),
-			resources.MakeBroker(testNS),
-		},
-		Key:                     testNS,
-		SkipNamespaceValidation: true,
-		WantErr:                 false,
-		WantEvents: []string{
-			Eventf(corev1.EventTypeNormal, "BrokerFilterServiceAccountCreated", "Service account created for the Broker 'eventing-broker-filter'"),
-			Eventf(corev1.EventTypeNormal, "BrokerFilterServiceAccountRBACCreated", "Service account RBAC created for the Broker Filter 'eventing-broker-filter'"),
-			Eventf(corev1.EventTypeNormal, "NamespaceReconciled", "Namespace reconciled: \"test-namespace\""),
-		},
-		WantCreates: []metav1.Object{
-			resources.MakeServiceAccount(testNS),
-			resources.MakeRoleBinding(resources.MakeServiceAccount(testNS)),
-		},
-	}, {
-		Name: "Namespace enabled, broker exists with no label",
-		Objects: []runtime.Object{
-			NewNamespace(testNS,
-				WithNamespaceLabeled(resources.InjectionDisabledLabels()),
-			),
-			&v1alpha1.Broker{
-				ObjectMeta: metav1.ObjectMeta{
-					Namespace: testNS,
-					Name:      resources.DefaultBrokerName,
-				},
-			},
-		},
-		Key:                     testNS,
-		SkipNamespaceValidation: true,
-		WantErr:                 false,
-	}, {
-		Name: "Namespace enabled, service account exists",
-		Objects: []runtime.Object{
-			NewNamespace(testNS,
-				WithNamespaceLabeled(resources.InjectionEnabledLabels()),
-			),
-			resources.MakeServiceAccount(testNS),
-		},
-		Key:                     testNS,
-		SkipNamespaceValidation: true,
-		WantErr:                 false,
-		WantEvents: []string{
-			Eventf(corev1.EventTypeNormal, "BrokerFilterServiceAccountRBACCreated", "Service account RBAC created for the Broker Filter 'eventing-broker-filter'"),
-			Eventf(corev1.EventTypeNormal, "BrokerCreated", "Default eventing.knative.dev Broker created."),
-			Eventf(corev1.EventTypeNormal, "NamespaceReconciled", "Namespace reconciled: \"test-namespace\""),
-		},
-		WantCreates: []metav1.Object{
-			resources.MakeBroker(testNS),
-			resources.MakeRoleBinding(resources.MakeServiceAccount(testNS)),
-		},
-	}, {
-		Name: "Namespace enabled, role binding exists",
-		Objects: []runtime.Object{
-			NewNamespace(testNS,
-				WithNamespaceLabeled(resources.InjectionEnabledLabels()),
-			),
-			resources.MakeRoleBinding(resources.MakeServiceAccount(testNS)),
-		},
-		Key:                     testNS,
-		SkipNamespaceValidation: true,
-		WantErr:                 false,
-		WantEvents: []string{
-			Eventf(corev1.EventTypeNormal, "BrokerFilterServiceAccountCreated", "Service account created for the Broker 'eventing-broker-filter'"),
-			Eventf(corev1.EventTypeNormal, "BrokerCreated", "Default eventing.knative.dev Broker created."),
-			Eventf(corev1.EventTypeNormal, "NamespaceReconciled", "Namespace reconciled: \"test-namespace\""),
-		},
-		WantCreates: []metav1.Object{
-			resources.MakeBroker(testNS),
-			resources.MakeServiceAccount(testNS),
-		},
-	},
-	// TODO: we need a existing default un-owned test.
->>>>>>> f00cd65e
 	}
 
 	defer logtesting.ClearAll()
