/*
Copyright 2020 The Knative Authors

Licensed under the Apache License, Version 2.0 (the "License");
you may not use this file except in compliance with the License.
You may obtain a copy of the License at

    http://www.apache.org/licenses/LICENSE-2.0

Unless required by applicable law or agreed to in writing, software
distributed under the License is distributed on an "AS IS" BASIS,
WITHOUT WARRANTIES OR CONDITIONS OF ANY KIND, either express or implied.
See the License for the specific language governing permissions and
limitations under the License.
*/

package pingsource

import (
	"context"
	"encoding/json"
	"fmt"

	"go.uber.org/zap"
	appsv1 "k8s.io/api/apps/v1"
	corev1 "k8s.io/api/core/v1"
	"k8s.io/apimachinery/pkg/api/equality"
	apierrors "k8s.io/apimachinery/pkg/api/errors"
	"k8s.io/client-go/kubernetes"

	appsv1listers "k8s.io/client-go/listers/apps/v1"
	duckv1 "knative.dev/pkg/apis/duck/v1"
	"knative.dev/pkg/controller"
	"knative.dev/pkg/logging"
	"knative.dev/pkg/metrics"
	pkgreconciler "knative.dev/pkg/reconciler"
	"knative.dev/pkg/resolver"
	"knative.dev/pkg/system"
	"knative.dev/pkg/tracker"

	"knative.dev/eventing/pkg/adapter/mtping"
<<<<<<< HEAD
	"knative.dev/eventing/pkg/apis/eventing"
	"knative.dev/eventing/pkg/apis/sources/v1beta1"
	pingsourcereconciler "knative.dev/eventing/pkg/client/injection/reconciler/sources/v1beta1/pingsource"
	listers "knative.dev/eventing/pkg/client/listers/sources/v1beta1"
=======
	"knative.dev/eventing/pkg/apis/sources/v1alpha2"
	pingsourcereconciler "knative.dev/eventing/pkg/client/injection/reconciler/sources/v1alpha2/pingsource"
	listers "knative.dev/eventing/pkg/client/listers/sources/v1alpha2"
>>>>>>> e55775f4
	"knative.dev/eventing/pkg/reconciler/pingsource/resources"
	reconcilersource "knative.dev/eventing/pkg/reconciler/source"
)

const (
	// Name of the corev1.Events emitted from the reconciliation process
	pingSourceDeploymentCreated = "PingSourceDeploymentCreated"
	pingSourceDeploymentUpdated = "PingSourceDeploymentUpdated"

	component     = "pingsource"
	mtcomponent   = "pingsource-mt-adapter"
	mtadapterName = "pingsource-mt-adapter"
)

func newWarningSinkNotFound(sink *duckv1.Destination) pkgreconciler.Event {
	b, _ := json.Marshal(sink)
	return pkgreconciler.NewEvent(corev1.EventTypeWarning, "SinkNotFound", "Sink not found: %s", string(b))
}

type Reconciler struct {
	kubeClientSet kubernetes.Interface

	receiveAdapterImage string

	// listers index properties about resources
	pingLister       listers.PingSourceLister
	deploymentLister appsv1listers.DeploymentLister

	// tracking mt adapter deployment changes
	tracker tracker.Interface

	loggingContext context.Context
	sinkResolver   *resolver.URIResolver

	// Leader election configuration for the mt receive adapter
	leConfig string
	configs  *reconcilersource.ConfigWatcher
}

// Check that our Reconciler implements ReconcileKind
var _ pingsourcereconciler.Interface = (*Reconciler)(nil)

func (r *Reconciler) ReconcileKind(ctx context.Context, source *v1beta1.PingSource) pkgreconciler.Event {
	// This Source attempts to reconcile three things.
	// 1. Determine the sink's URI.
	//     - Nothing to delete.
	// 2. Create a receive adapter in the form of a Deployment.
	//     - Will be garbage collected by K8s when this PingSource is deleted.
	// 3. Create the EventType that it can emit.
	//     - Will be garbage collected by K8s when this PingSource is deleted.

	dest := source.Spec.Sink.DeepCopy()
	if dest.Ref != nil {
		// To call URIFromDestination(), dest.Ref must have a Namespace. If there is
		// no Namespace defined in dest.Ref, we will use the Namespace of the source
		// as the Namespace of dest.Ref.
		if dest.Ref.Namespace == "" {
			//TODO how does this work with deprecated fields
			dest.Ref.Namespace = source.GetNamespace()
		}
	}

	sinkURI, err := r.sinkResolver.URIFromDestinationV1(*dest, source)
	if err != nil {
		source.Status.MarkNoSink("NotFound", "")
		return newWarningSinkNotFound(dest)
	}
	source.Status.MarkSink(sinkURI)

<<<<<<< HEAD
	scope, ok := source.Annotations[eventing.ScopeAnnotationKey]
	if !ok {
		scope = eventing.ScopeCluster
=======
	// The webhook does not allow for invalid schedules to be posted.
	// TODO: remove MarkSchedule
	source.Status.MarkSchedule()

	// Make sure the global mt receive adapter is running
	d, err := r.reconcileReceiveAdapter(ctx, source)
	if err != nil {
		logging.FromContext(ctx).Errorw("Unable to reconcile the receive adapter", zap.Error(err))
		return err
>>>>>>> e55775f4
	}
	source.Status.PropagateDeploymentAvailability(d)

	// Tell tracker to reconcile this PingSource whenever the deployment changes
	err = r.tracker.TrackReference(tracker.Reference{
		APIVersion: "apps/v1",
		Kind:       "Deployment",
		Namespace:  d.Namespace,
		Name:       d.Name,
	}, source)

	if err != nil {
		logging.FromContext(ctx).Errorw("Unable to track the deployment", zap.Error(err))
		return err
	}

	source.Status.CloudEventAttributes = []duckv1.CloudEventAttributes{{
		Type:   v1beta1.PingSourceEventType,
		Source: v1beta1.PingSourceSource(source.Namespace, source.Name),
	}}

	return nil
}

<<<<<<< HEAD
func (r *Reconciler) reconcileServiceAccount(ctx context.Context, source *v1beta1.PingSource) (*corev1.ServiceAccount, error) {
	saName := resources.CreateReceiveAdapterName(source.Name, source.UID)
	sa, err := r.serviceAccountLister.ServiceAccounts(source.Namespace).Get(saName)
	if err != nil {
		if apierrors.IsNotFound(err) {
			expected := recresources.MakeServiceAccount(source, saName)
			sa, err := r.kubeClientSet.CoreV1().ServiceAccounts(source.Namespace).Create(expected)
			if err != nil {
				return sa, newServiceAccountWarn(err)
			}
			controller.GetEventRecorder(ctx).Eventf(source, corev1.EventTypeNormal, pingSourceServiceAccountCreated, "PingSource ServiceAccount created")
			return sa, nil
		}

		logging.FromContext(ctx).Errorw("Unable to get the PingSource ServiceAccount", zap.Error(err))
		source.Status.Annotations["serviceAccount"] = "Failed to get ServiceAccount"
		return nil, newServiceAccountWarn(err)
	}
	return sa, nil
}

func (r *Reconciler) reconcileRoleBinding(ctx context.Context, source *v1beta1.PingSource) (*rbacv1.RoleBinding, error) {
	rbName := resources.CreateReceiveAdapterName(source.Name, source.UID)

	rb, err := r.roleBindingLister.RoleBindings(source.Namespace).Get(rbName)
	if err != nil {
		if apierrors.IsNotFound(err) {
			expected := resources.MakeRoleBinding(source, rbName, stadapterClusterRoleName)
			rb, err := r.kubeClientSet.RbacV1().RoleBindings(source.Namespace).Create(expected)
			if err != nil {
				return rb, newRoleBindingWarn(err)
			}
			controller.GetEventRecorder(ctx).Eventf(source, corev1.EventTypeNormal, pingSourceRoleBindingCreated, "PingSource RoleBinding created")
			return rb, nil
		}
		logging.FromContext(ctx).Errorw("Unable to get the PingSource RoleBinding", zap.Error(err))
		source.Status.Annotations["roleBinding"] = "Failed to get PingSource RoleBinding"
		return nil, newRoleBindingWarn(err)
	}
	return rb, nil
}

func (r *Reconciler) createReceiveAdapter(ctx context.Context, src *v1beta1.PingSource, sinkURI *apis.URL) (*appsv1.Deployment, error) {
	loggingConfig, err := logging.LoggingConfigToJson(r.configs.LoggingConfig())
	if err != nil {
		logging.FromContext(ctx).Errorw("error while converting logging config to JSON", zap.Any("receiveAdapter", err))
	}

	metricsConfig, err := metrics.MetricsOptionsToJson(r.configs.MetricsConfig())
	if err != nil {
		logging.FromContext(ctx).Errorw("error while converting metrics config to JSON", zap.Any("receiveAdapter", err))
	}

	adapterArgs := resources.Args{
		Image:         r.receiveAdapterImage,
		Source:        src,
		Labels:        resources.Labels(src.Name),
		SinkURI:       sinkURI,
		LoggingConfig: loggingConfig,
		MetricsConfig: metricsConfig,
	}
	expected := resources.MakeReceiveAdapter(&adapterArgs)

	ra, err := r.deploymentLister.Deployments(src.Namespace).Get(expected.Name)
	if apierrors.IsNotFound(err) {
		// Issue #2842: Adapter deployment name uses kmeta.ChildName. If a deployment by the previous name pattern is found, it should
		// be deleted. This might cause temporary downtime.
		if deprecatedName := utils.GenerateFixedName(adapterArgs.Source, fmt.Sprintf("pingsource-%s", adapterArgs.Source.Name)); deprecatedName != expected.Name {
			if err := r.kubeClientSet.AppsV1().Deployments(src.Namespace).Delete(deprecatedName, &metav1.DeleteOptions{}); err != nil && !apierrors.IsNotFound(err) {
				return nil, fmt.Errorf("error deleting deprecated named deployment: %v", err)
			}
			controller.GetEventRecorder(ctx).Eventf(src, corev1.EventTypeNormal, pingSourceDeploymentDeleted, "Deprecated deployment removed: \"%s/%s\"", src.Namespace, deprecatedName)
		}

		ra, err = r.kubeClientSet.AppsV1().Deployments(src.Namespace).Create(expected)
		msg := "Deployment created"
		if err != nil {
			msg = fmt.Sprintf("Deployment created, error: %v", err)
		}
		controller.GetEventRecorder(ctx).Eventf(src, corev1.EventTypeNormal, pingSourceDeploymentCreated, "%s", msg)
		return ra, err
	} else if err != nil {
		return nil, fmt.Errorf("error getting receive adapter: %v", err)
	} else if !metav1.IsControlledBy(ra, src) {
		return nil, fmt.Errorf("deployment %q is not owned by PingSource %q", ra.Name, src.Name)
	} else if podSpecChanged(ra.Spec.Template.Spec, expected.Spec.Template.Spec) {
		ra.Spec.Template.Spec = expected.Spec.Template.Spec
		if ra, err = r.kubeClientSet.AppsV1().Deployments(src.Namespace).Update(ra); err != nil {
			return ra, err
		}
		controller.GetEventRecorder(ctx).Eventf(src, corev1.EventTypeNormal, pingSourceDeploymentUpdated, "Deployment %q updated", ra.Name)
		return ra, nil
	} else {
		logging.FromContext(ctx).Debugw("Reusing existing receive adapter", zap.Any("receiveAdapter", ra))
	}
	return ra, nil
}

func (r *Reconciler) reconcileMTReceiveAdapter(ctx context.Context, source *v1beta1.PingSource) (*appsv1.Deployment, error) {
=======
func (r *Reconciler) reconcileReceiveAdapter(ctx context.Context, source *v1alpha2.PingSource) (*appsv1.Deployment, error) {
>>>>>>> e55775f4
	loggingConfig, err := logging.LoggingConfigToJson(r.configs.LoggingConfig())
	if err != nil {
		logging.FromContext(ctx).Errorw("error while converting logging config to JSON", zap.Any("receiveAdapter", err))
	}

	metricsConfig, err := metrics.MetricsOptionsToJson(r.configs.MetricsConfig())
	if err != nil {
		logging.FromContext(ctx).Errorw("error while converting metrics config to JSON", zap.Any("receiveAdapter", err))
	}

	args := resources.Args{
		ServiceAccountName: mtadapterName,
		AdapterName:        mtadapterName,
		Image:              r.receiveAdapterImage,
		LoggingConfig:      loggingConfig,
		MetricsConfig:      metricsConfig,
		LeConfig:           r.leConfig,
		NoShutdownAfter:    mtping.GetNoShutDownAfterValue(),
	}
	expected := resources.MakeReceiveAdapter(args)

	d, err := r.deploymentLister.Deployments(system.Namespace()).Get(mtadapterName)
	if err != nil {
		if apierrors.IsNotFound(err) {
			d, err := r.kubeClientSet.AppsV1().Deployments(system.Namespace()).Create(expected)
			if err != nil {
				controller.GetEventRecorder(ctx).Eventf(source, corev1.EventTypeWarning, pingSourceDeploymentCreated, "Cluster-scoped deployment not created (%v)", err)
				return nil, err
			}
			controller.GetEventRecorder(ctx).Event(source, corev1.EventTypeNormal, pingSourceDeploymentCreated, "Cluster-scoped deployment created")
			return d, nil
		}
		return nil, fmt.Errorf("error getting mt adapter deployment %v", err)
	} else if podSpecChanged(d.Spec.Template.Spec, expected.Spec.Template.Spec) {
		d.Spec.Template.Spec = expected.Spec.Template.Spec
		if d, err = r.kubeClientSet.AppsV1().Deployments(system.Namespace()).Update(d); err != nil {
			return d, err
		}
		controller.GetEventRecorder(ctx).Event(source, corev1.EventTypeNormal, pingSourceDeploymentUpdated, "Cluster-scoped deployment updated")
		return d, nil
	} else {
		logging.FromContext(ctx).Debugw("Reusing existing cluster-scoped deployment", zap.Any("deployment", d))
	}
	return d, nil
}

func podSpecChanged(oldPodSpec corev1.PodSpec, newPodSpec corev1.PodSpec) bool {
	// We really care about the fields we set and ignore the test.
	return !equality.Semantic.DeepDerivative(newPodSpec, oldPodSpec)
}<|MERGE_RESOLUTION|>--- conflicted
+++ resolved
@@ -39,16 +39,9 @@
 	"knative.dev/pkg/tracker"
 
 	"knative.dev/eventing/pkg/adapter/mtping"
-<<<<<<< HEAD
-	"knative.dev/eventing/pkg/apis/eventing"
 	"knative.dev/eventing/pkg/apis/sources/v1beta1"
 	pingsourcereconciler "knative.dev/eventing/pkg/client/injection/reconciler/sources/v1beta1/pingsource"
 	listers "knative.dev/eventing/pkg/client/listers/sources/v1beta1"
-=======
-	"knative.dev/eventing/pkg/apis/sources/v1alpha2"
-	pingsourcereconciler "knative.dev/eventing/pkg/client/injection/reconciler/sources/v1alpha2/pingsource"
-	listers "knative.dev/eventing/pkg/client/listers/sources/v1alpha2"
->>>>>>> e55775f4
 	"knative.dev/eventing/pkg/reconciler/pingsource/resources"
 	reconcilersource "knative.dev/eventing/pkg/reconciler/source"
 )
@@ -118,21 +111,11 @@
 	}
 	source.Status.MarkSink(sinkURI)
 
-<<<<<<< HEAD
-	scope, ok := source.Annotations[eventing.ScopeAnnotationKey]
-	if !ok {
-		scope = eventing.ScopeCluster
-=======
-	// The webhook does not allow for invalid schedules to be posted.
-	// TODO: remove MarkSchedule
-	source.Status.MarkSchedule()
-
 	// Make sure the global mt receive adapter is running
 	d, err := r.reconcileReceiveAdapter(ctx, source)
 	if err != nil {
 		logging.FromContext(ctx).Errorw("Unable to reconcile the receive adapter", zap.Error(err))
 		return err
->>>>>>> e55775f4
 	}
 	source.Status.PropagateDeploymentAvailability(d)
 
@@ -157,109 +140,7 @@
 	return nil
 }
 
-<<<<<<< HEAD
-func (r *Reconciler) reconcileServiceAccount(ctx context.Context, source *v1beta1.PingSource) (*corev1.ServiceAccount, error) {
-	saName := resources.CreateReceiveAdapterName(source.Name, source.UID)
-	sa, err := r.serviceAccountLister.ServiceAccounts(source.Namespace).Get(saName)
-	if err != nil {
-		if apierrors.IsNotFound(err) {
-			expected := recresources.MakeServiceAccount(source, saName)
-			sa, err := r.kubeClientSet.CoreV1().ServiceAccounts(source.Namespace).Create(expected)
-			if err != nil {
-				return sa, newServiceAccountWarn(err)
-			}
-			controller.GetEventRecorder(ctx).Eventf(source, corev1.EventTypeNormal, pingSourceServiceAccountCreated, "PingSource ServiceAccount created")
-			return sa, nil
-		}
-
-		logging.FromContext(ctx).Errorw("Unable to get the PingSource ServiceAccount", zap.Error(err))
-		source.Status.Annotations["serviceAccount"] = "Failed to get ServiceAccount"
-		return nil, newServiceAccountWarn(err)
-	}
-	return sa, nil
-}
-
-func (r *Reconciler) reconcileRoleBinding(ctx context.Context, source *v1beta1.PingSource) (*rbacv1.RoleBinding, error) {
-	rbName := resources.CreateReceiveAdapterName(source.Name, source.UID)
-
-	rb, err := r.roleBindingLister.RoleBindings(source.Namespace).Get(rbName)
-	if err != nil {
-		if apierrors.IsNotFound(err) {
-			expected := resources.MakeRoleBinding(source, rbName, stadapterClusterRoleName)
-			rb, err := r.kubeClientSet.RbacV1().RoleBindings(source.Namespace).Create(expected)
-			if err != nil {
-				return rb, newRoleBindingWarn(err)
-			}
-			controller.GetEventRecorder(ctx).Eventf(source, corev1.EventTypeNormal, pingSourceRoleBindingCreated, "PingSource RoleBinding created")
-			return rb, nil
-		}
-		logging.FromContext(ctx).Errorw("Unable to get the PingSource RoleBinding", zap.Error(err))
-		source.Status.Annotations["roleBinding"] = "Failed to get PingSource RoleBinding"
-		return nil, newRoleBindingWarn(err)
-	}
-	return rb, nil
-}
-
-func (r *Reconciler) createReceiveAdapter(ctx context.Context, src *v1beta1.PingSource, sinkURI *apis.URL) (*appsv1.Deployment, error) {
-	loggingConfig, err := logging.LoggingConfigToJson(r.configs.LoggingConfig())
-	if err != nil {
-		logging.FromContext(ctx).Errorw("error while converting logging config to JSON", zap.Any("receiveAdapter", err))
-	}
-
-	metricsConfig, err := metrics.MetricsOptionsToJson(r.configs.MetricsConfig())
-	if err != nil {
-		logging.FromContext(ctx).Errorw("error while converting metrics config to JSON", zap.Any("receiveAdapter", err))
-	}
-
-	adapterArgs := resources.Args{
-		Image:         r.receiveAdapterImage,
-		Source:        src,
-		Labels:        resources.Labels(src.Name),
-		SinkURI:       sinkURI,
-		LoggingConfig: loggingConfig,
-		MetricsConfig: metricsConfig,
-	}
-	expected := resources.MakeReceiveAdapter(&adapterArgs)
-
-	ra, err := r.deploymentLister.Deployments(src.Namespace).Get(expected.Name)
-	if apierrors.IsNotFound(err) {
-		// Issue #2842: Adapter deployment name uses kmeta.ChildName. If a deployment by the previous name pattern is found, it should
-		// be deleted. This might cause temporary downtime.
-		if deprecatedName := utils.GenerateFixedName(adapterArgs.Source, fmt.Sprintf("pingsource-%s", adapterArgs.Source.Name)); deprecatedName != expected.Name {
-			if err := r.kubeClientSet.AppsV1().Deployments(src.Namespace).Delete(deprecatedName, &metav1.DeleteOptions{}); err != nil && !apierrors.IsNotFound(err) {
-				return nil, fmt.Errorf("error deleting deprecated named deployment: %v", err)
-			}
-			controller.GetEventRecorder(ctx).Eventf(src, corev1.EventTypeNormal, pingSourceDeploymentDeleted, "Deprecated deployment removed: \"%s/%s\"", src.Namespace, deprecatedName)
-		}
-
-		ra, err = r.kubeClientSet.AppsV1().Deployments(src.Namespace).Create(expected)
-		msg := "Deployment created"
-		if err != nil {
-			msg = fmt.Sprintf("Deployment created, error: %v", err)
-		}
-		controller.GetEventRecorder(ctx).Eventf(src, corev1.EventTypeNormal, pingSourceDeploymentCreated, "%s", msg)
-		return ra, err
-	} else if err != nil {
-		return nil, fmt.Errorf("error getting receive adapter: %v", err)
-	} else if !metav1.IsControlledBy(ra, src) {
-		return nil, fmt.Errorf("deployment %q is not owned by PingSource %q", ra.Name, src.Name)
-	} else if podSpecChanged(ra.Spec.Template.Spec, expected.Spec.Template.Spec) {
-		ra.Spec.Template.Spec = expected.Spec.Template.Spec
-		if ra, err = r.kubeClientSet.AppsV1().Deployments(src.Namespace).Update(ra); err != nil {
-			return ra, err
-		}
-		controller.GetEventRecorder(ctx).Eventf(src, corev1.EventTypeNormal, pingSourceDeploymentUpdated, "Deployment %q updated", ra.Name)
-		return ra, nil
-	} else {
-		logging.FromContext(ctx).Debugw("Reusing existing receive adapter", zap.Any("receiveAdapter", ra))
-	}
-	return ra, nil
-}
-
-func (r *Reconciler) reconcileMTReceiveAdapter(ctx context.Context, source *v1beta1.PingSource) (*appsv1.Deployment, error) {
-=======
 func (r *Reconciler) reconcileReceiveAdapter(ctx context.Context, source *v1alpha2.PingSource) (*appsv1.Deployment, error) {
->>>>>>> e55775f4
 	loggingConfig, err := logging.LoggingConfigToJson(r.configs.LoggingConfig())
 	if err != nil {
 		logging.FromContext(ctx).Errorw("error while converting logging config to JSON", zap.Any("receiveAdapter", err))
