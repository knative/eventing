/*
Copyright 2020 The Knative Authors

Licensed under the Apache License, Veroute.on 2.0 (the "License");
you may not use this file except in compliance with the License.
You may obtain a copy of the License at

    http://www.apache.org/licenses/LICENSE-2.0

Unless required by applicable law or agreed to in writing, software
distributed under the License is distributed on an "AS IS" BASIS,
WITHOUT WARRANTIES OR CONDITIONS OF ANY KIND, either express or implied.
See the License for the specific language governing permissions and
limitations under the License.
*/

package pingsource

import (
	"context"
	"testing"

	"knative.dev/eventing/pkg/adapter/mtping"

	appsv1 "k8s.io/api/apps/v1"
	corev1 "k8s.io/api/core/v1"
	"k8s.io/apimachinery/pkg/runtime"
	"k8s.io/apimachinery/pkg/types"
	"k8s.io/client-go/kubernetes/scheme"
	clientgotesting "k8s.io/client-go/testing"
	sourcesv1beta1 "knative.dev/eventing/pkg/apis/sources/v1beta1"
	fakeeventingclient "knative.dev/eventing/pkg/client/injection/client/fake"
	"knative.dev/eventing/pkg/client/injection/reconciler/sources/v1beta1/pingsource"
	"knative.dev/eventing/pkg/reconciler/pingsource/resources"
	"knative.dev/eventing/pkg/utils"
	"knative.dev/pkg/apis"
	duckv1 "knative.dev/pkg/apis/duck/v1"
	"knative.dev/pkg/client/injection/ducks/duck/v1/addressable"
	fakekubeclient "knative.dev/pkg/client/injection/kube/client/fake"
	"knative.dev/pkg/configmap"
	"knative.dev/pkg/controller"
	"knative.dev/pkg/logging"
	logtesting "knative.dev/pkg/logging/testing"
	"knative.dev/pkg/resolver"
	"knative.dev/pkg/tracker"

	. "knative.dev/eventing/pkg/reconciler/testing"
	rtv1beta1 "knative.dev/eventing/pkg/reconciler/testing/v1beta1"
	_ "knative.dev/pkg/client/injection/ducks/duck/v1beta1/addressable/fake"
	. "knative.dev/pkg/reconciler/testing"
)

var (
	sinkDest = duckv1.Destination{
		Ref: &duckv1.KReference{
			Name:       sinkName,
			Namespace:  testNS,
			Kind:       "Channel",
			APIVersion: "messaging.knative.dev/v1beta1",
		},
	}
	sinkDestURI = duckv1.Destination{
		URI: apis.HTTP(sinkDNS),
	}
	sinkDNS = "sink.mynamespace.svc." + utils.GetClusterDomainName()
	sinkURI = apis.HTTP(sinkDNS)
)

const (
	image          = "github.com/knative/test/image"
	mtimage        = "github.com/knative/test/mtimage"
	sourceName     = "test-ping-source"
	sourceUID      = "1234"
	sourceNameLong = "test-pingserver-source-with-a-very-long-name"
	sourceUIDLong  = "cafed00d-cafed00d-cafed00d-cafed00d-cafed00d"
	testNS         = "testnamespace"
	testSchedule   = "*/2 * * * *"
	testData       = "data"
	crName         = "knative-eventing-pingsource-adapter"

	sinkName   = "testsink"
	generation = 1
)

func init() {
	// Add types to scheme
	_ = appsv1.AddToScheme(scheme.Scheme)
	_ = corev1.AddToScheme(scheme.Scheme)
	_ = duckv1.AddToScheme(scheme.Scheme)
}

func TestAllCases(t *testing.T) {
	table := TableTest{
		{
			Name: "bad workqueue key",
			// Make sure Reconcile handles bad keys.
			Key: "too/many/parts",
		}, {
			Name: "key not found",
			// Make sure Reconcile handles good keys that don't exist.
			Key: "foo/not-found",
		}, {
			Name: "missing sink",
			Objects: []runtime.Object{
				NewPingSourceV1Beta1(sourceName, testNS,
					WithPingSourceV1B1Spec(sourcesv1beta1.PingSourceSpec{
						Schedule: testSchedule,
						JsonData: testData,
						SourceSpec: duckv1.SourceSpec{
							Sink: sinkDest,
						},
					}),
<<<<<<< HEAD
					WithPingSourceV1B1ResourceScopeAnnotation,
					WithPingSourceV1B1UID(sourceUID),
					WithPingSourceV1B1ObjectMetaGeneration(generation),
=======
					WithPingSourceV1A2UID(sourceUID),
					WithPingSourceV1A2ObjectMetaGeneration(generation),
>>>>>>> e55775f4
				),
			},
			Key: testNS + "/" + sourceName,
			WantStatusUpdates: []clientgotesting.UpdateActionImpl{{
				Object: NewPingSourceV1Beta1(sourceName, testNS,
					WithPingSourceV1B1Spec(sourcesv1beta1.PingSourceSpec{
						Schedule: testSchedule,
						JsonData: testData,
						SourceSpec: duckv1.SourceSpec{
							Sink: sinkDest,
						},
					}),
<<<<<<< HEAD
					WithPingSourceV1B1ResourceScopeAnnotation,
					WithPingSourceV1B1UID(sourceUID),
					WithPingSourceV1B1ObjectMetaGeneration(generation),
=======
					WithPingSourceV1A2UID(sourceUID),
					WithPingSourceV1A2ObjectMetaGeneration(generation),
>>>>>>> e55775f4
					// Status Update:
					WithInitPingSourceV1B1Conditions,
					WithPingSourceV1B1StatusObservedGeneration(generation),
					WithPingSourceV1B1SinkNotFound,
				),
			}},
			WantEvents: []string{
				Eventf(corev1.EventTypeWarning, "SinkNotFound",
					`Sink not found: {"ref":{"kind":"Channel","namespace":"testnamespace","name":"testsink","apiVersion":"messaging.knative.dev/v1beta1"}}`),
			},
		}, {
			Name: "valid",
			Objects: []runtime.Object{
				NewPingSourceV1Beta1(sourceName, testNS,
					WithPingSourceV1B1Spec(sourcesv1beta1.PingSourceSpec{
						Schedule: testSchedule,
						JsonData: testData,
						SourceSpec: duckv1.SourceSpec{
							Sink: sinkDest,
						},
					}),
<<<<<<< HEAD
					WithPingSourceV1B1ResourceScopeAnnotation,
					WithPingSourceV1B1UID(sourceUID),
					WithPingSourceV1B1ObjectMetaGeneration(generation),
				),
				rtv1beta1.NewChannel(sinkName, testNS,
					rtv1beta1.WithInitChannelConditions,
					rtv1beta1.WithChannelAddress(sinkDNS),
				),
				makeAvailableReceiveAdapter(sinkDest),
			},
			Key: testNS + "/" + sourceName,
			WantEvents: []string{
				Eventf(corev1.EventTypeNormal, "PingSourceServiceAccountCreated", `PingSource ServiceAccount created`),
				Eventf(corev1.EventTypeNormal, "PingSourceRoleBindingCreated", `PingSource RoleBinding created`),
			},
			WantCreates: []runtime.Object{
				MakeServiceAccount(sourceName, sourceUID),
				MakeRoleBinding(sourceName, sourceUID),
			},
			WantStatusUpdates: []clientgotesting.UpdateActionImpl{{
				Object: NewPingSourceV1Beta1(sourceName, testNS,
					WithPingSourceV1B1Spec(sourcesv1beta1.PingSourceSpec{
						Schedule: testSchedule,
						JsonData: testData,
						SourceSpec: duckv1.SourceSpec{
							Sink: sinkDest,
						},
					}),
					WithPingSourceV1B1ResourceScopeAnnotation,
					WithPingSourceV1B1UID(sourceUID),
					WithPingSourceV1B1ObjectMetaGeneration(generation),
					// Status Update:
					WithInitPingSourceV1B1Conditions,
					WithPingSourceV1B1Deployed,
					WithPingSourceV1B1Sink(sinkURI),
					WithPingSourceV1B1CloudEventAttributes,
					WithPingSourceV1B1StatusObservedGeneration(generation),
				),
			}},
		}, {
			Name: "valid with sink URI",
			Objects: []runtime.Object{
				NewPingSourceV1Beta1(sourceName, testNS,
					WithPingSourceV1B1Spec(sourcesv1beta1.PingSourceSpec{
						Schedule: testSchedule,
						JsonData: testData,
						SourceSpec: duckv1.SourceSpec{
							Sink: sinkDestURI,
						},
					}),
					WithPingSourceV1B1ResourceScopeAnnotation,
					WithPingSourceV1B1UID(sourceUID),
					WithPingSourceV1B1ObjectMetaGeneration(generation),
				),
				rtv1beta1.NewChannel(sinkName, testNS,
					rtv1beta1.WithInitChannelConditions,
					rtv1beta1.WithChannelAddress(sinkDNS),
				),
				makeAvailableReceiveAdapter(sinkDest),
			},
			Key: testNS + "/" + sourceName,
			WantEvents: []string{
				Eventf(corev1.EventTypeNormal, "PingSourceServiceAccountCreated", `PingSource ServiceAccount created`),
				Eventf(corev1.EventTypeNormal, "PingSourceRoleBindingCreated", `PingSource RoleBinding created`),
			},
			WantCreates: []runtime.Object{
				MakeServiceAccount(sourceName, sourceUID),
				MakeRoleBinding(sourceName, sourceUID),
			},
			WantStatusUpdates: []clientgotesting.UpdateActionImpl{{
				Object: NewPingSourceV1Beta1(sourceName, testNS,
					WithPingSourceV1B1Spec(sourcesv1beta1.PingSourceSpec{
						Schedule: testSchedule,
						JsonData: testData,
						SourceSpec: duckv1.SourceSpec{
							Sink: sinkDestURI,
						},
					}),
					WithPingSourceV1B1ResourceScopeAnnotation,
					WithPingSourceV1B1UID(sourceUID),
					WithPingSourceV1B1ObjectMetaGeneration(generation),
					// Status Update:
					WithInitPingSourceV1B1Conditions,
					WithPingSourceV1B1Deployed,
					WithPingSourceV1B1Sink(sinkURI),
					WithPingSourceV1B1CloudEventAttributes,
					WithPingSourceV1B1StatusObservedGeneration(generation),
				),
			}},
		}, {
			Name: "valid, existing ra",
			Objects: []runtime.Object{
				NewPingSourceV1Beta1(sourceName, testNS,
					WithPingSourceV1B1Spec(sourcesv1beta1.PingSourceSpec{
						Schedule: testSchedule,
						JsonData: testData,
						SourceSpec: duckv1.SourceSpec{
							Sink: sinkDest,
						},
					}),
					WithPingSourceV1B1ResourceScopeAnnotation,
					WithPingSourceV1B1UID(sourceUID),
					WithPingSourceV1B1ObjectMetaGeneration(generation),
				),
				rtv1beta1.NewChannel(sinkName, testNS,
					rtv1beta1.WithInitChannelConditions,
					rtv1beta1.WithChannelAddress(sinkDNS),
				),
				makeAvailableReceiveAdapter(sinkDest),
			},
			Key: testNS + "/" + sourceName,
			WantEvents: []string{
				Eventf(corev1.EventTypeNormal, "PingSourceServiceAccountCreated", `PingSource ServiceAccount created`),
				Eventf(corev1.EventTypeNormal, "PingSourceRoleBindingCreated", `PingSource RoleBinding created`),
			},
			WantCreates: []runtime.Object{
				MakeServiceAccount(sourceName, sourceUID),
				MakeRoleBinding(sourceName, sourceUID),
			},
			WantStatusUpdates: []clientgotesting.UpdateActionImpl{{
				Object: NewPingSourceV1Beta1(sourceName, testNS,
					WithPingSourceV1B1Spec(sourcesv1beta1.PingSourceSpec{
						Schedule: testSchedule,
						JsonData: testData,
						SourceSpec: duckv1.SourceSpec{
							Sink: sinkDest,
						},
					}),
					WithPingSourceV1B1ResourceScopeAnnotation,
					WithPingSourceV1B1UID(sourceUID),
					WithPingSourceV1B1ObjectMetaGeneration(generation),
					// Status Update:
					WithInitPingSourceV1B1Conditions,
					WithPingSourceV1B1Deployed,
					WithPingSourceV1B1Sink(sinkURI),
					WithPingSourceV1B1CloudEventAttributes,
					WithPingSourceV1B1StatusObservedGeneration(generation),
				),
			}},
		}, {
			Name: "valid, no change",
			Objects: []runtime.Object{
				NewPingSourceV1Beta1(sourceName, testNS,
					WithPingSourceV1B1Spec(sourcesv1beta1.PingSourceSpec{
						Schedule: testSchedule,
						JsonData: testData,
						SourceSpec: duckv1.SourceSpec{
							Sink: sinkDest,
						},
					}),
					WithPingSourceV1B1ResourceScopeAnnotation,
					WithPingSourceV1B1UID(sourceUID),
					WithPingSourceV1B1ObjectMetaGeneration(generation),
					WithInitPingSourceV1B1Conditions,
					WithPingSourceV1B1Deployed,
					WithPingSourceV1B1Sink(sinkURI),
					WithPingSourceV1B1CloudEventAttributes,
				),
				rtv1beta1.NewChannel(sinkName, testNS,
					rtv1beta1.WithInitChannelConditions,
					rtv1beta1.WithChannelAddress(sinkDNS),
				),
				makeAvailableReceiveAdapter(sinkDest),
				MakeServiceAccount(sourceName, sourceUID),
				MakeRoleBinding(sourceName, sourceUID),
			},
			Key: testNS + "/" + sourceName,
			WantStatusUpdates: []clientgotesting.UpdateActionImpl{{
				Object: NewPingSourceV1Beta1(sourceName, testNS,
					WithPingSourceV1B1Spec(sourcesv1beta1.PingSourceSpec{
						Schedule: testSchedule,
						JsonData: testData,
						SourceSpec: duckv1.SourceSpec{
							Sink: sinkDest,
						},
					}),
					WithPingSourceV1B1ResourceScopeAnnotation,
					WithPingSourceV1B1UID(sourceUID),
					WithPingSourceV1B1ObjectMetaGeneration(generation),
					// Status Update:
					WithInitPingSourceV1B1Conditions,
					WithPingSourceV1B1Deployed,
					WithPingSourceV1B1Sink(sinkURI),
					WithPingSourceV1B1CloudEventAttributes,
					WithPingSourceV1B1StatusObservedGeneration(generation),
				),
			}},
		}, {
			Name: "valid",
			Objects: []runtime.Object{
				NewPingSourceV1Beta1(sourceName, testNS,
					WithPingSourceV1B1Spec(sourcesv1beta1.PingSourceSpec{
						Schedule: testSchedule,
						JsonData: testData,
						SourceSpec: duckv1.SourceSpec{
							Sink: sinkDest,
						},
					}),
					WithPingSourceV1B1ResourceScopeAnnotation,
					WithPingSourceV1B1UID(sourceUID),
					WithPingSourceV1B1ObjectMetaGeneration(generation),
				),
				rtv1beta1.NewChannel(sinkName, testNS,
					rtv1beta1.WithInitChannelConditions,
					rtv1beta1.WithChannelAddress(sinkDNS),
				),
				makeAvailableReceiveAdapter(sinkDest),
			},
			Key: testNS + "/" + sourceName,
			WantEvents: []string{
				Eventf(corev1.EventTypeNormal, "PingSourceServiceAccountCreated", `PingSource ServiceAccount created`),
				Eventf(corev1.EventTypeNormal, "PingSourceRoleBindingCreated", `PingSource RoleBinding created`),
			},
			WantCreates: []runtime.Object{
				MakeServiceAccount(sourceName, sourceUID),
				MakeRoleBinding(sourceName, sourceUID),
			},
			WantStatusUpdates: []clientgotesting.UpdateActionImpl{{
				Object: NewPingSourceV1Beta1(sourceName, testNS,
					WithPingSourceV1B1Spec(sourcesv1beta1.PingSourceSpec{
						Schedule: testSchedule,
						JsonData: testData,
						SourceSpec: duckv1.SourceSpec{
							Sink: sinkDest,
						},
					}),
					WithPingSourceV1B1ResourceScopeAnnotation,
					WithPingSourceV1B1UID(sourceUID),
					WithPingSourceV1B1ObjectMetaGeneration(generation),
					// Status Update:
					WithInitPingSourceV1B1Conditions,
					WithPingSourceV1B1Deployed,
					WithPingSourceV1B1Sink(sinkURI),
					WithPingSourceV1B1CloudEventAttributes,
					WithPingSourceV1B1StatusObservedGeneration(generation),
				),
			}},
		}, {
			Name: "valid with cluster scope annotation",
			Objects: []runtime.Object{
				NewPingSourceV1Beta1(sourceName, testNS,
					WithPingSourceV1B1Spec(sourcesv1beta1.PingSourceSpec{
						Schedule: testSchedule,
						JsonData: testData,
						SourceSpec: duckv1.SourceSpec{
							Sink: sinkDest,
						},
					}),
					WithPingSourceV1B1ClusterScopeAnnotation,
					WithPingSourceV1B1UID(sourceUID),
					WithPingSourceV1B1ObjectMetaGeneration(generation),
=======
					WithPingSourceV1A2UID(sourceUID),
					WithPingSourceV1A2ObjectMetaGeneration(generation),
>>>>>>> e55775f4
				),
				rtv1beta1.NewChannel(sinkName, testNS,
					rtv1beta1.WithInitChannelConditions,
					rtv1beta1.WithChannelAddress(sinkDNS),
				),
				makeAvailableMTAdapter(),
			},
			Key: testNS + "/" + sourceName,
			WantStatusUpdates: []clientgotesting.UpdateActionImpl{{
				Object: NewPingSourceV1Beta1(sourceName, testNS,
					WithPingSourceV1B1Spec(sourcesv1beta1.PingSourceSpec{
						Schedule: testSchedule,
						JsonData: testData,
						SourceSpec: duckv1.SourceSpec{
							Sink: sinkDest,
						},
					}),
<<<<<<< HEAD
					WithPingSourceV1B1ClusterScopeAnnotation,
					WithPingSourceV1B1UID(sourceUID),
					WithPingSourceV1B1ObjectMetaGeneration(generation),
=======
					WithPingSourceV1A2UID(sourceUID),
					WithPingSourceV1A2ObjectMetaGeneration(generation),
>>>>>>> e55775f4
					// Status Update:
					WithInitPingSourceV1B1Conditions,
					WithPingSourceV1B1Deployed,
					WithPingSourceV1B1Sink(sinkURI),
					WithPingSourceV1B1CloudEventAttributes,
					WithPingSourceV1B1StatusObservedGeneration(generation),
				),
			}},
		}, {
			Name:                    "valid with cluster scope annotation, create deployment",
			SkipNamespaceValidation: true,
			Objects: []runtime.Object{
				NewPingSourceV1Beta1(sourceName, testNS,
					WithPingSourceV1B1Spec(sourcesv1beta1.PingSourceSpec{
						Schedule: testSchedule,
						JsonData: testData,
						SourceSpec: duckv1.SourceSpec{
							Sink: sinkDest,
						},
					}),
<<<<<<< HEAD
					WithPingSourceV1B1ClusterScopeAnnotation,
					WithPingSourceV1B1UID(sourceUID),
					WithPingSourceV1B1ObjectMetaGeneration(generation),
=======
					WithPingSourceV1A2UID(sourceUID),
					WithPingSourceV1A2ObjectMetaGeneration(generation),
>>>>>>> e55775f4
				),
				rtv1beta1.NewChannel(sinkName, testNS,
					rtv1beta1.WithInitChannelConditions,
					rtv1beta1.WithChannelAddress(sinkDNS),
				),
			},
			Key: testNS + "/" + sourceName,
			WantEvents: []string{
				Eventf(corev1.EventTypeNormal, "PingSourceDeploymentCreated", `Cluster-scoped deployment created`),
			},
			WantCreates: []runtime.Object{
				MakeMTAdapter(),
			},
			WantStatusUpdates: []clientgotesting.UpdateActionImpl{{
				Object: NewPingSourceV1Beta1(sourceName, testNS,
					WithPingSourceV1B1Spec(sourcesv1beta1.PingSourceSpec{
						Schedule: testSchedule,
						JsonData: testData,
						SourceSpec: duckv1.SourceSpec{
							Sink: sinkDest,
						},
					}),
<<<<<<< HEAD
					WithPingSourceV1B1ClusterScopeAnnotation,
					WithPingSourceV1B1UID(sourceUID),
					WithPingSourceV1B1ObjectMetaGeneration(generation),
=======
					WithPingSourceV1A2UID(sourceUID),
					WithPingSourceV1A2ObjectMetaGeneration(generation),
>>>>>>> e55775f4
					// Status Update:
					WithPingSourceV1B1NotDeployed(mtadapterName),
					WithInitPingSourceV1B1Conditions,
					WithPingSourceV1B1CloudEventAttributes,
					WithPingSourceV1B1Sink(sinkURI),
					WithPingSourceV1B1StatusObservedGeneration(generation),
				),
			}},
<<<<<<< HEAD
		}, {
			Name:                    "deprecated named adapter deployment found",
			SkipNamespaceValidation: true,
			Objects: []runtime.Object{
				NewPingSourceV1Beta1(sourceNameLong, testNS,
					WithPingSourceV1B1Spec(sourcesv1beta1.PingSourceSpec{
						Schedule: testSchedule,
						JsonData: testData,
						SourceSpec: duckv1.SourceSpec{
							Sink: sinkDest,
						},
					}),
					WithPingSourceV1B1ResourceScopeAnnotation,
					WithPingSourceV1B1UID(sourceUIDLong),
					WithPingSourceV1B1ObjectMetaGeneration(generation),
				),
				rtv1beta1.NewChannel(sinkName, testNS,
					rtv1beta1.WithInitChannelConditions,
					rtv1beta1.WithChannelAddress(sinkDNS),
				),
				makeAvailableReceiveAdapterDeprecatedName(sourceNameLong, sourceUIDLong, sinkDest),
				MakeServiceAccount(sourceNameLong, sourceUIDLong),
				MakeRoleBinding(sourceNameLong, sourceUIDLong),
			},
			Key: testNS + "/" + sourceNameLong,
			WantEvents: []string{
				Eventf(corev1.EventTypeNormal, pingSourceDeploymentDeleted, `Deprecated deployment removed: "%s/%s"`, testNS, makeAvailableReceiveAdapterDeprecatedName(sourceNameLong, sourceUIDLong, sinkDest).Name),
				Eventf(corev1.EventTypeNormal, "PingSourceDeploymentCreated", `Deployment created`),
			},
			WantCreates: []runtime.Object{
				// makeJobRunner(),
				makeReceiveAdapterWithSinkAndCustomData(sourceNameLong, sourceUIDLong, sinkDest),
			},
			WantStatusUpdates: []clientgotesting.UpdateActionImpl{{
				Object: NewPingSourceV1Beta1(sourceNameLong, testNS,
					WithPingSourceV1B1Spec(sourcesv1beta1.PingSourceSpec{
						Schedule: testSchedule,
						JsonData: testData,
						SourceSpec: duckv1.SourceSpec{
							Sink: sinkDest,
						},
					}),
					WithPingSourceV1B1ResourceScopeAnnotation,
					WithPingSourceV1B1UID(sourceUIDLong),
					WithPingSourceV1B1ObjectMetaGeneration(generation),
					// Status Update:
					WithPingSourceV1B1NotDeployed(makeReceiveAdapterWithSinkAndCustomData(sourceNameLong, sourceUIDLong, sinkDest).Name),
					WithInitPingSourceV1B1Conditions,
					WithPingSourceV1B1CloudEventAttributes,
					WithPingSourceV1B1Sink(sinkURI),
					WithPingSourceV1B1StatusObservedGeneration(generation),
				),
			}},
			WantDeletes: []clientgotesting.DeleteActionImpl{{
				Name: makeAvailableReceiveAdapterDeprecatedName(sourceNameLong, sourceUIDLong, sinkDest).Name,
			}},
=======
>>>>>>> e55775f4
		},
	}

	logger := logtesting.TestLogger(t)
	table.Test(t, MakeFactory(func(ctx context.Context, listers *Listers, cmw configmap.Watcher) controller.Reconciler {
		ctx = addressable.WithDuck(ctx)
		r := &Reconciler{
<<<<<<< HEAD
			kubeClientSet:         fakekubeclient.Get(ctx),
			pingLister:            listers.GetPingSourceV1beta1Lister(),
			deploymentLister:      listers.GetDeploymentLister(),
			serviceAccountLister:  listers.GetServiceAccountLister(),
			roleBindingLister:     listers.GetRoleBindingLister(),
			tracker:               tracker.New(func(types.NamespacedName) {}, 0),
			receiveAdapterImage:   image,
			receiveMTAdapterImage: mtimage,
=======
			kubeClientSet:       fakekubeclient.Get(ctx),
			pingLister:          listers.GetPingSourceV1alpha2Lister(),
			deploymentLister:    listers.GetDeploymentLister(),
			tracker:             tracker.New(func(types.NamespacedName) {}, 0),
			receiveAdapterImage: mtimage,
>>>>>>> e55775f4
		}
		r.sinkResolver = resolver.NewURIResolver(ctx, func(types.NamespacedName) {})

		return pingsource.NewReconciler(ctx, logging.FromContext(ctx),
			fakeeventingclient.Get(ctx), listers.GetPingSourceV1beta1Lister(),
			controller.GetEventRecorder(ctx), r)
	},
		true,
		logger,
	))
}

<<<<<<< HEAD
func makeAvailableReceiveAdapter(dest duckv1.Destination) *appsv1.Deployment {
	ra := makeReceiveAdapterWithSink(dest)
	WithDeploymentAvailable()(ra)
	return ra
}

// makeAvailableReceiveAdapterDeprecatedName needed to simulate pre 0.14 adapter whose name was generated using utils.GenerateFixedName
func makeAvailableReceiveAdapterDeprecatedName(sourceName string, sourceUID string, dest duckv1.Destination) *appsv1.Deployment {
	ra := makeReceiveAdapterWithSink(dest)
	src := &sourcesv1beta1.PingSource{}
	src.UID = types.UID(sourceUID)
	ra.Name = utils.GenerateFixedName(src, fmt.Sprintf("pingsource-%s", sourceName))
	WithDeploymentAvailable()(ra)
	return ra
}

func makeReceiveAdapterWithSinkAndCustomData(sourceName, sourceUID string, dest duckv1.Destination) *appsv1.Deployment {
	source := NewPingSourceV1Beta1(sourceName, testNS,
		WithPingSourceV1B1Spec(sourcesv1beta1.PingSourceSpec{
			Schedule: testSchedule,
			JsonData: testData,
			SourceSpec: duckv1.SourceSpec{
				Sink: dest,
			},
		},
		),
		WithPingSourceV1B1UID(sourceUID),
		// Status Update:
		WithInitPingSourceV1B1Conditions,
		WithPingSourceV1B1Deployed,
		WithPingSourceV1B1Sink(sinkURI),
	)

	args := resources.Args{
		Image:   image,
		Source:  source,
		Labels:  resources.Labels(sourceName),
		SinkURI: sinkURI,
	}
	return resources.MakeReceiveAdapter(&args)
}

func makeReceiveAdapterWithSink(dest duckv1.Destination) *appsv1.Deployment {
	return makeReceiveAdapterWithSinkAndCustomData(sourceName, sourceUID, dest)
}

=======
>>>>>>> e55775f4
func MakeMTAdapter() *appsv1.Deployment {
	args := resources.Args{
		ServiceAccountName: mtadapterName,
		AdapterName:        mtadapterName,
		Image:              mtimage,
		NoShutdownAfter:    mtping.GetNoShutDownAfterValue(),
	}
	return resources.MakeReceiveAdapter(args)
}

func makeAvailableMTAdapter() *appsv1.Deployment {
	ma := MakeMTAdapter()
	WithDeploymentAvailable()(ma)
	return ma
<<<<<<< HEAD
}

func MakeServiceAccount(sourceName, sourceUID string) *corev1.ServiceAccount {
	source := NewPingSourceV1Beta1(sourceName, testNS,
		WithPingSourceV1B1UID(sourceUID))
	return recresources.MakeServiceAccount(source, resources.CreateReceiveAdapterName(sourceName, types.UID(sourceUID)))
}

func MakeRoleBinding(sourceName, sourceUID string) *rbacv1.RoleBinding {
	source := NewPingSourceV1Beta1(sourceName, testNS,
		WithPingSourceV1B1UID(sourceUID))
	return resources.MakeRoleBinding(source, resources.CreateReceiveAdapterName(sourceName, types.UID(sourceUID)), crName)
=======
>>>>>>> e55775f4
}<|MERGE_RESOLUTION|>--- conflicted
+++ resolved
@@ -110,14 +110,8 @@
 							Sink: sinkDest,
 						},
 					}),
-<<<<<<< HEAD
-					WithPingSourceV1B1ResourceScopeAnnotation,
-					WithPingSourceV1B1UID(sourceUID),
-					WithPingSourceV1B1ObjectMetaGeneration(generation),
-=======
-					WithPingSourceV1A2UID(sourceUID),
-					WithPingSourceV1A2ObjectMetaGeneration(generation),
->>>>>>> e55775f4
+					WithPingSourceV1B1UID(sourceUID),
+					WithPingSourceV1B1ObjectMetaGeneration(generation),
 				),
 			},
 			Key: testNS + "/" + sourceName,
@@ -130,14 +124,8 @@
 							Sink: sinkDest,
 						},
 					}),
-<<<<<<< HEAD
-					WithPingSourceV1B1ResourceScopeAnnotation,
-					WithPingSourceV1B1UID(sourceUID),
-					WithPingSourceV1B1ObjectMetaGeneration(generation),
-=======
-					WithPingSourceV1A2UID(sourceUID),
-					WithPingSourceV1A2ObjectMetaGeneration(generation),
->>>>>>> e55775f4
+					WithPingSourceV1B1UID(sourceUID),
+					WithPingSourceV1B1ObjectMetaGeneration(generation),
 					// Status Update:
 					WithInitPingSourceV1B1Conditions,
 					WithPingSourceV1B1StatusObservedGeneration(generation),
@@ -159,8 +147,6 @@
 							Sink: sinkDest,
 						},
 					}),
-<<<<<<< HEAD
-					WithPingSourceV1B1ResourceScopeAnnotation,
 					WithPingSourceV1B1UID(sourceUID),
 					WithPingSourceV1B1ObjectMetaGeneration(generation),
 				),
@@ -168,17 +154,9 @@
 					rtv1beta1.WithInitChannelConditions,
 					rtv1beta1.WithChannelAddress(sinkDNS),
 				),
-				makeAvailableReceiveAdapter(sinkDest),
+				makeAvailableMTAdapter(),
 			},
 			Key: testNS + "/" + sourceName,
-			WantEvents: []string{
-				Eventf(corev1.EventTypeNormal, "PingSourceServiceAccountCreated", `PingSource ServiceAccount created`),
-				Eventf(corev1.EventTypeNormal, "PingSourceRoleBindingCreated", `PingSource RoleBinding created`),
-			},
-			WantCreates: []runtime.Object{
-				MakeServiceAccount(sourceName, sourceUID),
-				MakeRoleBinding(sourceName, sourceUID),
-			},
 			WantStatusUpdates: []clientgotesting.UpdateActionImpl{{
 				Object: NewPingSourceV1Beta1(sourceName, testNS,
 					WithPingSourceV1B1Spec(sourcesv1beta1.PingSourceSpec{
@@ -188,7 +166,6 @@
 							Sink: sinkDest,
 						},
 					}),
-					WithPingSourceV1B1ResourceScopeAnnotation,
 					WithPingSourceV1B1UID(sourceUID),
 					WithPingSourceV1B1ObjectMetaGeneration(generation),
 					// Status Update:
@@ -200,255 +177,6 @@
 				),
 			}},
 		}, {
-			Name: "valid with sink URI",
-			Objects: []runtime.Object{
-				NewPingSourceV1Beta1(sourceName, testNS,
-					WithPingSourceV1B1Spec(sourcesv1beta1.PingSourceSpec{
-						Schedule: testSchedule,
-						JsonData: testData,
-						SourceSpec: duckv1.SourceSpec{
-							Sink: sinkDestURI,
-						},
-					}),
-					WithPingSourceV1B1ResourceScopeAnnotation,
-					WithPingSourceV1B1UID(sourceUID),
-					WithPingSourceV1B1ObjectMetaGeneration(generation),
-				),
-				rtv1beta1.NewChannel(sinkName, testNS,
-					rtv1beta1.WithInitChannelConditions,
-					rtv1beta1.WithChannelAddress(sinkDNS),
-				),
-				makeAvailableReceiveAdapter(sinkDest),
-			},
-			Key: testNS + "/" + sourceName,
-			WantEvents: []string{
-				Eventf(corev1.EventTypeNormal, "PingSourceServiceAccountCreated", `PingSource ServiceAccount created`),
-				Eventf(corev1.EventTypeNormal, "PingSourceRoleBindingCreated", `PingSource RoleBinding created`),
-			},
-			WantCreates: []runtime.Object{
-				MakeServiceAccount(sourceName, sourceUID),
-				MakeRoleBinding(sourceName, sourceUID),
-			},
-			WantStatusUpdates: []clientgotesting.UpdateActionImpl{{
-				Object: NewPingSourceV1Beta1(sourceName, testNS,
-					WithPingSourceV1B1Spec(sourcesv1beta1.PingSourceSpec{
-						Schedule: testSchedule,
-						JsonData: testData,
-						SourceSpec: duckv1.SourceSpec{
-							Sink: sinkDestURI,
-						},
-					}),
-					WithPingSourceV1B1ResourceScopeAnnotation,
-					WithPingSourceV1B1UID(sourceUID),
-					WithPingSourceV1B1ObjectMetaGeneration(generation),
-					// Status Update:
-					WithInitPingSourceV1B1Conditions,
-					WithPingSourceV1B1Deployed,
-					WithPingSourceV1B1Sink(sinkURI),
-					WithPingSourceV1B1CloudEventAttributes,
-					WithPingSourceV1B1StatusObservedGeneration(generation),
-				),
-			}},
-		}, {
-			Name: "valid, existing ra",
-			Objects: []runtime.Object{
-				NewPingSourceV1Beta1(sourceName, testNS,
-					WithPingSourceV1B1Spec(sourcesv1beta1.PingSourceSpec{
-						Schedule: testSchedule,
-						JsonData: testData,
-						SourceSpec: duckv1.SourceSpec{
-							Sink: sinkDest,
-						},
-					}),
-					WithPingSourceV1B1ResourceScopeAnnotation,
-					WithPingSourceV1B1UID(sourceUID),
-					WithPingSourceV1B1ObjectMetaGeneration(generation),
-				),
-				rtv1beta1.NewChannel(sinkName, testNS,
-					rtv1beta1.WithInitChannelConditions,
-					rtv1beta1.WithChannelAddress(sinkDNS),
-				),
-				makeAvailableReceiveAdapter(sinkDest),
-			},
-			Key: testNS + "/" + sourceName,
-			WantEvents: []string{
-				Eventf(corev1.EventTypeNormal, "PingSourceServiceAccountCreated", `PingSource ServiceAccount created`),
-				Eventf(corev1.EventTypeNormal, "PingSourceRoleBindingCreated", `PingSource RoleBinding created`),
-			},
-			WantCreates: []runtime.Object{
-				MakeServiceAccount(sourceName, sourceUID),
-				MakeRoleBinding(sourceName, sourceUID),
-			},
-			WantStatusUpdates: []clientgotesting.UpdateActionImpl{{
-				Object: NewPingSourceV1Beta1(sourceName, testNS,
-					WithPingSourceV1B1Spec(sourcesv1beta1.PingSourceSpec{
-						Schedule: testSchedule,
-						JsonData: testData,
-						SourceSpec: duckv1.SourceSpec{
-							Sink: sinkDest,
-						},
-					}),
-					WithPingSourceV1B1ResourceScopeAnnotation,
-					WithPingSourceV1B1UID(sourceUID),
-					WithPingSourceV1B1ObjectMetaGeneration(generation),
-					// Status Update:
-					WithInitPingSourceV1B1Conditions,
-					WithPingSourceV1B1Deployed,
-					WithPingSourceV1B1Sink(sinkURI),
-					WithPingSourceV1B1CloudEventAttributes,
-					WithPingSourceV1B1StatusObservedGeneration(generation),
-				),
-			}},
-		}, {
-			Name: "valid, no change",
-			Objects: []runtime.Object{
-				NewPingSourceV1Beta1(sourceName, testNS,
-					WithPingSourceV1B1Spec(sourcesv1beta1.PingSourceSpec{
-						Schedule: testSchedule,
-						JsonData: testData,
-						SourceSpec: duckv1.SourceSpec{
-							Sink: sinkDest,
-						},
-					}),
-					WithPingSourceV1B1ResourceScopeAnnotation,
-					WithPingSourceV1B1UID(sourceUID),
-					WithPingSourceV1B1ObjectMetaGeneration(generation),
-					WithInitPingSourceV1B1Conditions,
-					WithPingSourceV1B1Deployed,
-					WithPingSourceV1B1Sink(sinkURI),
-					WithPingSourceV1B1CloudEventAttributes,
-				),
-				rtv1beta1.NewChannel(sinkName, testNS,
-					rtv1beta1.WithInitChannelConditions,
-					rtv1beta1.WithChannelAddress(sinkDNS),
-				),
-				makeAvailableReceiveAdapter(sinkDest),
-				MakeServiceAccount(sourceName, sourceUID),
-				MakeRoleBinding(sourceName, sourceUID),
-			},
-			Key: testNS + "/" + sourceName,
-			WantStatusUpdates: []clientgotesting.UpdateActionImpl{{
-				Object: NewPingSourceV1Beta1(sourceName, testNS,
-					WithPingSourceV1B1Spec(sourcesv1beta1.PingSourceSpec{
-						Schedule: testSchedule,
-						JsonData: testData,
-						SourceSpec: duckv1.SourceSpec{
-							Sink: sinkDest,
-						},
-					}),
-					WithPingSourceV1B1ResourceScopeAnnotation,
-					WithPingSourceV1B1UID(sourceUID),
-					WithPingSourceV1B1ObjectMetaGeneration(generation),
-					// Status Update:
-					WithInitPingSourceV1B1Conditions,
-					WithPingSourceV1B1Deployed,
-					WithPingSourceV1B1Sink(sinkURI),
-					WithPingSourceV1B1CloudEventAttributes,
-					WithPingSourceV1B1StatusObservedGeneration(generation),
-				),
-			}},
-		}, {
-			Name: "valid",
-			Objects: []runtime.Object{
-				NewPingSourceV1Beta1(sourceName, testNS,
-					WithPingSourceV1B1Spec(sourcesv1beta1.PingSourceSpec{
-						Schedule: testSchedule,
-						JsonData: testData,
-						SourceSpec: duckv1.SourceSpec{
-							Sink: sinkDest,
-						},
-					}),
-					WithPingSourceV1B1ResourceScopeAnnotation,
-					WithPingSourceV1B1UID(sourceUID),
-					WithPingSourceV1B1ObjectMetaGeneration(generation),
-				),
-				rtv1beta1.NewChannel(sinkName, testNS,
-					rtv1beta1.WithInitChannelConditions,
-					rtv1beta1.WithChannelAddress(sinkDNS),
-				),
-				makeAvailableReceiveAdapter(sinkDest),
-			},
-			Key: testNS + "/" + sourceName,
-			WantEvents: []string{
-				Eventf(corev1.EventTypeNormal, "PingSourceServiceAccountCreated", `PingSource ServiceAccount created`),
-				Eventf(corev1.EventTypeNormal, "PingSourceRoleBindingCreated", `PingSource RoleBinding created`),
-			},
-			WantCreates: []runtime.Object{
-				MakeServiceAccount(sourceName, sourceUID),
-				MakeRoleBinding(sourceName, sourceUID),
-			},
-			WantStatusUpdates: []clientgotesting.UpdateActionImpl{{
-				Object: NewPingSourceV1Beta1(sourceName, testNS,
-					WithPingSourceV1B1Spec(sourcesv1beta1.PingSourceSpec{
-						Schedule: testSchedule,
-						JsonData: testData,
-						SourceSpec: duckv1.SourceSpec{
-							Sink: sinkDest,
-						},
-					}),
-					WithPingSourceV1B1ResourceScopeAnnotation,
-					WithPingSourceV1B1UID(sourceUID),
-					WithPingSourceV1B1ObjectMetaGeneration(generation),
-					// Status Update:
-					WithInitPingSourceV1B1Conditions,
-					WithPingSourceV1B1Deployed,
-					WithPingSourceV1B1Sink(sinkURI),
-					WithPingSourceV1B1CloudEventAttributes,
-					WithPingSourceV1B1StatusObservedGeneration(generation),
-				),
-			}},
-		}, {
-			Name: "valid with cluster scope annotation",
-			Objects: []runtime.Object{
-				NewPingSourceV1Beta1(sourceName, testNS,
-					WithPingSourceV1B1Spec(sourcesv1beta1.PingSourceSpec{
-						Schedule: testSchedule,
-						JsonData: testData,
-						SourceSpec: duckv1.SourceSpec{
-							Sink: sinkDest,
-						},
-					}),
-					WithPingSourceV1B1ClusterScopeAnnotation,
-					WithPingSourceV1B1UID(sourceUID),
-					WithPingSourceV1B1ObjectMetaGeneration(generation),
-=======
-					WithPingSourceV1A2UID(sourceUID),
-					WithPingSourceV1A2ObjectMetaGeneration(generation),
->>>>>>> e55775f4
-				),
-				rtv1beta1.NewChannel(sinkName, testNS,
-					rtv1beta1.WithInitChannelConditions,
-					rtv1beta1.WithChannelAddress(sinkDNS),
-				),
-				makeAvailableMTAdapter(),
-			},
-			Key: testNS + "/" + sourceName,
-			WantStatusUpdates: []clientgotesting.UpdateActionImpl{{
-				Object: NewPingSourceV1Beta1(sourceName, testNS,
-					WithPingSourceV1B1Spec(sourcesv1beta1.PingSourceSpec{
-						Schedule: testSchedule,
-						JsonData: testData,
-						SourceSpec: duckv1.SourceSpec{
-							Sink: sinkDest,
-						},
-					}),
-<<<<<<< HEAD
-					WithPingSourceV1B1ClusterScopeAnnotation,
-					WithPingSourceV1B1UID(sourceUID),
-					WithPingSourceV1B1ObjectMetaGeneration(generation),
-=======
-					WithPingSourceV1A2UID(sourceUID),
-					WithPingSourceV1A2ObjectMetaGeneration(generation),
->>>>>>> e55775f4
-					// Status Update:
-					WithInitPingSourceV1B1Conditions,
-					WithPingSourceV1B1Deployed,
-					WithPingSourceV1B1Sink(sinkURI),
-					WithPingSourceV1B1CloudEventAttributes,
-					WithPingSourceV1B1StatusObservedGeneration(generation),
-				),
-			}},
-		}, {
 			Name:                    "valid with cluster scope annotation, create deployment",
 			SkipNamespaceValidation: true,
 			Objects: []runtime.Object{
@@ -460,14 +188,8 @@
 							Sink: sinkDest,
 						},
 					}),
-<<<<<<< HEAD
-					WithPingSourceV1B1ClusterScopeAnnotation,
-					WithPingSourceV1B1UID(sourceUID),
-					WithPingSourceV1B1ObjectMetaGeneration(generation),
-=======
-					WithPingSourceV1A2UID(sourceUID),
-					WithPingSourceV1A2ObjectMetaGeneration(generation),
->>>>>>> e55775f4
+					WithPingSourceV1B1UID(sourceUID),
+					WithPingSourceV1B1ObjectMetaGeneration(generation),
 				),
 				rtv1beta1.NewChannel(sinkName, testNS,
 					rtv1beta1.WithInitChannelConditions,
@@ -490,14 +212,8 @@
 							Sink: sinkDest,
 						},
 					}),
-<<<<<<< HEAD
-					WithPingSourceV1B1ClusterScopeAnnotation,
-					WithPingSourceV1B1UID(sourceUID),
-					WithPingSourceV1B1ObjectMetaGeneration(generation),
-=======
-					WithPingSourceV1A2UID(sourceUID),
-					WithPingSourceV1A2ObjectMetaGeneration(generation),
->>>>>>> e55775f4
+					WithPingSourceV1B1UID(sourceUID),
+					WithPingSourceV1B1ObjectMetaGeneration(generation),
 					// Status Update:
 					WithPingSourceV1B1NotDeployed(mtadapterName),
 					WithInitPingSourceV1B1Conditions,
@@ -506,65 +222,6 @@
 					WithPingSourceV1B1StatusObservedGeneration(generation),
 				),
 			}},
-<<<<<<< HEAD
-		}, {
-			Name:                    "deprecated named adapter deployment found",
-			SkipNamespaceValidation: true,
-			Objects: []runtime.Object{
-				NewPingSourceV1Beta1(sourceNameLong, testNS,
-					WithPingSourceV1B1Spec(sourcesv1beta1.PingSourceSpec{
-						Schedule: testSchedule,
-						JsonData: testData,
-						SourceSpec: duckv1.SourceSpec{
-							Sink: sinkDest,
-						},
-					}),
-					WithPingSourceV1B1ResourceScopeAnnotation,
-					WithPingSourceV1B1UID(sourceUIDLong),
-					WithPingSourceV1B1ObjectMetaGeneration(generation),
-				),
-				rtv1beta1.NewChannel(sinkName, testNS,
-					rtv1beta1.WithInitChannelConditions,
-					rtv1beta1.WithChannelAddress(sinkDNS),
-				),
-				makeAvailableReceiveAdapterDeprecatedName(sourceNameLong, sourceUIDLong, sinkDest),
-				MakeServiceAccount(sourceNameLong, sourceUIDLong),
-				MakeRoleBinding(sourceNameLong, sourceUIDLong),
-			},
-			Key: testNS + "/" + sourceNameLong,
-			WantEvents: []string{
-				Eventf(corev1.EventTypeNormal, pingSourceDeploymentDeleted, `Deprecated deployment removed: "%s/%s"`, testNS, makeAvailableReceiveAdapterDeprecatedName(sourceNameLong, sourceUIDLong, sinkDest).Name),
-				Eventf(corev1.EventTypeNormal, "PingSourceDeploymentCreated", `Deployment created`),
-			},
-			WantCreates: []runtime.Object{
-				// makeJobRunner(),
-				makeReceiveAdapterWithSinkAndCustomData(sourceNameLong, sourceUIDLong, sinkDest),
-			},
-			WantStatusUpdates: []clientgotesting.UpdateActionImpl{{
-				Object: NewPingSourceV1Beta1(sourceNameLong, testNS,
-					WithPingSourceV1B1Spec(sourcesv1beta1.PingSourceSpec{
-						Schedule: testSchedule,
-						JsonData: testData,
-						SourceSpec: duckv1.SourceSpec{
-							Sink: sinkDest,
-						},
-					}),
-					WithPingSourceV1B1ResourceScopeAnnotation,
-					WithPingSourceV1B1UID(sourceUIDLong),
-					WithPingSourceV1B1ObjectMetaGeneration(generation),
-					// Status Update:
-					WithPingSourceV1B1NotDeployed(makeReceiveAdapterWithSinkAndCustomData(sourceNameLong, sourceUIDLong, sinkDest).Name),
-					WithInitPingSourceV1B1Conditions,
-					WithPingSourceV1B1CloudEventAttributes,
-					WithPingSourceV1B1Sink(sinkURI),
-					WithPingSourceV1B1StatusObservedGeneration(generation),
-				),
-			}},
-			WantDeletes: []clientgotesting.DeleteActionImpl{{
-				Name: makeAvailableReceiveAdapterDeprecatedName(sourceNameLong, sourceUIDLong, sinkDest).Name,
-			}},
-=======
->>>>>>> e55775f4
 		},
 	}
 
@@ -572,22 +229,11 @@
 	table.Test(t, MakeFactory(func(ctx context.Context, listers *Listers, cmw configmap.Watcher) controller.Reconciler {
 		ctx = addressable.WithDuck(ctx)
 		r := &Reconciler{
-<<<<<<< HEAD
 			kubeClientSet:         fakekubeclient.Get(ctx),
 			pingLister:            listers.GetPingSourceV1beta1Lister(),
-			deploymentLister:      listers.GetDeploymentLister(),
-			serviceAccountLister:  listers.GetServiceAccountLister(),
-			roleBindingLister:     listers.GetRoleBindingLister(),
-			tracker:               tracker.New(func(types.NamespacedName) {}, 0),
-			receiveAdapterImage:   image,
-			receiveMTAdapterImage: mtimage,
-=======
-			kubeClientSet:       fakekubeclient.Get(ctx),
-			pingLister:          listers.GetPingSourceV1alpha2Lister(),
 			deploymentLister:    listers.GetDeploymentLister(),
 			tracker:             tracker.New(func(types.NamespacedName) {}, 0),
 			receiveAdapterImage: mtimage,
->>>>>>> e55775f4
 		}
 		r.sinkResolver = resolver.NewURIResolver(ctx, func(types.NamespacedName) {})
 
@@ -600,55 +246,6 @@
 	))
 }
 
-<<<<<<< HEAD
-func makeAvailableReceiveAdapter(dest duckv1.Destination) *appsv1.Deployment {
-	ra := makeReceiveAdapterWithSink(dest)
-	WithDeploymentAvailable()(ra)
-	return ra
-}
-
-// makeAvailableReceiveAdapterDeprecatedName needed to simulate pre 0.14 adapter whose name was generated using utils.GenerateFixedName
-func makeAvailableReceiveAdapterDeprecatedName(sourceName string, sourceUID string, dest duckv1.Destination) *appsv1.Deployment {
-	ra := makeReceiveAdapterWithSink(dest)
-	src := &sourcesv1beta1.PingSource{}
-	src.UID = types.UID(sourceUID)
-	ra.Name = utils.GenerateFixedName(src, fmt.Sprintf("pingsource-%s", sourceName))
-	WithDeploymentAvailable()(ra)
-	return ra
-}
-
-func makeReceiveAdapterWithSinkAndCustomData(sourceName, sourceUID string, dest duckv1.Destination) *appsv1.Deployment {
-	source := NewPingSourceV1Beta1(sourceName, testNS,
-		WithPingSourceV1B1Spec(sourcesv1beta1.PingSourceSpec{
-			Schedule: testSchedule,
-			JsonData: testData,
-			SourceSpec: duckv1.SourceSpec{
-				Sink: dest,
-			},
-		},
-		),
-		WithPingSourceV1B1UID(sourceUID),
-		// Status Update:
-		WithInitPingSourceV1B1Conditions,
-		WithPingSourceV1B1Deployed,
-		WithPingSourceV1B1Sink(sinkURI),
-	)
-
-	args := resources.Args{
-		Image:   image,
-		Source:  source,
-		Labels:  resources.Labels(sourceName),
-		SinkURI: sinkURI,
-	}
-	return resources.MakeReceiveAdapter(&args)
-}
-
-func makeReceiveAdapterWithSink(dest duckv1.Destination) *appsv1.Deployment {
-	return makeReceiveAdapterWithSinkAndCustomData(sourceName, sourceUID, dest)
-}
-
-=======
->>>>>>> e55775f4
 func MakeMTAdapter() *appsv1.Deployment {
 	args := resources.Args{
 		ServiceAccountName: mtadapterName,
@@ -663,19 +260,4 @@
 	ma := MakeMTAdapter()
 	WithDeploymentAvailable()(ma)
 	return ma
-<<<<<<< HEAD
-}
-
-func MakeServiceAccount(sourceName, sourceUID string) *corev1.ServiceAccount {
-	source := NewPingSourceV1Beta1(sourceName, testNS,
-		WithPingSourceV1B1UID(sourceUID))
-	return recresources.MakeServiceAccount(source, resources.CreateReceiveAdapterName(sourceName, types.UID(sourceUID)))
-}
-
-func MakeRoleBinding(sourceName, sourceUID string) *rbacv1.RoleBinding {
-	source := NewPingSourceV1Beta1(sourceName, testNS,
-		WithPingSourceV1B1UID(sourceUID))
-	return resources.MakeRoleBinding(source, resources.CreateReceiveAdapterName(sourceName, types.UID(sourceUID)), crName)
-=======
->>>>>>> e55775f4
 }