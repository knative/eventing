--- conflicted
+++ resolved
@@ -81,23 +81,13 @@
 type ShouldWatchFunc func(ch *v1alpha1.Channel) bool
 
 // UpdateConfigWatchHandler is a special handler that
-<<<<<<< HEAD
-// 1. Lists the channels for which shouldWatch returns true
-// 2. Creates a multi-channel-fanout-config
-// 3. Calls the updateConfig func with the new multi-channel-fanout-config
-// This is used by dispatchers or receivers to update their configs by watching channels
-func UpdateConfigWatchHandler(updateConfig swappable.UpdateConfig, shouldWatch ShouldWatchFunc) WatchHandlerFunc {
-	return func(ctx context.Context, c client.Client, chanNamespacedName types.NamespacedName) error {
-		channels, err := ListAllChannels(ctx, c, shouldWatch)
-=======
 // 1. Lists the channels for which shouldWatch returns true.
 // 2. Creates a multi-channel-fanout-config.
 // 3. Calls the updateConfig func with the new multi-channel-fanout-config.
 // This is used by dispatchers or receivers to update their configs by watching channels.
 func UpdateConfigWatchHandler(updateConfig swappable.UpdateConfig, shouldWatch ShouldWatchFunc) WatchHandlerFunc {
-	return func(ctx context.Context, c client.Client, _ types.NamespacedName) error {
-		channels, err := listAllChannels(ctx, c, shouldWatch)
->>>>>>> d71fecf9
+	return func(ctx context.Context, c client.Client, chanNamespacedName types.NamespacedName) error {
+		channels, err := ListAllChannels(ctx, c, shouldWatch)
 		if err != nil {
 			logging.FromContext(ctx).Info("Unable to list channels", zap.Error(err))
 			return err
@@ -107,13 +97,8 @@
 	}
 }
 
-<<<<<<< HEAD
 // ListAllChannels queries client and gets list of all channels for which shouldWatch returns true.
 func ListAllChannels(ctx context.Context, c client.Client, shouldWatch ShouldWatchFunc) ([]v1alpha1.Channel, error) {
-=======
-// listAllChannels queries client and gets list of all channels for which shouldWatch returns true.
-func listAllChannels(ctx context.Context, c client.Client, shouldWatch ShouldWatchFunc) ([]v1alpha1.Channel, error) {
->>>>>>> d71fecf9
 	channels := make([]v1alpha1.Channel, 0)
 	cl := &v1alpha1.ChannelList{}
 	if err := c.List(ctx, &client.ListOptions{}, cl); err != nil {
