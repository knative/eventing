/*
Copyright 2018 The Knative Authors

Licensed under the Apache License, Version 2.0 (the "License");
you may not use this file except in compliance with the License.
You may obtain a copy of the License at

    http://www.apache.org/licenses/LICENSE-2.0

Unless required by applicable law or agreed to in writing, software
distributed under the License is distributed on an "AS IS" BASIS,
WITHOUT WARRANTIES OR CONDITIONS OF ANY KIND, either express or implied.
See the License for the specific language governing permissions and
limitations under the License.
*/

// Code generated by informer-gen. DO NOT EDIT.

package v1alpha1

import (
	internalinterfaces "github.com/knative/eventing/pkg/client/informers/externalversions/internalinterfaces"
)

// Interface provides access to all the informers in this group version.
type Interface interface {
<<<<<<< HEAD
	// Channels returns a ChannelInformer.
	Channels() ChannelInformer
=======
	// ClusterProvisioners returns a ClusterProvisionerInformer.
	ClusterProvisioners() ClusterProvisionerInformer
>>>>>>> 0090972c
	// Subscriptions returns a SubscriptionInformer.
	Subscriptions() SubscriptionInformer
}

type version struct {
	factory          internalinterfaces.SharedInformerFactory
	namespace        string
	tweakListOptions internalinterfaces.TweakListOptionsFunc
}

// New returns a new Interface.
func New(f internalinterfaces.SharedInformerFactory, namespace string, tweakListOptions internalinterfaces.TweakListOptionsFunc) Interface {
	return &version{factory: f, namespace: namespace, tweakListOptions: tweakListOptions}
}

<<<<<<< HEAD
// Channels returns a ChannelInformer.
func (v *version) Channels() ChannelInformer {
	return &channelInformer{factory: v.factory, namespace: v.namespace, tweakListOptions: v.tweakListOptions}
=======
// ClusterProvisioners returns a ClusterProvisionerInformer.
func (v *version) ClusterProvisioners() ClusterProvisionerInformer {
	return &clusterProvisionerInformer{factory: v.factory, tweakListOptions: v.tweakListOptions}
>>>>>>> 0090972c
}

// Subscriptions returns a SubscriptionInformer.
func (v *version) Subscriptions() SubscriptionInformer {
	return &subscriptionInformer{factory: v.factory, namespace: v.namespace, tweakListOptions: v.tweakListOptions}
}<|MERGE_RESOLUTION|>--- conflicted
+++ resolved
@@ -24,13 +24,10 @@
 
 // Interface provides access to all the informers in this group version.
 type Interface interface {
-<<<<<<< HEAD
 	// Channels returns a ChannelInformer.
 	Channels() ChannelInformer
-=======
 	// ClusterProvisioners returns a ClusterProvisionerInformer.
 	ClusterProvisioners() ClusterProvisionerInformer
->>>>>>> 0090972c
 	// Subscriptions returns a SubscriptionInformer.
 	Subscriptions() SubscriptionInformer
 }
@@ -46,15 +43,14 @@
 	return &version{factory: f, namespace: namespace, tweakListOptions: tweakListOptions}
 }
 
-<<<<<<< HEAD
 // Channels returns a ChannelInformer.
 func (v *version) Channels() ChannelInformer {
 	return &channelInformer{factory: v.factory, namespace: v.namespace, tweakListOptions: v.tweakListOptions}
-=======
+}
+
 // ClusterProvisioners returns a ClusterProvisionerInformer.
 func (v *version) ClusterProvisioners() ClusterProvisionerInformer {
 	return &clusterProvisionerInformer{factory: v.factory, tweakListOptions: v.tweakListOptions}
->>>>>>> 0090972c
 }
 
 // Subscriptions returns a SubscriptionInformer.
