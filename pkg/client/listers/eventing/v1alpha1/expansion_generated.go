--- conflicted
+++ resolved
@@ -18,7 +18,6 @@
 
 package v1alpha1
 
-<<<<<<< HEAD
 // ChannelListerExpansion allows custom methods to be added to
 // ChannelLister.
 type ChannelListerExpansion interface{}
@@ -26,11 +25,10 @@
 // ChannelNamespaceListerExpansion allows custom methods to be added to
 // ChannelNamespaceLister.
 type ChannelNamespaceListerExpansion interface{}
-=======
+
 // ClusterProvisionerListerExpansion allows custom methods to be added to
 // ClusterProvisionerLister.
 type ClusterProvisionerListerExpansion interface{}
->>>>>>> 0090972c
 
 // SubscriptionListerExpansion allows custom methods to be added to
 // SubscriptionLister.
