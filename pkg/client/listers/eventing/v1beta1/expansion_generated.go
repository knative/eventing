/*
Copyright 2020 The Knative Authors

Licensed under the Apache License, Version 2.0 (the "License");
you may not use this file except in compliance with the License.
You may obtain a copy of the License at

    http://www.apache.org/licenses/LICENSE-2.0

Unless required by applicable law or agreed to in writing, software
distributed under the License is distributed on an "AS IS" BASIS,
WITHOUT WARRANTIES OR CONDITIONS OF ANY KIND, either express or implied.
See the License for the specific language governing permissions and
limitations under the License.
*/

// Code generated by lister-gen. DO NOT EDIT.

package v1beta1

<<<<<<< HEAD
// EventTypeListerExpansion allows custom methods to be added to
// EventTypeLister.
type EventTypeListerExpansion interface{}

// EventTypeNamespaceListerExpansion allows custom methods to be added to
// EventTypeNamespaceLister.
type EventTypeNamespaceListerExpansion interface{}
=======
// BrokerListerExpansion allows custom methods to be added to
// BrokerLister.
type BrokerListerExpansion interface{}

// BrokerNamespaceListerExpansion allows custom methods to be added to
// BrokerNamespaceLister.
type BrokerNamespaceListerExpansion interface{}
>>>>>>> 8f075439

// TriggerListerExpansion allows custom methods to be added to
// TriggerLister.
type TriggerListerExpansion interface{}

// TriggerNamespaceListerExpansion allows custom methods to be added to
// TriggerNamespaceLister.
type TriggerNamespaceListerExpansion interface{}<|MERGE_RESOLUTION|>--- conflicted
+++ resolved
@@ -18,7 +18,14 @@
 
 package v1beta1
 
-<<<<<<< HEAD
+// BrokerListerExpansion allows custom methods to be added to
+// BrokerLister.
+type BrokerListerExpansion interface{}
+
+// BrokerNamespaceListerExpansion allows custom methods to be added to
+// BrokerNamespaceLister.
+type BrokerNamespaceListerExpansion interface{}
+
 // EventTypeListerExpansion allows custom methods to be added to
 // EventTypeLister.
 type EventTypeListerExpansion interface{}
@@ -26,15 +33,6 @@
 // EventTypeNamespaceListerExpansion allows custom methods to be added to
 // EventTypeNamespaceLister.
 type EventTypeNamespaceListerExpansion interface{}
-=======
-// BrokerListerExpansion allows custom methods to be added to
-// BrokerLister.
-type BrokerListerExpansion interface{}
-
-// BrokerNamespaceListerExpansion allows custom methods to be added to
-// BrokerNamespaceLister.
-type BrokerNamespaceListerExpansion interface{}
->>>>>>> 8f075439
 
 // TriggerListerExpansion allows custom methods to be added to
 // TriggerLister.
