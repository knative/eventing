/*
 * Copyright 2019 The Knative Authors
 *
 * Licensed under the Apache License, Version 2.0 (the "License");
 * you may not use this file except in compliance with the License.
 * You may obtain a copy of the License at
 *
 *      http://www.apache.org/licenses/LICENSE-2.0
 *
 * Unless required by applicable law or agreed to in writing, software
 * distributed under the License is distributed on an "AS IS" BASIS,
 * WITHOUT WARRANTIES OR CONDITIONS OF ANY KIND, either express or implied.
 * See the License for the specific language governing permissions and
 * limitations under the License.
 */

package broker

import (
	"context"
	"errors"
	"fmt"
	"net/http"
	"net/http/httptest"
	"net/url"
	"strings"
	"testing"

	"github.com/cloudevents/sdk-go"
	cehttp "github.com/cloudevents/sdk-go/pkg/cloudevents/transport/http"
	"github.com/google/go-cmp/cmp"
	eventingv1alpha1 "github.com/knative/eventing/pkg/apis/eventing/v1alpha1"
	controllertesting "github.com/knative/eventing/pkg/reconciler/testing"
	"github.com/knative/eventing/pkg/utils"
	"go.uber.org/zap"
	v1 "k8s.io/apimachinery/pkg/apis/meta/v1"
	"k8s.io/apimachinery/pkg/runtime"
	"k8s.io/client-go/kubernetes/scheme"
	"sigs.k8s.io/controller-runtime/pkg/client"
	"sigs.k8s.io/controller-runtime/pkg/client/fake"
)

const (
	testNS      = "test-namespace"
	triggerName = "test-trigger"
	eventType   = `com.example.someevent`
	eventSource = `/mycontext`

	toBeReplaced = "toBeReplaced"
)

var (
	host      = fmt.Sprintf("%s.%s.triggers.%s", triggerName, testNS, utils.GetClusterDomainName())
	validPath = fmt.Sprintf("/triggers/%s/%s", testNS, triggerName)
)

func init() {
	// Add types to scheme.
	_ = eventingv1alpha1.AddToScheme(scheme.Scheme)
}

func TestReceiver(t *testing.T) {
	testCases := map[string]struct {
		triggers         []*eventingv1alpha1.Trigger
		mocks            controllertesting.Mocks
		tctx             *cloudevents.HTTPTransportContext
		event            *cloudevents.Event
		requestFails     bool
		returnedEvent    *cloudevents.Event
		expectNewToFail  bool
		expectedErr      bool
		expectedDispatch bool
		expectedStatus   int
		expectedHeaders  http.Header
	}{
		"Cannot init": {
			mocks: controllertesting.Mocks{
				MockLists: []controllertesting.MockList{
					func(_ client.Client, _ context.Context, _ *client.ListOptions, _ runtime.Object) (controllertesting.MockHandled, error) {
						return controllertesting.Handled, errors.New("test induced error")
					},
				},
			},
			expectNewToFail: true,
		},
		"Not POST": {
			tctx: &cloudevents.HTTPTransportContext{
				Method: "GET",
				Host:   host,
				URI:    validPath,
			},
			expectedStatus: http.StatusMethodNotAllowed,
		},
<<<<<<< HEAD
		"Other path": {
			tctx: &cloudevents.HTTPTransportContext{
=======
		"Path too short": {
			tctx: &cehttp.TransportContext{
>>>>>>> 0b8927ac
				Method: "POST",
				Host:   host,
				URI:    "/test-namespace/test-trigger",
			},
			expectedErr: true,
		},
		"Path too long": {
			tctx: &cehttp.TransportContext{
				Method: "POST",
				Host:   host,
				URI:    "/triggers/test-namespace/test-trigger/extra",
			},
			expectedErr: true,
		},
		"Path without prefix": {
			tctx: &cehttp.TransportContext{
				Method: "POST",
				Host:   host,
				URI:    "/something/test-namespace/test-trigger",
			},
			expectedErr: true,
		},
		"Bad host": {
			tctx: &cloudevents.HTTPTransportContext{
				Method: "POST",
				Host:   "badhost-cant-be-parsed-as-a-trigger-name-plus-namespace",
				URI:    validPath,
			},
			expectedErr: true,
		},
		"Trigger.Get fails": {
			// No trigger exists, so the Get will fail.
			expectedErr: true,
		},
		"Trigger doesn't have SubscriberURI": {
			triggers: []*eventingv1alpha1.Trigger{
				makeTriggerWithoutSubscriberURI(),
			},
			expectedErr: true,
		},
		"Trigger with bad SubscriberURI": {
			triggers: []*eventingv1alpha1.Trigger{
				makeTriggerWithBadSubscriberURI(),
			},
			expectedErr: true,
		},
		"Trigger without a Filter": {
			triggers: []*eventingv1alpha1.Trigger{
				makeTriggerWithoutFilter(),
			},
		},
		"No TTL": {
			triggers: []*eventingv1alpha1.Trigger{
				makeTrigger("", ""),
			},
			event: makeEventWithoutTTL(),
		},
		"Wrong type": {
			triggers: []*eventingv1alpha1.Trigger{
				makeTrigger("some-other-type", ""),
			},
		},
		"Wrong source": {
			triggers: []*eventingv1alpha1.Trigger{
				makeTrigger("", "some-other-source"),
			},
		},
		"Dispatch failed": {
			triggers: []*eventingv1alpha1.Trigger{
				makeTrigger("", ""),
			},
			requestFails:     true,
			expectedErr:      true,
			expectedDispatch: true,
		},
		"Dispatch succeeded - Any": {
			triggers: []*eventingv1alpha1.Trigger{
				makeTrigger("", ""),
			},
			expectedDispatch: true,
		},
		"Dispatch succeeded - Specific": {
			triggers: []*eventingv1alpha1.Trigger{
				makeTrigger(eventType, eventSource),
			},
			expectedDispatch: true,
		},
		"Returned Cloud Event": {
			triggers: []*eventingv1alpha1.Trigger{
				makeTrigger("", ""),
			},
			expectedDispatch: true,
			returnedEvent:    makeDifferentEvent(),
		},
		"Returned Cloud Event with custom headers": {
			triggers: []*eventingv1alpha1.Trigger{
				makeTrigger("", ""),
			},
			tctx: &cloudevents.HTTPTransportContext{
				Method: "POST",
				Host:   host,
				URI:    validPath,
				Header: http.Header{
					// foo won't pass filtering.
					"foo": []string{"bar"},
					// X-Request-Id will pass as an exact header match.
					"X-Request-Id": []string{"123"},
					// b3 will pass as an exact header match.
					"B3": []string{"0"},
					// X-B3-Foo will pass as a prefix match.
					"X-B3-Foo": []string{"abc"},
					// Knative-Foo will pass as a prefix match.
					"Knative-Foo": []string{"baz", "qux"},
					// X-Ot-Foo will pass as a prefix match.
					"X-Ot-Foo": []string{"haden"},
				},
			},
			expectedHeaders: http.Header{
				// X-Request-Id will pass as an exact header match.
				"X-Request-Id": []string{"123"},
				// b3 will pass as an exact header match.
				"B3": []string{"0"},
				// X-B3-Foo will pass as a prefix match.
				"X-B3-Foo": []string{"abc"},
				// Knative-Foo will pass as a prefix match.
				"Knative-Foo": []string{"baz", "qux"},
				// X-Ot-Foo will pass as a prefix match.
				"X-Ot-Foo": []string{"haden"},
			},
			expectedDispatch: true,
			returnedEvent:    makeDifferentEvent(),
		},
	}
	for n, tc := range testCases {
		t.Run(n, func(t *testing.T) {

			fh := fakeHandler{
				failRequest:   tc.requestFails,
				returnedEvent: tc.returnedEvent,
				headers:       tc.expectedHeaders,
				t:             t,
			}
			s := httptest.NewServer(&fh)
			defer s.Client()

			// Replace the SubscriberURI to point at our fake server.
			correctURI := make([]runtime.Object, 0, len(tc.triggers))
			for _, trig := range tc.triggers {
				if trig.Status.SubscriberURI == toBeReplaced {
					trig.Status.SubscriberURI = s.URL
				}
				correctURI = append(correctURI, trig)
			}

			r, err := New(
				zap.NewNop(),
				getClient(correctURI, tc.mocks))
			if tc.expectNewToFail {
				if err == nil {
					t.Fatal("Expected New to fail, it didn't")
				}
				return
			} else if err != nil {
				t.Fatalf("Unable to create receiver: %v", err)
			}

			tctx := tc.tctx
			if tctx == nil {
				tctx = &cloudevents.HTTPTransportContext{
					Method: http.MethodPost,
					Host:   host,
					URI:    validPath,
				}
			}
			ctx := cehttp.WithTransportContext(context.Background(), *tctx)
			resp := &cloudevents.EventResponse{}
			event := tc.event
			if event == nil {
				event = makeEvent()
			}
			err = r.serveHTTP(ctx, *event, resp)

			if tc.expectedErr && err == nil {
				t.Errorf("Expected an error, received nil")
			} else if !tc.expectedErr && err != nil {
				t.Errorf("Expected no error, received %v", err)
			}

			if tc.expectedStatus != 0 && tc.expectedStatus != resp.Status {
				t.Errorf("Unexpected status. Expected %v. Actual %v.", tc.expectedStatus, resp.Status)
			}
			if tc.expectedDispatch != fh.requestReceived {
				t.Errorf("Incorrect dispatch. Expected %v, Actual %v", tc.expectedDispatch, fh.requestReceived)
			}

			// Compare the returned event.
			if tc.returnedEvent == nil {
				if resp.Event != nil {
					t.Fatalf("Unexpected response event: %v", resp.Event)
				}
				return
			} else if resp.Event == nil {
				t.Fatalf("Expected response event, actually nil")
			}

			// The TTL will be added again.
			expectedResponseEvent := addTTLToEvent(*tc.returnedEvent)
			if diff := cmp.Diff(expectedResponseEvent.Context.AsV02(), resp.Event.Context.AsV02()); diff != "" {
				t.Errorf("Incorrect response event context (-want +got): %s", diff)
			}
			if diff := cmp.Diff(expectedResponseEvent.Data, resp.Event.Data); diff != "" {
				t.Errorf("Incorrect response event data (-want +got): %s", diff)
			}
		})
	}
}

type fakeHandler struct {
	failRequest     bool
	requestReceived bool
	headers         http.Header
	returnedEvent   *cloudevents.Event
	t               *testing.T
}

func (h *fakeHandler) ServeHTTP(resp http.ResponseWriter, req *http.Request) {
	h.requestReceived = true

	for n, v := range h.headers {
		if strings.Contains(strings.ToLower(n), strings.ToLower(V02TTLAttribute)) {
			h.t.Errorf("Broker TTL should not be seen by the subscriber: %s", n)
		}
		if diff := cmp.Diff(v, req.Header[n]); diff != "" {
			h.t.Errorf("Incorrect request header '%s' (-want +got): %s", n, diff)
		}
	}

	if h.failRequest {
		resp.WriteHeader(http.StatusBadRequest)
		return
	}
	if h.returnedEvent == nil {
		resp.WriteHeader(http.StatusAccepted)
		return
	}

	c := &cehttp.CodecV02{}
	m, err := c.Encode(*h.returnedEvent)
	if err != nil {
		h.t.Fatalf("Could not encode message: %v", err)
	}
	msg := m.(*cehttp.Message)
	for k, vs := range msg.Header {
		resp.Header().Del(k)
		for _, v := range vs {
			resp.Header().Set(k, v)
		}
	}
	_, err = resp.Write(msg.Body)
	if err != nil {
		h.t.Fatalf("Unable to write body: %v", err)
	}
}

func getClient(initial []runtime.Object, mocks controllertesting.Mocks) *controllertesting.MockClient {
	innerClient := fake.NewFakeClient(initial...)
	return controllertesting.NewMockClient(innerClient, mocks)
}

func makeTrigger(t, s string) *eventingv1alpha1.Trigger {
	return &eventingv1alpha1.Trigger{
		TypeMeta: v1.TypeMeta{
			APIVersion: "eventing.knative.dev/v1alpha1",
			Kind:       "Trigger",
		},
		ObjectMeta: v1.ObjectMeta{
			Namespace: testNS,
			Name:      triggerName,
		},
		Spec: eventingv1alpha1.TriggerSpec{
			Filter: &eventingv1alpha1.TriggerFilter{
				SourceAndType: &eventingv1alpha1.TriggerFilterSourceAndType{
					Type:   t,
					Source: s,
				},
			},
		},
		Status: eventingv1alpha1.TriggerStatus{
			SubscriberURI: "toBeReplaced",
		},
	}
}

func makeTriggerWithoutFilter() *eventingv1alpha1.Trigger {
	t := makeTrigger("", "")
	t.Spec.Filter = nil
	return t
}

func makeTriggerWithoutSubscriberURI() *eventingv1alpha1.Trigger {
	t := makeTrigger("", "")
	t.Status = eventingv1alpha1.TriggerStatus{}
	return t
}

func makeTriggerWithBadSubscriberURI() *eventingv1alpha1.Trigger {
	t := makeTrigger("", "")
	// This should fail url.Parse(). It was taken from the unit tests for url.Parse(), it violates
	// rfc3986 3.2.3, namely that the port must be digits.
	t.Status.SubscriberURI = "http://[::1]:namedport"
	return t
}

func makeEventWithoutTTL() *cloudevents.Event {
	return &cloudevents.Event{
		Context: cloudevents.EventContextV02{
			Type: eventType,
			Source: cloudevents.URLRef{
				URL: url.URL{
					Path: eventSource,
				},
			},
			ContentType: cloudevents.StringOfApplicationJSON(),
		}.AsV02(),
	}
}

func makeEvent() *cloudevents.Event {
	noTTL := makeEventWithoutTTL()
	e := addTTLToEvent(*noTTL)
	return &e
}

func addTTLToEvent(e cloudevents.Event) cloudevents.Event {
	e.Context = SetTTL(e.Context, 1)
	return e
}

func makeDifferentEvent() *cloudevents.Event {
	return &cloudevents.Event{
		Context: cloudevents.EventContextV02{
			Type: "some-other-type",
			Source: cloudevents.URLRef{
				URL: url.URL{
					Path: eventSource,
				},
			},
			ContentType: cloudevents.StringOfApplicationJSON(),
		}.AsV02(),
	}
}<|MERGE_RESOLUTION|>--- conflicted
+++ resolved
@@ -91,13 +91,8 @@
 			},
 			expectedStatus: http.StatusMethodNotAllowed,
 		},
-<<<<<<< HEAD
-		"Other path": {
-			tctx: &cloudevents.HTTPTransportContext{
-=======
 		"Path too short": {
-			tctx: &cehttp.TransportContext{
->>>>>>> 0b8927ac
+			tctx: &cloudevents.HTTPTransportContext{
 				Method: "POST",
 				Host:   host,
 				URI:    "/test-namespace/test-trigger",
@@ -105,7 +100,7 @@
 			expectedErr: true,
 		},
 		"Path too long": {
-			tctx: &cehttp.TransportContext{
+			tctx: &cloudevents.HTTPTransportContext{
 				Method: "POST",
 				Host:   host,
 				URI:    "/triggers/test-namespace/test-trigger/extra",
@@ -113,7 +108,7 @@
 			expectedErr: true,
 		},
 		"Path without prefix": {
-			tctx: &cehttp.TransportContext{
+			tctx: &cloudevents.HTTPTransportContext{
 				Method: "POST",
 				Host:   host,
 				URI:    "/something/test-namespace/test-trigger",
