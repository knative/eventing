/*
 * Copyright 2019 The Knative Authors
 *
 * Licensed under the Apache License, Version 2.0 (the "License");
 * you may not use this file except in compliance with the License.
 * You may obtain a copy of the License at
 *
 *      http://www.apache.org/licenses/LICENSE-2.0
 *
 * Unless required by applicable law or agreed to in writing, software
 * distributed under the License is distributed on an "AS IS" BASIS,
 * WITHOUT WARRANTIES OR CONDITIONS OF ANY KIND, either express or implied.
 * See the License for the specific language governing permissions and
 * limitations under the License.
 */

package broker

import (
	"context"
	"errors"
	"fmt"
	"net/http"
	"net/http/httptest"
	"net/url"
	"strings"
	"testing"

	"sigs.k8s.io/controller-runtime/pkg/client"

	"github.com/cloudevents/sdk-go/pkg/cloudevents"
	cehttp "github.com/cloudevents/sdk-go/pkg/cloudevents/transport/http"
	"github.com/cloudevents/sdk-go/pkg/cloudevents/types"
	"github.com/google/go-cmp/cmp"
	eventingv1alpha1 "github.com/knative/eventing/pkg/apis/eventing/v1alpha1"
	controllertesting "github.com/knative/eventing/pkg/reconciler/testing"
	"github.com/knative/eventing/pkg/utils"
	"go.uber.org/zap"
	v1 "k8s.io/apimachinery/pkg/apis/meta/v1"
	"k8s.io/apimachinery/pkg/runtime"
	"k8s.io/client-go/kubernetes/scheme"
	"sigs.k8s.io/controller-runtime/pkg/client/fake"
)

const (
	testNS       = "test-namespace"
	triggerName  = "test-trigger"
	eventType    = `com.example.someevent`
	eventSource  = `/mycontext`
	eventFrom    = `myfrom`
	toBeReplaced = "toBeReplaced"
)

var (
	host = fmt.Sprintf("%s.%s.triggers.%s", triggerName, testNS, utils.GetClusterDomainName())
)

func init() {
	// Add types to scheme.
	_ = eventingv1alpha1.AddToScheme(scheme.Scheme)
}

func TestReceiver(t *testing.T) {
	testCases := map[string]struct {
		triggers         []*eventingv1alpha1.Trigger
		mocks            controllertesting.Mocks
		tctx             *cehttp.TransportContext
		event            *cloudevents.Event
		requestFails     bool
		sendEvent        cloudevents.Event
		returnedEvent    *cloudevents.Event
		expectNewToFail  bool
		expectedErr      bool
		expectedDispatch bool
		expectedStatus   int
		expectedHeaders  http.Header
	}{
		"Cannot init": {
			mocks: controllertesting.Mocks{
				MockLists: []controllertesting.MockList{
					func(_ client.Client, _ context.Context, _ *client.ListOptions, _ runtime.Object) (controllertesting.MockHandled, error) {
						return controllertesting.Handled, errors.New("test induced error")
					},
				},
			},
			expectNewToFail: true,
			sendEvent:       makeEvent(),
		},
		"Not POST": {
			tctx: &cehttp.TransportContext{
				Method: "GET",
				Host:   host,
				URI:    "/",
			},
			expectedStatus: http.StatusMethodNotAllowed,
			sendEvent:      makeEvent(),
		},
		"Other path": {
			tctx: &cehttp.TransportContext{
				Method: "POST",
				Host:   host,
				URI:    "/someotherEndpoint",
			},
			expectedStatus: http.StatusNotFound,
			sendEvent:      makeEvent(),
		},
		"Bad host": {
			tctx: &cehttp.TransportContext{
				Method: "POST",
				Host:   "badhost-cant-be-parsed-as-a-trigger-name-plus-namespace",
				URI:    "/",
			},
			expectedErr: true,
			sendEvent:   makeEvent(),
		},
		"Trigger.Get fails": {
			// No trigger exists, so the Get will fail.
			expectedErr: true,
			sendEvent:   makeEvent(),
		},
		"Trigger doesn't have SubscriberURI": {
			triggers: []*eventingv1alpha1.Trigger{
				makeTriggerWithoutSubscriberURI(),
			},
			expectedErr: true,
			sendEvent:   makeEvent(),
		},
		"Trigger with bad SubscriberURI": {
			triggers: []*eventingv1alpha1.Trigger{
				makeTriggerWithBadSubscriberURI(),
			},
			expectedErr: true,
			sendEvent:   makeEvent(),
		},
		"Trigger without a Filter": {
			triggers: []*eventingv1alpha1.Trigger{
				makeTriggerWithoutFilter(),
			},
			sendEvent: makeEvent(),
		},
		"No TTL": {
			triggers: []*eventingv1alpha1.Trigger{
				makeTrigger("Any", "Any"),
			},
			event: makeEventWithoutTTL(),
		},
		"Wrong type": {
			triggers: []*eventingv1alpha1.Trigger{
				makeTrigger("some-other-type", "Any"),
			},
			sendEvent: makeEvent(),
		},
		"Wrong source": {
			triggers: []*eventingv1alpha1.Trigger{
				makeTrigger("Any", "some-other-source"),
			},
			sendEvent: makeEvent(),
		},
		"Dispatch failed": {
			triggers: []*eventingv1alpha1.Trigger{
				makeTrigger("Any", "Any"),
			},
			requestFails:     true,
			expectedErr:      true,
			expectedDispatch: true,
			sendEvent:        makeEvent(),
		},
		"Dispatch succeeded - Any": {
			triggers: []*eventingv1alpha1.Trigger{
				makeTrigger("Any", "Any"),
			},
			expectedDispatch: true,
			sendEvent:        makeEvent(),
		},
		"Dispatch succeeded - Specific": {
			triggers: []*eventingv1alpha1.Trigger{
				makeTrigger(eventType, eventSource),
			},
			expectedDispatch: true,
			sendEvent:        makeEvent(),
		},
		"Wrong source - From": {
			triggers: []*eventingv1alpha1.Trigger{
				makeTrigger(eventType, eventSource),
			},
			sendEvent: makeEventWithFrom(),
		},
		"Dispatch succeeded - From Specific": {
			triggers: []*eventingv1alpha1.Trigger{
				makeTrigger(eventType, eventFrom),
			},
			expectedDispatch: true,
			sendEvent:        makeEventWithFrom(),
		},
		"Returned Cloud Event": {
			triggers: []*eventingv1alpha1.Trigger{
				makeTrigger("Any", "Any"),
			},
			expectedDispatch: true,
			sendEvent:        makeEvent(),
			returnedEvent:    makeDifferentEvent(),
		},
		"Returned Cloud Event with custom headers": {
			triggers: []*eventingv1alpha1.Trigger{
				makeTrigger("Any", "Any"),
			},
			tctx: &cehttp.TransportContext{
				Method: "POST",
				Host:   host,
				URI:    "/",
				Header: http.Header{
					// foo won't pass filtering.
					"foo": []string{"bar"},
					// X-Request-Id will pass as an exact header match.
					"X-Request-Id": []string{"123"},
					// b3 will pass as an exact header match.
					"B3": []string{"0"},
					// X-B3-Foo will pass as a prefix match.
					"X-B3-Foo": []string{"abc"},
					// Knative-Foo will pass as a prefix match.
					"Knative-Foo": []string{"baz", "qux"},
					// X-Ot-Foo will pass as a prefix match.
					"X-Ot-Foo": []string{"haden"},
				},
			},
			expectedHeaders: http.Header{
				// X-Request-Id will pass as an exact header match.
				"X-Request-Id": []string{"123"},
				// b3 will pass as an exact header match.
				"B3": []string{"0"},
				// X-B3-Foo will pass as a prefix match.
				"X-B3-Foo": []string{"abc"},
				// Knative-Foo will pass as a prefix match.
				"Knative-Foo": []string{"baz", "qux"},
				// X-Ot-Foo will pass as a prefix match.
				"X-Ot-Foo": []string{"haden"},
			},
			expectedDispatch: true,
			sendEvent:        makeEvent(),
			returnedEvent:    makeDifferentEvent(),
		},
	}
	for n, tc := range testCases {
		t.Run(n, func(t *testing.T) {

			fh := fakeHandler{
				failRequest:   tc.requestFails,
				returnedEvent: tc.returnedEvent,
				headers:       tc.expectedHeaders,
				t:             t,
			}
			s := httptest.NewServer(&fh)
			defer s.Client()

			// Replace the SubscriberURI to point at our fake server.
			correctURI := make([]runtime.Object, 0, len(tc.triggers))
			for _, trig := range tc.triggers {
				if trig.Status.SubscriberURI == toBeReplaced {
					trig.Status.SubscriberURI = s.URL
				}
				correctURI = append(correctURI, trig)
			}

			r, err := New(
				zap.NewNop(),
				getClient(correctURI, tc.mocks))
			if tc.expectNewToFail {
				if err == nil {
					t.Fatal("Expected New to fail, it didn't")
				}
				return
			} else if err != nil {
				t.Fatalf("Unable to create receiver: %v", err)
			}

			tctx := tc.tctx
			if tctx == nil {
				tctx = &cehttp.TransportContext{
					Method: http.MethodPost,
					Host:   host,
					URI:    "/",
				}
			}
			ctx := cehttp.WithTransportContext(context.Background(), *tctx)
			resp := &cloudevents.EventResponse{}
<<<<<<< HEAD
			err = r.serveHTTP(ctx, tc.sendEvent, resp)
=======
			event := tc.event
			if event == nil {
				event = makeEvent()
			}
			err = r.serveHTTP(ctx, *event, resp)
>>>>>>> a40b2a0e

			if tc.expectedErr && err == nil {
				t.Errorf("Expected an error, received nil")
			} else if !tc.expectedErr && err != nil {
				t.Errorf("Expected no error, received %v", err)
			}

			if tc.expectedStatus != 0 && tc.expectedStatus != resp.Status {
				t.Errorf("Unexpected status. Expected %v. Actual %v.", tc.expectedStatus, resp.Status)
			}
			if tc.expectedDispatch != fh.requestReceived {
				t.Errorf("Incorrect dispatch. Expected %v, Actual %v", tc.expectedDispatch, fh.requestReceived)
			}

			// Compare the returned event.
			if tc.returnedEvent == nil {
				if resp.Event != nil {
					t.Fatalf("Unexpected response event: %v", resp.Event)
				}
				return
			} else if resp.Event == nil {
				t.Fatalf("Expected response event, actually nil")
			}

			// The TTL will be added again.
			expectedResponseEvent := addTTLToEvent(*tc.returnedEvent)
			if diff := cmp.Diff(expectedResponseEvent.Context.AsV02(), resp.Event.Context.AsV02()); diff != "" {
				t.Errorf("Incorrect response event context (-want +got): %s", diff)
			}
			if diff := cmp.Diff(expectedResponseEvent.Data, resp.Event.Data); diff != "" {
				t.Errorf("Incorrect response event data (-want +got): %s", diff)
			}
		})
	}
}

type fakeHandler struct {
	failRequest     bool
	requestReceived bool
	headers         http.Header
	returnedEvent   *cloudevents.Event
	t               *testing.T
}

func (h *fakeHandler) ServeHTTP(resp http.ResponseWriter, req *http.Request) {
	h.requestReceived = true

	for n, v := range h.headers {
		if strings.Contains(strings.ToLower(n), strings.ToLower(V02TTLAttribute)) {
			h.t.Errorf("Broker TTL should not be seen by the subscriber: %s", n)
		}
		if diff := cmp.Diff(v, req.Header[n]); diff != "" {
			h.t.Errorf("Incorrect request header '%s' (-want +got): %s", n, diff)
		}
	}

	if h.failRequest {
		resp.WriteHeader(http.StatusBadRequest)
		return
	}
	if h.returnedEvent == nil {
		resp.WriteHeader(http.StatusAccepted)
		return
	}

	c := &cehttp.CodecV02{}
	m, err := c.Encode(*h.returnedEvent)
	if err != nil {
		h.t.Fatalf("Could not encode message: %v", err)
	}
	msg := m.(*cehttp.Message)
	for k, vs := range msg.Header {
		resp.Header().Del(k)
		for _, v := range vs {
			resp.Header().Set(k, v)
		}
	}
	_, err = resp.Write(msg.Body)
	if err != nil {
		h.t.Fatalf("Unable to write body: %v", err)
	}
}

func getClient(initial []runtime.Object, mocks controllertesting.Mocks) *controllertesting.MockClient {
	innerClient := fake.NewFakeClient(initial...)
	return controllertesting.NewMockClient(innerClient, mocks)
}

func makeTrigger(t, s string) *eventingv1alpha1.Trigger {
	return &eventingv1alpha1.Trigger{
		TypeMeta: v1.TypeMeta{
			APIVersion: "eventing.knative.dev/v1alpha1",
			Kind:       "Trigger",
		},
		ObjectMeta: v1.ObjectMeta{
			Namespace: testNS,
			Name:      triggerName,
		},
		Spec: eventingv1alpha1.TriggerSpec{
			Filter: &eventingv1alpha1.TriggerFilter{
				SourceAndType: &eventingv1alpha1.TriggerFilterSourceAndType{
					Type:   t,
					Source: s,
				},
			},
		},
		Status: eventingv1alpha1.TriggerStatus{
			SubscriberURI: "toBeReplaced",
		},
	}
}

func makeTriggerWithoutFilter() *eventingv1alpha1.Trigger {
	t := makeTrigger("Any", "Any")
	t.Spec.Filter = nil
	return t
}

func makeTriggerWithoutSubscriberURI() *eventingv1alpha1.Trigger {
	t := makeTrigger("Any", "Any")
	t.Status = eventingv1alpha1.TriggerStatus{}
	return t
}

func makeTriggerWithBadSubscriberURI() *eventingv1alpha1.Trigger {
	t := makeTrigger("Any", "Any")
	// This should fail url.Parse(). It was taken from the unit tests for url.Parse(), it violates
	// rfc3986 3.2.3, namely that the port must be digits.
	t.Status.SubscriberURI = "http://[::1]:namedport"
	return t
}

func makeEventWithoutTTL() *cloudevents.Event {
	return &cloudevents.Event{
		Context: cloudevents.EventContextV02{
			Type: eventType,
			Source: types.URLRef{
				URL: url.URL{
					Path: eventSource,
				},
			},
			ContentType: cloudevents.StringOfApplicationJSON(),
		},
	}
}

func makeEvent() *cloudevents.Event {
	noTTL := makeEventWithoutTTL()
	e := addTTLToEvent(*noTTL)
	return &e
}

func addTTLToEvent(e cloudevents.Event) cloudevents.Event {
	e.Context = SetTTL(e.Context, 1)
	return e
}

func makeDifferentEvent() *cloudevents.Event {
	return &cloudevents.Event{
		Context: cloudevents.EventContextV02{
			Type: "some-other-type",
			Source: types.URLRef{
				URL: url.URL{
					Path: eventSource,
				},
			},
			ContentType: cloudevents.StringOfApplicationJSON(),
		},
	}
}

func makeEventWithFrom() cloudevents.Event {
	extensions := map[string]interface{}{
		extensionFrom: eventFrom,
	}
	return cloudevents.Event{
		Context: cloudevents.EventContextV02{
			Type: eventType,
			Source: types.URLRef{
				URL: url.URL{
					Path: eventSource,
				},
			},
			ContentType: cloudevents.StringOfApplicationJSON(),
			Extensions:  extensions,
		},
	}
}<|MERGE_RESOLUTION|>--- conflicted
+++ resolved
@@ -67,7 +67,6 @@
 		tctx             *cehttp.TransportContext
 		event            *cloudevents.Event
 		requestFails     bool
-		sendEvent        cloudevents.Event
 		returnedEvent    *cloudevents.Event
 		expectNewToFail  bool
 		expectedErr      bool
@@ -84,7 +83,6 @@
 				},
 			},
 			expectNewToFail: true,
-			sendEvent:       makeEvent(),
 		},
 		"Not POST": {
 			tctx: &cehttp.TransportContext{
@@ -93,7 +91,6 @@
 				URI:    "/",
 			},
 			expectedStatus: http.StatusMethodNotAllowed,
-			sendEvent:      makeEvent(),
 		},
 		"Other path": {
 			tctx: &cehttp.TransportContext{
@@ -102,7 +99,6 @@
 				URI:    "/someotherEndpoint",
 			},
 			expectedStatus: http.StatusNotFound,
-			sendEvent:      makeEvent(),
 		},
 		"Bad host": {
 			tctx: &cehttp.TransportContext{
@@ -111,32 +107,27 @@
 				URI:    "/",
 			},
 			expectedErr: true,
-			sendEvent:   makeEvent(),
 		},
 		"Trigger.Get fails": {
 			// No trigger exists, so the Get will fail.
 			expectedErr: true,
-			sendEvent:   makeEvent(),
 		},
 		"Trigger doesn't have SubscriberURI": {
 			triggers: []*eventingv1alpha1.Trigger{
 				makeTriggerWithoutSubscriberURI(),
 			},
 			expectedErr: true,
-			sendEvent:   makeEvent(),
 		},
 		"Trigger with bad SubscriberURI": {
 			triggers: []*eventingv1alpha1.Trigger{
 				makeTriggerWithBadSubscriberURI(),
 			},
 			expectedErr: true,
-			sendEvent:   makeEvent(),
 		},
 		"Trigger without a Filter": {
 			triggers: []*eventingv1alpha1.Trigger{
 				makeTriggerWithoutFilter(),
 			},
-			sendEvent: makeEvent(),
 		},
 		"No TTL": {
 			triggers: []*eventingv1alpha1.Trigger{
@@ -148,13 +139,11 @@
 			triggers: []*eventingv1alpha1.Trigger{
 				makeTrigger("some-other-type", "Any"),
 			},
-			sendEvent: makeEvent(),
 		},
 		"Wrong source": {
 			triggers: []*eventingv1alpha1.Trigger{
 				makeTrigger("Any", "some-other-source"),
 			},
-			sendEvent: makeEvent(),
 		},
 		"Dispatch failed": {
 			triggers: []*eventingv1alpha1.Trigger{
@@ -163,41 +152,37 @@
 			requestFails:     true,
 			expectedErr:      true,
 			expectedDispatch: true,
-			sendEvent:        makeEvent(),
 		},
 		"Dispatch succeeded - Any": {
 			triggers: []*eventingv1alpha1.Trigger{
 				makeTrigger("Any", "Any"),
 			},
 			expectedDispatch: true,
-			sendEvent:        makeEvent(),
 		},
 		"Dispatch succeeded - Specific": {
 			triggers: []*eventingv1alpha1.Trigger{
 				makeTrigger(eventType, eventSource),
 			},
 			expectedDispatch: true,
-			sendEvent:        makeEvent(),
 		},
 		"Wrong source - From": {
 			triggers: []*eventingv1alpha1.Trigger{
 				makeTrigger(eventType, eventSource),
 			},
-			sendEvent: makeEventWithFrom(),
+			event: makeEventWithFromAndTTL(),
 		},
 		"Dispatch succeeded - From Specific": {
 			triggers: []*eventingv1alpha1.Trigger{
 				makeTrigger(eventType, eventFrom),
 			},
 			expectedDispatch: true,
-			sendEvent:        makeEventWithFrom(),
+			event:            makeEventWithFromAndTTL(),
 		},
 		"Returned Cloud Event": {
 			triggers: []*eventingv1alpha1.Trigger{
 				makeTrigger("Any", "Any"),
 			},
 			expectedDispatch: true,
-			sendEvent:        makeEvent(),
 			returnedEvent:    makeDifferentEvent(),
 		},
 		"Returned Cloud Event with custom headers": {
@@ -236,7 +221,6 @@
 				"X-Ot-Foo": []string{"haden"},
 			},
 			expectedDispatch: true,
-			sendEvent:        makeEvent(),
 			returnedEvent:    makeDifferentEvent(),
 		},
 	}
@@ -283,15 +267,11 @@
 			}
 			ctx := cehttp.WithTransportContext(context.Background(), *tctx)
 			resp := &cloudevents.EventResponse{}
-<<<<<<< HEAD
-			err = r.serveHTTP(ctx, tc.sendEvent, resp)
-=======
 			event := tc.event
 			if event == nil {
 				event = makeEvent()
 			}
 			err = r.serveHTTP(ctx, *event, resp)
->>>>>>> a40b2a0e
 
 			if tc.expectedErr && err == nil {
 				t.Errorf("Expected an error, received nil")
@@ -444,11 +424,6 @@
 	return &e
 }
 
-func addTTLToEvent(e cloudevents.Event) cloudevents.Event {
-	e.Context = SetTTL(e.Context, 1)
-	return e
-}
-
 func makeDifferentEvent() *cloudevents.Event {
 	return &cloudevents.Event{
 		Context: cloudevents.EventContextV02{
@@ -463,11 +438,17 @@
 	}
 }
 
-func makeEventWithFrom() cloudevents.Event {
+func addTTLToEvent(e cloudevents.Event) cloudevents.Event {
+	e.Context = SetTTL(e.Context, 1)
+	return e
+}
+
+func makeEventWithFromAndTTL() *cloudevents.Event {
 	extensions := map[string]interface{}{
-		extensionFrom: eventFrom,
-	}
-	return cloudevents.Event{
+		extensionFrom:   eventFrom,
+		V02TTLAttribute: 1,
+	}
+	return &cloudevents.Event{
 		Context: cloudevents.EventContextV02{
 			Type: eventType,
 			Source: types.URLRef{
