--- conflicted
+++ resolved
@@ -11,13 +11,9 @@
 	"strings"
 	"time"
 
-<<<<<<< HEAD
-	"github.com/cloudevents/sdk-go"
-=======
 	cloudevents "github.com/cloudevents/sdk-go"
 	"go.opencensus.io/plugin/ochttp/propagation/b3"
 	"go.opencensus.io/trace"
->>>>>>> 2e2f241b
 	"go.uber.org/zap"
 	"knative.dev/eventing/pkg/broker"
 )
@@ -66,12 +62,8 @@
 }
 
 func (h *Handler) serveHTTP(ctx context.Context, event cloudevents.Event, resp *cloudevents.EventResponse) error {
-<<<<<<< HEAD
-	event.SetExtension(broker.EventArrivalTime, time.Now())
-=======
 	// Setting the extension as a string as the CloudEvents sdk does not support non-string extensions.
 	event.SetExtension(broker.EventArrivalTime, time.Now().Format(time.RFC3339))
->>>>>>> 2e2f241b
 	tctx := cloudevents.HTTPTransportContextFrom(ctx)
 	if tctx.Method != http.MethodPost {
 		resp.Status = http.StatusMethodNotAllowed
@@ -84,12 +76,6 @@
 		return nil
 	}
 
-<<<<<<< HEAD
-	reporterArgs := &ReportArgs{
-		ns:        h.Namespace,
-		broker:    h.BrokerName,
-		eventType: event.Type(),
-=======
 	tctx = addOutGoingTracing(ctx, event, tctx)
 
 	reporterArgs := &ReportArgs{
@@ -97,7 +83,6 @@
 		broker:      h.BrokerName,
 		eventType:   event.Type(),
 		eventSource: event.Source(),
->>>>>>> 2e2f241b
 	}
 
 	send := h.decrementTTL(&event)
@@ -109,17 +94,10 @@
 
 	start := time.Now()
 	sendingCTX := broker.SendingContext(ctx, tctx, h.ChannelURI)
-<<<<<<< HEAD
-	// TODO get HTTP status codes and use those.
-	_, err := h.CeClient.Send(sendingCTX, event)
-	// Record the dispatch time.
-	h.Reporter.ReportDispatchTime(reporterArgs, err, time.Since(start))
-=======
 	// TODO use HTTP codes: https://github.com/cloudevents/sdk-go/pull/177
 	_, err := h.CeClient.Send(sendingCTX, event)
 	// Record the dispatch time.
 	h.Reporter.ReportEventDispatchTime(reporterArgs, err, time.Since(start))
->>>>>>> 2e2f241b
 	// Record the event count.
 	h.Reporter.ReportEventCount(reporterArgs, err)
 	return err
