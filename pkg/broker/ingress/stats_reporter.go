--- conflicted
+++ resolved
@@ -18,6 +18,7 @@
 
 import (
 	"context"
+	"strconv"
 	"time"
 
 	"go.opencensus.io/stats"
@@ -27,11 +28,6 @@
 	"knative.dev/eventing/pkg/utils"
 	"knative.dev/pkg/metrics"
 	"knative.dev/pkg/metrics/metricskey"
-<<<<<<< HEAD
-	"strconv"
-	"time"
-=======
->>>>>>> bcdfccfa
 )
 
 var (
