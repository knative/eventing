/*
 * Copyright 2019 The Knative Authors
 *
 * Licensed under the Apache License, Version 2.0 (the "License");
 * you may not use this file except in compliance with the License.
 * You may obtain a copy of the License at
 *
 *      http://www.apache.org/licenses/LICENSE-2.0
 *
 * Unless required by applicable law or agreed to in writing, software
 * distributed under the License is distributed on an "AS IS" BASIS,
 * WITHOUT WARRANTIES OR CONDITIONS OF ANY KIND, either express or implied.
 * See the License for the specific language governing permissions and
 * limitations under the License.
 */

package broker

import (
	"github.com/cloudevents/sdk-go"
)

const (
	// V02TTLAttribute is the name of the CloudEvents 0.2 extension attribute used to store the
	// Broker's TTL (number of times a single event can reply through a Broker continuously).
	V02TTLAttribute = "knativebrokerttl"
)

// SetTTL sets the TTL into the EventContext. ttl should be a positive integer.
<<<<<<< HEAD
func SetTTL(ctx cloudevents.EventContext, ttl interface{}) (cloudevents.EventContext, error) {
	err := ctx.SetExtension(V02TTLAttribute, ttl)
	return ctx, err
=======
func SetTTL(ctx cloudevents.EventContext, ttl interface{}) cloudevents.EventContext {
	v2 := ctx.AsV02()
	v2.SetExtension(V02TTLAttribute, ttl)
	return v2
>>>>>>> 004b28a8
}<|MERGE_RESOLUTION|>--- conflicted
+++ resolved
@@ -17,7 +17,7 @@
 package broker
 
 import (
-	"github.com/cloudevents/sdk-go"
+	cloudevents "github.com/cloudevents/sdk-go"
 )
 
 const (
@@ -27,14 +27,7 @@
 )
 
 // SetTTL sets the TTL into the EventContext. ttl should be a positive integer.
-<<<<<<< HEAD
 func SetTTL(ctx cloudevents.EventContext, ttl interface{}) (cloudevents.EventContext, error) {
 	err := ctx.SetExtension(V02TTLAttribute, ttl)
 	return ctx, err
-=======
-func SetTTL(ctx cloudevents.EventContext, ttl interface{}) cloudevents.EventContext {
-	v2 := ctx.AsV02()
-	v2.SetExtension(V02TTLAttribute, ttl)
-	return v2
->>>>>>> 004b28a8
 }