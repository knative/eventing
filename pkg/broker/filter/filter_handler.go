/*
Copyright 2019 The Knative Authors

Licensed under the Apache License, Version 2.0 (the "License");
you may not use this file except in compliance with the License.
You may obtain a copy of the License at

    http://www.apache.org/licenses/LICENSE-2.0

Unless required by applicable law or agreed to in writing, software
distributed under the License is distributed on an "AS IS" BASIS,
WITHOUT WARRANTIES OR CONDITIONS OF ANY KIND, either express or implied.
See the License for the specific language governing permissions and
limitations under the License.
*/

package filter

import (
	"context"
	"errors"
	"fmt"
	"net/http"
	"time"

	opencensusclient "github.com/cloudevents/sdk-go/observability/opencensus/v2/client"
	cloudevents "github.com/cloudevents/sdk-go/v2"
	"github.com/cloudevents/sdk-go/v2/binding"
	"github.com/cloudevents/sdk-go/v2/event"
	cehttp "github.com/cloudevents/sdk-go/v2/protocol/http"
	"go.opencensus.io/trace"
	"go.uber.org/zap"
	"knative.dev/pkg/logging"

	eventingv1 "knative.dev/eventing/pkg/apis/eventing/v1"
	"knative.dev/eventing/pkg/apis/feature"
	broker "knative.dev/eventing/pkg/broker"
	eventinglisters "knative.dev/eventing/pkg/client/listers/eventing/v1"
	"knative.dev/eventing/pkg/eventfilter"
	"knative.dev/eventing/pkg/eventfilter/attributes"
	"knative.dev/eventing/pkg/eventfilter/subscriptionsapi"
	"knative.dev/eventing/pkg/kncloudevents"
	"knative.dev/eventing/pkg/reconciler/sugar/trigger/path"
	"knative.dev/eventing/pkg/tracing"
	"knative.dev/eventing/pkg/utils"
)

const (
	// TODO make these constants configurable (either as env variables, config map, or part of broker spec).
	//  Issue: https://github.com/knative/eventing/issues/1777
	// Constants for the underlying HTTP Client transport. These would enable better connection reuse.
	// Set them on a 10:1 ratio, but this would actually depend on the Triggers' subscribers and the workload itself.
	// These are magic numbers, partly set based on empirical evidence running performance workloads, and partly
	// based on what serving is doing. See https://github.com/knative/serving/blob/main/pkg/network/transports.go.
	defaultMaxIdleConnections        = 1000
	defaultMaxIdleConnectionsPerHost = 100
)

// Handler parses Cloud Events, determines if they pass a filter, and sends them to a subscriber.
type Handler struct {
	// receiver receives incoming HTTP requests
	receiver *kncloudevents.HTTPMessageReceiver
	// sender sends requests to downstream services
	sender *kncloudevents.HTTPMessageSender
	// reporter reports stats of status code and dispatch time
	reporter StatsReporter

<<<<<<< HEAD
	triggerLister eventinglisters.TriggerLister
	logger        *zap.Logger
	withContext   func(ctx context.Context) context.Context
=======
	triggerLister      eventinglisters.TriggerLister
	logger             *zap.Logger
	ignoreResponseBody bool
>>>>>>> 54f6b98c
}

// NewHandler creates a new Handler and its associated MessageReceiver. The caller is responsible for
// Start()ing the returned Handler.
<<<<<<< HEAD
func NewHandler(logger *zap.Logger, triggerLister eventinglisters.TriggerLister, reporter StatsReporter, port int, wc func(ctx context.Context) context.Context) (*Handler, error) {
=======
func NewHandler(logger *zap.Logger, triggerLister eventinglisters.TriggerLister, reporter StatsReporter, port int, ignoreResponseBody bool) (*Handler, error) {
>>>>>>> 54f6b98c
	kncloudevents.ConfigureConnectionArgs(&kncloudevents.ConnectionArgs{
		MaxIdleConns:        defaultMaxIdleConnections,
		MaxIdleConnsPerHost: defaultMaxIdleConnectionsPerHost,
	})

	sender, err := kncloudevents.NewHTTPMessageSenderWithTarget("")
	if err != nil {
		return nil, fmt.Errorf("failed to create message sender: %w", err)
	}

	return &Handler{
<<<<<<< HEAD
		receiver:      kncloudevents.NewHTTPMessageReceiver(port),
		sender:        sender,
		reporter:      reporter,
		triggerLister: triggerLister,
		logger:        logger,
		withContext:   wc,
=======
		receiver:           kncloudevents.NewHTTPMessageReceiver(port),
		sender:             sender,
		reporter:           reporter,
		triggerLister:      triggerLister,
		logger:             logger,
		ignoreResponseBody: ignoreResponseBody,
>>>>>>> 54f6b98c
	}, nil
}

// Start begins to receive messages for the handler.
//
// HTTP POST requests to the root path (/) are accepted.
//
// This method will block until ctx is done.
func (h *Handler) Start(ctx context.Context) error {
	return h.receiver.StartListen(ctx, h)
}

// 1. validate request
// 2. extract event from request
// 3. get trigger from its trigger reference extracted from the request URI
// 4. filter event
// 5. send event to trigger's subscriber
// 6. write the response
func (h *Handler) ServeHTTP(writer http.ResponseWriter, request *http.Request) {
	writer.Header().Set("Allow", "POST")

	if request.Method != http.MethodPost {
		writer.WriteHeader(http.StatusMethodNotAllowed)
		return
	}

	triggerRef, err := path.Parse(request.RequestURI)
	if err != nil {
		h.logger.Info("Unable to parse path as trigger", zap.Error(err), zap.String("path", request.RequestURI))
		writer.WriteHeader(http.StatusBadRequest)
		return
	}

	ctx := h.withContext(request.Context())

	message := cehttp.NewMessageFromHttpRequest(request)
	defer message.Finish(nil)

	event, err := binding.ToEvent(ctx, message)
	if err != nil {
		h.logger.Warn("failed to extract event from request", zap.Error(err))
		writer.WriteHeader(http.StatusBadRequest)
		return
	}

	ctx, span := trace.StartSpan(ctx, tracing.TriggerMessagingDestination(triggerRef.NamespacedName))
	defer span.End()

	if span.IsRecordingEvents() {
		span.AddAttributes(
			tracing.MessagingSystemAttribute,
			tracing.MessagingProtocolHTTP,
			tracing.TriggerMessagingDestinationAttribute(triggerRef.NamespacedName),
			tracing.MessagingMessageIDAttribute(event.ID()),
		)
		span.AddAttributes(opencensusclient.EventTraceAttributes(event)...)
	}

	// Remove the TTL attribute that is used by the Broker.
	ttl, err := broker.GetTTL(event.Context)
	if err != nil {
		// Only messages sent by the Broker should be here. If the attribute isn't here, then the
		// event wasn't sent by the Broker, so we can drop it.
		h.logger.Warn("No TTL seen, dropping", zap.Any("triggerRef", triggerRef), zap.Any("event", event))
		// Return a BadRequest error, so the upstream can decide how to handle it, e.g. sending
		// the message to a Dead Letter Sink.
		writer.WriteHeader(http.StatusBadRequest)
		return
	}
	if err := broker.DeleteTTL(event.Context); err != nil {
		h.logger.Warn("Failed to delete TTL.", zap.Error(err))
	}

	h.logger.Debug("Received message", zap.Any("triggerRef", triggerRef))

	t, err := h.getTrigger(triggerRef)
	if err != nil {
		h.logger.Info("Unable to get the Trigger", zap.Error(err), zap.Any("triggerRef", triggerRef))
		writer.WriteHeader(http.StatusBadRequest)
		return
	}

	reportArgs := &ReportArgs{
		ns:         t.Namespace,
		trigger:    t.Name,
		broker:     t.Spec.Broker,
		filterType: triggerFilterAttribute(t.Spec.Filter, "type"),
	}

	subscriberURI := t.Status.SubscriberURI
	if subscriberURI == nil {
		// Record the event count.
		writer.WriteHeader(http.StatusBadRequest)
		_ = h.reporter.ReportEventCount(reportArgs, http.StatusBadRequest)
		return
	}

	// Check if the event should be sent.
	ctx = logging.WithLogger(ctx, h.logger.Sugar().With(zap.String("trigger", fmt.Sprintf("%s/%s", t.GetNamespace(), t.GetName()))))
	filterResult := filterEvent(ctx, t.Spec, *event)

	if filterResult == eventfilter.FailFilter {
		// We do not count the event. The event will be counted in the broker ingress.
		// If the filter didn't pass, it means that the event wasn't meant for this Trigger.
		return
	}

	h.reportArrivalTime(event, reportArgs)

	h.send(ctx, writer, request.Header, subscriberURI.String(), reportArgs, event, ttl)
}

func (h *Handler) send(ctx context.Context, writer http.ResponseWriter, headers http.Header, target string, reportArgs *ReportArgs, event *cloudevents.Event, ttl int32) {
	// send the event to trigger's subscriber
	response, err := h.sendEvent(ctx, headers, target, event, reportArgs)
	if err != nil {
		h.logger.Error("failed to send event", zap.Error(err))
		writer.WriteHeader(http.StatusInternalServerError)
		_ = h.reporter.ReportEventCount(reportArgs, http.StatusInternalServerError)
		return
	}

	h.logger.Debug("Successfully dispatched message", zap.Any("target", target))

	// If there is an event in the response write it to the response
	statusCode, err := h.writeResponse(ctx, writer, response, ttl, target)
	if err != nil {
		h.logger.Error("failed to write response", zap.Error(err))
	}
	_ = h.reporter.ReportEventCount(reportArgs, statusCode)
}

func (h *Handler) sendEvent(ctx context.Context, headers http.Header, target string, event *cloudevents.Event, reporterArgs *ReportArgs) (*http.Response, error) {
	// Send the event to the subscriber
	req, err := h.sender.NewCloudEventRequestWithTarget(ctx, target)
	if err != nil {
		return nil, fmt.Errorf("failed to create the request: %w", err)
	}

	message := binding.ToMessage(event)
	defer message.Finish(nil)

	additionalHeaders := utils.PassThroughHeaders(headers)

	// Following the spec https://github.com/knative/specs/blob/main/specs/eventing/data-plane.md#derived-reply-events
	additionalHeaders.Set("prefer", "reply")

	err = kncloudevents.WriteHTTPRequestWithAdditionalHeaders(ctx, message, req, additionalHeaders)
	if err != nil {
		return nil, fmt.Errorf("failed to write request: %w", err)
	}

	start := time.Now()
	resp, err := h.sender.Send(req)
	dispatchTime := time.Since(start)
	if err != nil {
		err = fmt.Errorf("failed to dispatch message: %w", err)
	}

	sc := 0
	if resp != nil {
		sc = resp.StatusCode
	}

	_ = h.reporter.ReportEventDispatchTime(reporterArgs, sc, dispatchTime)

	return resp, err
}

// The return values are the status
func (h *Handler) writeResponse(ctx context.Context, writer http.ResponseWriter, resp *http.Response, ttl int32, target string) (int, error) {
	response := cehttp.NewMessageFromHttpResponse(resp)
	defer response.Finish(nil)

	if response.ReadEncoding() == binding.EncodingUnknown {
		// Response doesn't have a ce-specversion header nor a content-type matching a cloudevent event format
		// Just read a byte out of the reader to see if it's non-empty, we don't care what it is,
		// just that it is not empty. This means there was a response and it's not valid, so treat
		// as delivery failure.
		body := make([]byte, 1)
		n, _ := response.BodyReader.Read(body)
		response.BodyReader.Close()
		if n != 0 && !h.ignoreResponseBody {
			// Note that we could just use StatusInternalServerError, but to distinguish
			// between the failure cases, we use a different code here.
			writer.WriteHeader(http.StatusBadGateway)
			return http.StatusBadGateway, errors.New("received a non-empty response not recognized as CloudEvent. The response MUST be either empty or a valid CloudEvent")
		}
		proxyHeaders(resp.Header, writer) // Proxy original Response Headers for downstream use
		h.logger.Debug("Response doesn't contain a CloudEvent, replying with an empty response", zap.Any("target", target))
		writer.WriteHeader(resp.StatusCode)
		return resp.StatusCode, nil
	}

	event, err := binding.ToEvent(ctx, response)
	if err != nil {
		// Like in the above case, we could just use StatusInternalServerError, but to distinguish
		// between the failure cases, we use a different code here.
		writer.WriteHeader(http.StatusBadGateway)
		// Malformed event, reply with err
		return http.StatusBadGateway, err
	}

	// Reattach the TTL (with the same value) to the response event before sending it to the Broker.
	if err := broker.SetTTL(event.Context, ttl); err != nil {
		writer.WriteHeader(http.StatusInternalServerError)
		return http.StatusInternalServerError, fmt.Errorf("failed to reset TTL: %w", err)
	}

	eventResponse := binding.ToMessage(event)
	defer eventResponse.Finish(nil)

	// Proxy the original Response Headers for downstream use
	proxyHeaders(resp.Header, writer)

	if err := cehttp.WriteResponseWriter(ctx, eventResponse, resp.StatusCode, writer); err != nil {
		return http.StatusInternalServerError, fmt.Errorf("failed to write response event: %w", err)
	}

	h.logger.Debug("Replied with a CloudEvent response", zap.Any("target", target))

	return resp.StatusCode, nil
}

func (h *Handler) reportArrivalTime(event *event.Event, reportArgs *ReportArgs) {
	// Record the event processing time. This might be off if the receiver and the filter pods are running in
	// different nodes with different clocks.
	var arrivalTimeStr string
	if extErr := event.ExtensionAs(broker.EventArrivalTime, &arrivalTimeStr); extErr == nil {
		arrivalTime, err := time.Parse(time.RFC3339, arrivalTimeStr)
		if err == nil {
			_ = h.reporter.ReportEventProcessingTime(reportArgs, time.Since(arrivalTime))
		}
	}
}

func (h *Handler) getTrigger(ref path.NamespacedNameUID) (*eventingv1.Trigger, error) {
	t, err := h.triggerLister.Triggers(ref.Namespace).Get(ref.Name)
	if err != nil {
		return nil, err
	}
	if t.UID != ref.UID {
		return nil, fmt.Errorf("trigger had a different UID. From ref '%s'. From Kubernetes '%s'", ref.UID, t.UID)
	}
	return t, nil
}

func filterEvent(ctx context.Context, triggerSpec eventingv1.TriggerSpec, event cloudevents.Event) eventfilter.FilterResult {
	switch {
	case feature.FromContext(ctx).IsEnabled(feature.NewTriggerFilters) && len(triggerSpec.Filters) > 0:
		logging.FromContext(ctx).Debugw("New trigger filters feature is enabled. Applying new filters.", zap.Any("filters", triggerSpec.Filters))
		return applySubscriptionsAPIFilters(ctx, triggerSpec.Filters, event)
	case triggerSpec.Filter != nil:
		logging.FromContext(ctx).Debugw("Applying attributes filter.", zap.Any("filter", triggerSpec.Filter))
		return applyAttributesFilter(ctx, triggerSpec.Filter, event)
	default:
		logging.FromContext(ctx).Debugw("Found no filters in trigger", zap.Any("triggerSpec", triggerSpec))
		return eventfilter.NoFilter
	}
}

func applySubscriptionsAPIFilters(ctx context.Context, filters []eventingv1.SubscriptionsAPIFilter, event cloudevents.Event) eventfilter.FilterResult {
	return subscriptionsapi.NewAllFilter(materializeFiltersList(ctx, filters)...).Filter(ctx, event)
}

func materializeSubscriptionsAPIFilter(ctx context.Context, filter eventingv1.SubscriptionsAPIFilter) eventfilter.Filter {
	var materializedFilter eventfilter.Filter
	var err error
	switch {
	case len(filter.Exact) > 0:
		// The webhook validates that this map has only a single key:value pair.
		for attribute, value := range filter.Exact {
			materializedFilter, err = subscriptionsapi.NewExactFilter(attribute, value)
			if err != nil {
				logging.FromContext(ctx).Debugw("Invalid exact expression", zap.String("attribute", attribute), zap.String("value", value), zap.Error(err))
				return nil
			}
		}
	case len(filter.Prefix) > 0:
		// The webhook validates that this map has only a single key:value pair.
		for attribute, prefix := range filter.Prefix {
			materializedFilter, err = subscriptionsapi.NewPrefixFilter(attribute, prefix)
			if err != nil {
				logging.FromContext(ctx).Debugw("Invalid prefix expression", zap.String("attribute", attribute), zap.String("prefix", prefix), zap.Error(err))
				return nil
			}
		}
	case len(filter.Suffix) > 0:
		// The webhook validates that this map has only a single key:value pair.
		for attribute, suffix := range filter.Suffix {
			materializedFilter, err = subscriptionsapi.NewSuffixFilter(attribute, suffix)
			if err != nil {
				logging.FromContext(ctx).Debugw("Invalid suffix expression", zap.String("attribute", attribute), zap.String("suffix", suffix), zap.Error(err))
				return nil
			}
		}
	case len(filter.All) > 0:
		materializedFilter = subscriptionsapi.NewAllFilter(materializeFiltersList(ctx, filter.All)...)
	case len(filter.Any) > 0:
		materializedFilter = subscriptionsapi.NewAnyFilter(materializeFiltersList(ctx, filter.Any)...)
	case filter.Not != nil:
		materializedFilter = subscriptionsapi.NewNotFilter(materializeSubscriptionsAPIFilter(ctx, *filter.Not))
	case filter.CESQL != "":
		if materializedFilter, err = subscriptionsapi.NewCESQLFilter(filter.CESQL); err != nil {
			// This is weird, CESQL expression should be validated when Trigger's are created.
			logging.FromContext(ctx).Debugw("Found an Invalid CE SQL expression", zap.String("expression", filter.CESQL))
			return nil
		}
	}
	return materializedFilter
}

func materializeFiltersList(ctx context.Context, filters []eventingv1.SubscriptionsAPIFilter) []eventfilter.Filter {
	materializedFilters := make([]eventfilter.Filter, 0, len(filters))
	for _, f := range filters {
		f := materializeSubscriptionsAPIFilter(ctx, f)
		if f == nil {
			logging.FromContext(ctx).Warnw("Failed to parse filter. Skipping filter.", zap.Any("filter", f))
			continue
		}
		materializedFilters = append(materializedFilters, f)
	}
	return materializedFilters
}

func applyAttributesFilter(ctx context.Context, filter *eventingv1.TriggerFilter, event cloudevents.Event) eventfilter.FilterResult {
	return attributes.NewAttributesFilter(filter.Attributes).Filter(ctx, event)
}

// triggerFilterAttribute returns the filter attribute value for a given `attributeName`. If it doesn't not exist,
// returns the any value filter.
func triggerFilterAttribute(filter *eventingv1.TriggerFilter, attributeName string) string {
	attributeValue := eventingv1.TriggerAnyFilter
	if filter != nil {
		attrs := map[string]string(filter.Attributes)
		if v, ok := attrs[attributeName]; ok {
			attributeValue = v
		}
	}
	return attributeValue
}

// proxyHeaders adds the specified HTTP Headers to the ResponseWriter.
func proxyHeaders(httpHeader http.Header, writer http.ResponseWriter) {
	for headerKey, headerValues := range httpHeader {
		for _, headerValue := range headerValues {
			writer.Header().Add(headerKey, headerValue)
		}
	}
}<|MERGE_RESOLUTION|>--- conflicted
+++ resolved
@@ -65,24 +65,15 @@
 	// reporter reports stats of status code and dispatch time
 	reporter StatsReporter
 
-<<<<<<< HEAD
-	triggerLister eventinglisters.TriggerLister
-	logger        *zap.Logger
-	withContext   func(ctx context.Context) context.Context
-=======
 	triggerLister      eventinglisters.TriggerLister
 	logger             *zap.Logger
+	withContext        func(ctx context.Context) context.Context
 	ignoreResponseBody bool
->>>>>>> 54f6b98c
 }
 
 // NewHandler creates a new Handler and its associated MessageReceiver. The caller is responsible for
 // Start()ing the returned Handler.
-<<<<<<< HEAD
-func NewHandler(logger *zap.Logger, triggerLister eventinglisters.TriggerLister, reporter StatsReporter, port int, wc func(ctx context.Context) context.Context) (*Handler, error) {
-=======
-func NewHandler(logger *zap.Logger, triggerLister eventinglisters.TriggerLister, reporter StatsReporter, port int, ignoreResponseBody bool) (*Handler, error) {
->>>>>>> 54f6b98c
+func NewHandler(logger *zap.Logger, triggerLister eventinglisters.TriggerLister, reporter StatsReporter, port int, wc func(ctx context.Context) context.Context, ignoreResponseBody bool) (*Handler, error) {
 	kncloudevents.ConfigureConnectionArgs(&kncloudevents.ConnectionArgs{
 		MaxIdleConns:        defaultMaxIdleConnections,
 		MaxIdleConnsPerHost: defaultMaxIdleConnectionsPerHost,
@@ -94,21 +85,13 @@
 	}
 
 	return &Handler{
-<<<<<<< HEAD
-		receiver:      kncloudevents.NewHTTPMessageReceiver(port),
-		sender:        sender,
-		reporter:      reporter,
-		triggerLister: triggerLister,
-		logger:        logger,
-		withContext:   wc,
-=======
 		receiver:           kncloudevents.NewHTTPMessageReceiver(port),
 		sender:             sender,
 		reporter:           reporter,
 		triggerLister:      triggerLister,
 		logger:             logger,
+		withContext:        wc,
 		ignoreResponseBody: ignoreResponseBody,
->>>>>>> 54f6b98c
 	}, nil
 }
 
