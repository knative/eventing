--- conflicted
+++ resolved
@@ -31,6 +31,7 @@
 
 	"knative.dev/reconciler-test/pkg/feature"
 	"knative.dev/reconciler-test/pkg/k8s"
+	"knative.dev/reconciler-test/pkg/test_images/eventshub"
 )
 
 const (
@@ -40,7 +41,7 @@
 )
 
 // EventInfoMatcher returns an error if the input event info doesn't match the criteria
-type EventInfoMatcher func(EventInfo) error
+type EventInfoMatcher func(eventshub.EventInfo) error
 
 // Stateful store of events published by eventshub pod it is pointed at.
 // Implements k8s.EventHandler
@@ -49,7 +50,7 @@
 	podNamespace string
 
 	lock      sync.Mutex
-	collected []EventInfo
+	collected []eventshub.EventInfo
 
 	eventsSeen    int
 	eventsNotMine int
@@ -76,11 +77,7 @@
 	return fmt.Sprintf("Pod '%s' in namespace '%s'", ei.podName, ei.podNamespace)
 }
 
-<<<<<<< HEAD
-func (ei *Store) Collected() []EventInfo {
-=======
 func (ei *Store) Collected() []eventshub.EventInfo {
->>>>>>> 533aeec0
 	ei.lock.Lock()
 	defer ei.lock.Unlock()
 	return ei.collected
@@ -96,10 +93,10 @@
 		return
 	}
 
-	eventInfo := EventInfo{}
+	eventInfo := eventshub.EventInfo{}
 	err := json.Unmarshal([]byte(event.Message), &eventInfo)
 	if err != nil {
-		fmt.Printf("[ERROR] Received EventInfo that cannot be unmarshalled! %+v\n", err)
+		fmt.Printf("[ERROR] Received EventInfo that cannot be unmarshalled! \n----\n%s\n----\n%+v\n", event.Message, err)
 		return
 	}
 
@@ -108,7 +105,7 @@
 
 func (ei *Store) isMyEvent(event *corev1.Event) bool {
 	return event.Type == corev1.EventTypeNormal &&
-		event.Reason == CloudEventObservedReason &&
+		event.Reason == eventshub.CloudEventObservedReason &&
 		event.InvolvedObject.Kind == "Pod" &&
 		event.InvolvedObject.Name == ei.podName &&
 		event.InvolvedObject.Namespace == ei.podNamespace
@@ -121,17 +118,17 @@
 // guaranteed to be called exactly once on each EventInfo from the pod.
 // The error array contains the eventual match errors, while the last return error contains
 // an eventual communication error while trying to get the events from the eventshub pod
-func (ei *Store) Find(matchers ...EventInfoMatcher) ([]EventInfo, SearchedInfo, []error, error) {
+func (ei *Store) Find(matchers ...EventInfoMatcher) ([]eventshub.EventInfo, eventshub.SearchedInfo, []error, error) {
 	f := allOf(matchers...)
 	const maxLastEvents = 5
-	allMatch := []EventInfo{}
+	allMatch := []eventshub.EventInfo{}
 	ei.lock.Lock()
-	sInfo := SearchedInfo{
+	sInfo := eventshub.SearchedInfo{
 		StoreEventsSeen:    ei.eventsSeen,
 		StoreEventsNotMine: ei.eventsNotMine,
 	}
 	ei.lock.Unlock()
-	lastEvents := []EventInfo{}
+	lastEvents := []eventshub.EventInfo{}
 	var nonMatchingErrors []error
 
 	allEvents := ei.Collected()
@@ -155,42 +152,27 @@
 
 // AssertAtLeast assert that there are at least min number of match for the provided matchers.
 // This method fails the test if the assert is not fulfilled.
-<<<<<<< HEAD
-func (ei *Store) AssertAtLeast(min int, matchers ...EventInfoMatcher) []EventInfo {
-=======
 func (ei *Store) AssertAtLeast(t feature.T, min int, matchers ...EventInfoMatcher) []eventshub.EventInfo {
->>>>>>> 533aeec0
 	events, err := ei.waitAtLeastNMatch(allOf(matchers...), min)
 	if err != nil {
 		t.Fatalf("Timeout waiting for at least %d matches.\nError: %+v", min, errors.WithStack(err))
 	}
-	t.Logf("Assert passed")
 	return events
 }
 
 // AssertInRange asserts that there are at least min number of matches and at most max number of matches for the provided matchers.
 // This method fails the test if the assert is not fulfilled.
-<<<<<<< HEAD
-func (ei *Store) AssertInRange(min int, max int, matchers ...EventInfoMatcher) []EventInfo {
-	events := ei.AssertAtLeast(min, matchers...)
-=======
 func (ei *Store) AssertInRange(t feature.T, min int, max int, matchers ...EventInfoMatcher) []eventshub.EventInfo {
 	events := ei.AssertAtLeast(t, min, matchers...)
->>>>>>> 533aeec0
 	if max > 0 && len(events) > max {
 		t.Fatalf("Assert in range failed: %+v", errors.WithStack(fmt.Errorf("expected <= %d events, saw %d", max, len(events))))
 	}
-	t.Logf("Assert passed")
 	return events
 }
 
 // AssertNot asserts that there aren't any matches for the provided matchers.
 // This method fails the test if the assert is not fulfilled.
-<<<<<<< HEAD
-func (ei *Store) AssertNot(matchers ...EventInfoMatcher) []EventInfo {
-=======
 func (ei *Store) AssertNot(t feature.T, matchers ...EventInfoMatcher) []eventshub.EventInfo {
->>>>>>> 533aeec0
 	res, recentEvents, _, err := ei.Find(matchers...)
 	if err != nil {
 		t.Fatalf("Unexpected error during find on eventshub '%s': %+v", ei.podName, errors.WithStack(err))
@@ -201,21 +183,13 @@
 			fmt.Errorf("Unexpected matches on eventshub '%s', found: %v. %s", ei.podName, res, &recentEvents)),
 		)
 	}
-	t.Logf("Assert passed")
 	return res
 }
 
 // AssertExact assert that there are exactly n matches for the provided matchers.
 // This method fails the test if the assert is not fulfilled.
-<<<<<<< HEAD
-func (ei *Store) AssertExact(n int, matchers ...EventInfoMatcher) []EventInfo {
-	events := ei.AssertInRange(n, n, matchers...)
-	ei.t.Logf("Assert passed")
-=======
 func (ei *Store) AssertExact(t feature.T, n int, matchers ...EventInfoMatcher) []eventshub.EventInfo {
 	events := ei.AssertInRange(t, n, n, matchers...)
-	t.Logf("Assert passed")
->>>>>>> 533aeec0
 	return events
 }
 
@@ -223,8 +197,8 @@
 // five events. The matching events are returned if we find at least n. If the
 // function times out, an error is returned.
 // If you need to perform assert on the result (aka you want to fail if error != nil), then use AssertAtLeast
-func (ei *Store) waitAtLeastNMatch(f EventInfoMatcher, min int) ([]EventInfo, error) {
-	var matchRet []EventInfo
+func (ei *Store) waitAtLeastNMatch(f EventInfoMatcher, min int) ([]eventshub.EventInfo, error) {
+	var matchRet []eventshub.EventInfo
 	var internalErr error
 
 	wait.PollImmediate(retryInterval, retryTimeout, func() (bool, error) {
@@ -264,7 +238,7 @@
 
 // We don't need to expose this, since all the signatures already executes this
 func allOf(matchers ...EventInfoMatcher) EventInfoMatcher {
-	return func(have EventInfo) error {
+	return func(have eventshub.EventInfo) error {
 		for _, m := range matchers {
 			if err := m(have); err != nil {
 				return err
