/*
Copyright 2017 The Knative Authors

Licensed under the Apache License, Version 2.0 (the "License");
you may not use this file except in compliance with the License.
You may obtain a copy of the License at

    http://www.apache.org/licenses/LICENSE-2.0

Unless required by applicable law or agreed to in writing, software
distributed under the License is distributed on an "AS IS" BASIS,
WITHOUT WARRANTIES OR CONDITIONS OF ANY KIND, either express or implied.
See the License for the specific language governing permissions and
limitations under the License.
*/

package webhook

import (
	"bytes"
	"context"
	"crypto/tls"
	"crypto/x509"
	"encoding/json"
	"errors"
	"fmt"
	"net/http"
	"sort"
	"strings"
	"time"

	"go.uber.org/zap"

	"knative.dev/pkg/apis"
	"knative.dev/pkg/apis/duck"
	"knative.dev/pkg/kmp"
	"knative.dev/pkg/logging"
	"knative.dev/pkg/logging/logkey"

	"github.com/markbates/inflect"
	"github.com/mattbaird/jsonpatch"
	admissionv1beta1 "k8s.io/api/admission/v1beta1"
	admissionregistrationv1beta1 "k8s.io/api/admissionregistration/v1beta1"
	appsv1 "k8s.io/api/apps/v1"
	corev1 "k8s.io/api/core/v1"
	apierrors "k8s.io/apimachinery/pkg/api/errors"
	metav1 "k8s.io/apimachinery/pkg/apis/meta/v1"
	"k8s.io/apimachinery/pkg/runtime"
	"k8s.io/apimachinery/pkg/runtime/schema"
	"k8s.io/client-go/kubernetes"
	clientadmissionregistrationv1beta1 "k8s.io/client-go/kubernetes/typed/admissionregistration/v1beta1"
)

const (
	secretServerKey  = "server-key.pem"
	secretServerCert = "server-cert.pem"
	secretCACert     = "ca-cert.pem"
)

var (
	deploymentKind      = appsv1.SchemeGroupVersion.WithKind("Deployment")
	errMissingNewObject = errors.New("the new object may not be nil")
)

// ControllerOptions contains the configuration for the webhook
type ControllerOptions struct {
	// WebhookName is the name of the webhook we create to handle
	// mutations before they get stored in the storage.
	WebhookName string

	// ServiceName is the service name of the webhook.
	ServiceName string

	// DeploymentName is the service name of the webhook.
	DeploymentName string

	// SecretName is the name of k8s secret that contains the webhook
	// server key/cert and corresponding CA cert that signed them. The
	// server key/cert are used to serve the webhook and the CA cert
	// is provided to k8s apiserver during admission controller
	// registration.
	SecretName string

	// Namespace is the namespace in which everything above lives.
	Namespace string

	// Port where the webhook is served. Per k8s admission
	// registration requirements this should be 443 unless there is
	// only a single port for the service.
	Port int

	// RegistrationDelay controls how long admission registration
	// occurs after the webhook is started. This is used to avoid
	// potential races where registration completes and k8s apiserver
	// invokes the webhook before the HTTP server is started.
	RegistrationDelay time.Duration

	// ClientAuthType declares the policy the webhook server will follow for
	// TLS Client Authentication.
	// The default value is tls.NoClientCert.
	ClientAuth tls.ClientAuthType

	// StatsReporter reports metrics about the webhook.
	// This will be automatically initialized by the constructor if left uninitialized.
	StatsReporter StatsReporter
}

// ResourceCallback defines a signature for resource specific (Route, Configuration, etc.)
// handlers that can validate and mutate an object. If non-nil error is returned, object creation
// is denied. Mutations should be appended to the patches operations.
type ResourceCallback func(patches *[]jsonpatch.JsonPatchOperation, old GenericCRD, new GenericCRD) error

// ResourceDefaulter defines a signature for resource specific (Route, Configuration, etc.)
// handlers that can set defaults on an object. If non-nil error is returned, object creation
// is denied. Mutations should be appended to the patches operations.
type ResourceDefaulter func(patches *[]jsonpatch.JsonPatchOperation, crd GenericCRD) error

// AdmissionController implements the external admission webhook for validation of
// pilot configuration.
type AdmissionController struct {
	Client        kubernetes.Interface
	Options       ControllerOptions
	Handlers      map[schema.GroupVersionKind]GenericCRD
	Logger        *zap.SugaredLogger
	StatsReporter StatsReporter

	WithContext           func(context.Context) context.Context
	DisallowUnknownFields bool
}

func nop(ctx context.Context) context.Context {
	return ctx
}

// GenericCRD is the interface definition that allows us to perform the generic
// CRD actions like deciding whether to increment generation and so forth.
type GenericCRD interface {
	apis.Defaultable
	apis.Validatable
	runtime.Object
}

// NewAdmissionController constructs an AdmissionController
func NewAdmissionController(
	client kubernetes.Interface,
	opts ControllerOptions,
	handlers map[schema.GroupVersionKind]GenericCRD,
	logger *zap.SugaredLogger,
	ctx func(context.Context) context.Context,
	disallowUnknownFields bool) (*AdmissionController, error) {

	if opts.StatsReporter == nil {
		reporter, err := NewStatsReporter()
		if err != nil {
			return nil, err
		}
		opts.StatsReporter = reporter
	}

	return &AdmissionController{
		Client:                client,
		Options:               opts,
		Handlers:              handlers,
		Logger:                logger,
		WithContext:           ctx,
		DisallowUnknownFields: disallowUnknownFields,
	}, nil
}

// GetAPIServerExtensionCACert gets the Kubernetes aggregate apiserver
// client CA cert used by validator.
//
// NOTE: this certificate is provided kubernetes. We do not control
// its name or location.
func getAPIServerExtensionCACert(cl kubernetes.Interface) ([]byte, error) {
	const name = "extension-apiserver-authentication"
	c, err := cl.CoreV1().ConfigMaps(metav1.NamespaceSystem).Get(name, metav1.GetOptions{})
	if err != nil {
		return nil, err
	}
	const caFileName = "requestheader-client-ca-file"
	pem, ok := c.Data[caFileName]
	if !ok {
		return nil, fmt.Errorf("cannot find %s in ConfigMap %s: ConfigMap.Data is %#v", caFileName, name, c.Data)
	}
	return []byte(pem), nil
}

// MakeTLSConfig makes a TLS configuration suitable for use with the server
func makeTLSConfig(serverCert, serverKey, caCert []byte, clientAuthType tls.ClientAuthType) (*tls.Config, error) {
	caCertPool := x509.NewCertPool()
	caCertPool.AppendCertsFromPEM(caCert)
	cert, err := tls.X509KeyPair(serverCert, serverKey)
	if err != nil {
		return nil, err
	}
	return &tls.Config{
		Certificates: []tls.Certificate{cert},
		ClientCAs:    caCertPool,
		ClientAuth:   clientAuthType,
	}, nil
}

func getOrGenerateKeyCertsFromSecret(ctx context.Context, client kubernetes.Interface,
	options *ControllerOptions) (serverKey, serverCert, caCert []byte, err error) {
	logger := logging.FromContext(ctx)
	secret, err := client.CoreV1().Secrets(options.Namespace).Get(options.SecretName, metav1.GetOptions{})
	if err != nil {
		if !apierrors.IsNotFound(err) {
			return nil, nil, nil, err
		}
		logger.Info("Did not find existing secret, creating one")
		newSecret, err := generateSecret(ctx, options)
		if err != nil {
			return nil, nil, nil, err
		}
		secret, err = client.CoreV1().Secrets(newSecret.Namespace).Create(newSecret)
		if err != nil && !apierrors.IsAlreadyExists(err) {
			return nil, nil, nil, err
		}
		// Ok, so something else might have created, try fetching it one more time
		secret, err = client.CoreV1().Secrets(options.Namespace).Get(options.SecretName, metav1.GetOptions{})
		if err != nil {
			return nil, nil, nil, err
		}
	}

	var ok bool
	if serverKey, ok = secret.Data[secretServerKey]; !ok {
		return nil, nil, nil, errors.New("server key missing")
	}
	if serverCert, ok = secret.Data[secretServerCert]; !ok {
		return nil, nil, nil, errors.New("server cert missing")
	}
	if caCert, ok = secret.Data[secretCACert]; !ok {
		return nil, nil, nil, errors.New("ca cert missing")
	}
	return serverKey, serverCert, caCert, nil
}

// validate performs validation on the provided "new" CRD.
// For legacy purposes, this also does apis.Immutable validation,
// which is deprecated and will be removed in a future release.
func validate(ctx context.Context, new GenericCRD) error {
	if apis.IsInUpdate(ctx) {
		old := apis.GetBaseline(ctx)
		if immutableNew, ok := new.(apis.Immutable); ok {
			immutableOld, ok := old.(apis.Immutable)
			if !ok {
				return fmt.Errorf("unexpected type mismatch %T vs. %T", old, new)
			}
			if err := immutableNew.CheckImmutableFields(ctx, immutableOld); err != nil {
				return err
			}
		}
	}

	// Can't just `return new.Validate()` because it doesn't properly nil-check.
	if err := new.Validate(ctx); err != nil {
		return err
	}

	return nil
}

// setDefaults simply leverages apis.Defaultable to set defaults.
func setDefaults(ctx context.Context, patches duck.JSONPatch, crd GenericCRD) (duck.JSONPatch, error) {
	before, after := crd.DeepCopyObject(), crd
	after.SetDefaults(ctx)

	patch, err := duck.CreatePatch(before, after)
	if err != nil {
		return nil, err
	}

	return append(patches, patch...), nil
}

func configureCerts(ctx context.Context, client kubernetes.Interface, options *ControllerOptions) (*tls.Config, []byte, error) {
	var apiServerCACert []byte
	if options.ClientAuth >= tls.VerifyClientCertIfGiven {
		var err error
		apiServerCACert, err = getAPIServerExtensionCACert(client)
		if err != nil {
			return nil, nil, err
		}
	}

	serverKey, serverCert, caCert, err := getOrGenerateKeyCertsFromSecret(ctx, client, options)
	if err != nil {
		return nil, nil, err
	}
	tlsConfig, err := makeTLSConfig(serverCert, serverKey, apiServerCACert, options.ClientAuth)
	if err != nil {
		return nil, nil, err
	}
	return tlsConfig, caCert, nil
}

// Run implements the admission controller run loop.
func (ac *AdmissionController) Run(stop <-chan struct{}) error {
	logger := ac.Logger
	ctx := logging.WithLogger(context.TODO(), logger)
	tlsConfig, caCert, err := configureCerts(ctx, ac.Client, &ac.Options)
	if err != nil {
		logger.Errorw("could not configure admission webhook certs", zap.Error(err))
		return err
	}

	server := &http.Server{
		Handler:   ac,
		Addr:      fmt.Sprintf(":%v", ac.Options.Port),
		TLSConfig: tlsConfig,
	}

	logger.Info("Found certificates for webhook...")
	if ac.Options.RegistrationDelay != 0 {
		logger.Infof("Delaying admission webhook registration for %v", ac.Options.RegistrationDelay)
	}

	select {
	case <-time.After(ac.Options.RegistrationDelay):
		cl := ac.Client.AdmissionregistrationV1beta1().MutatingWebhookConfigurations()
		if err := ac.register(ctx, cl, caCert); err != nil {
			logger.Errorw("failed to register webhook", zap.Error(err))
			return err
		}
		logger.Info("Successfully registered webhook")
	case <-stop:
		return nil
	}

	serverBootstrapErrCh := make(chan struct{})
	go func() {
		if err := server.ListenAndServeTLS("", ""); err != nil {
			logger.Errorw("ListenAndServeTLS for admission webhook returned error", zap.Error(err))
			close(serverBootstrapErrCh)
		}
	}()

	select {
	case <-stop:
		return server.Close()
	case <-serverBootstrapErrCh:
		return errors.New("webhook server bootstrap failed")
	}
}

// Register registers the external admission webhook for pilot
// configuration types.
func (ac *AdmissionController) register(
	ctx context.Context, client clientadmissionregistrationv1beta1.MutatingWebhookConfigurationInterface, caCert []byte) error { // nolint: lll
	logger := logging.FromContext(ctx)
	failurePolicy := admissionregistrationv1beta1.Fail

	var rules []admissionregistrationv1beta1.RuleWithOperations
	for gvk := range ac.Handlers {
		plural := strings.ToLower(inflect.Pluralize(gvk.Kind))

		rules = append(rules, admissionregistrationv1beta1.RuleWithOperations{
			Operations: []admissionregistrationv1beta1.OperationType{
				admissionregistrationv1beta1.Create,
				admissionregistrationv1beta1.Update,
			},
			Rule: admissionregistrationv1beta1.Rule{
				APIGroups:   []string{gvk.Group},
				APIVersions: []string{gvk.Version},
				Resources:   []string{plural + "/*"},
			},
		})
	}

	// Sort the rules by Group, Version, Kind so that things are deterministically ordered.
	sort.Slice(rules, func(i, j int) bool {
		lhs, rhs := rules[i], rules[j]
		if lhs.APIGroups[0] != rhs.APIGroups[0] {
			return lhs.APIGroups[0] < rhs.APIGroups[0]
		}
		if lhs.APIVersions[0] != rhs.APIVersions[0] {
			return lhs.APIVersions[0] < rhs.APIVersions[0]
		}
		return lhs.Resources[0] < rhs.Resources[0]
	})

	webhook := &admissionregistrationv1beta1.MutatingWebhookConfiguration{
		ObjectMeta: metav1.ObjectMeta{
			Name: ac.Options.WebhookName,
		},
		Webhooks: []admissionregistrationv1beta1.Webhook{{
			Name:  ac.Options.WebhookName,
			Rules: rules,
			ClientConfig: admissionregistrationv1beta1.WebhookClientConfig{
				Service: &admissionregistrationv1beta1.ServiceReference{
					Namespace: ac.Options.Namespace,
					Name:      ac.Options.ServiceName,
				},
				CABundle: caCert,
			},
			FailurePolicy: &failurePolicy,
		}},
	}

	// Set the owner to our deployment.
	deployment, err := ac.Client.Apps().Deployments(ac.Options.Namespace).Get(ac.Options.DeploymentName, metav1.GetOptions{})
	if err != nil {
		return fmt.Errorf("failed to fetch our deployment: %v", err)
	}
	deploymentRef := metav1.NewControllerRef(deployment, deploymentKind)
	webhook.OwnerReferences = append(webhook.OwnerReferences, *deploymentRef)

	// Try to create the webhook and if it already exists validate webhook rules.
	_, err = client.Create(webhook)
	if err != nil {
		if !apierrors.IsAlreadyExists(err) {
			return fmt.Errorf("failed to create a webhook: %v", err)
		}
		logger.Info("Webhook already exists")
		configuredWebhook, err := client.Get(ac.Options.WebhookName, metav1.GetOptions{})
		if err != nil {
			return fmt.Errorf("error retrieving webhook: %v", err)
		}
		if ok, err := kmp.SafeEqual(configuredWebhook.Webhooks, webhook.Webhooks); err != nil {
			return fmt.Errorf("error diffing webhooks: %v", err)
		} else if !ok {
			logger.Info("Updating webhook")
			// Set the ResourceVersion as required by update.
			webhook.ObjectMeta.ResourceVersion = configuredWebhook.ObjectMeta.ResourceVersion
			if _, err := client.Update(webhook); err != nil {
				return fmt.Errorf("failed to update webhook: %s", err)
			}
		} else {
			logger.Info("Webhook is already valid")
		}
	} else {
		logger.Info("Created a webhook")
	}
	return nil
}

// ServeHTTP implements the external admission webhook for mutating
// serving resources.
func (ac *AdmissionController) ServeHTTP(w http.ResponseWriter, r *http.Request) {
	var ttStart = time.Now()
	logger := ac.Logger
	logger.Infof("Webhook ServeHTTP request=%#v", r)

	// Verify the content type is accurate.
	contentType := r.Header.Get("Content-Type")
	if contentType != "application/json" {
		http.Error(w, "invalid Content-Type, want `application/json`", http.StatusUnsupportedMediaType)
		return
	}

	var review admissionv1beta1.AdmissionReview
	if err := json.NewDecoder(r.Body).Decode(&review); err != nil {
		http.Error(w, fmt.Sprintf("could not decode body: %v", err), http.StatusBadRequest)
		return
	}

	logger = logger.With(
		zap.String(logkey.Kind, fmt.Sprint(review.Request.Kind)),
		zap.String(logkey.Namespace, review.Request.Namespace),
		zap.String(logkey.Name, review.Request.Name),
		zap.String(logkey.Operation, fmt.Sprint(review.Request.Operation)),
		zap.String(logkey.Resource, fmt.Sprint(review.Request.Resource)),
		zap.String(logkey.SubResource, fmt.Sprint(review.Request.SubResource)),
		zap.String(logkey.UserInfo, fmt.Sprint(review.Request.UserInfo)))
	ctx := logging.WithLogger(r.Context(), logger)

	if ac.WithContext != nil {
		ctx = ac.WithContext(ctx)
	}

	reviewResponse := ac.admit(ctx, review.Request)
	var response admissionv1beta1.AdmissionReview
	if reviewResponse != nil {
		response.Response = reviewResponse
		response.Response.UID = review.Request.UID
	}

	logger.Infof("AdmissionReview for %#v: %s/%s response=%#v",
		review.Request.Kind, review.Request.Namespace, review.Request.Name, reviewResponse)

	if err := json.NewEncoder(w).Encode(response); err != nil {
		http.Error(w, fmt.Sprintf("could encode response: %v", err), http.StatusInternalServerError)
		return
	}

<<<<<<< HEAD
	// Only report valid requests
	ac.StatsReporter.ReportRequest(review.Request, response.Response, time.Since(ttStart))
=======
	if ac.Options.StatsReporter != nil {
		// Only report valid requests
		ac.Options.StatsReporter.ReportRequest(review.Request, response.Response, time.Since(ttStart))
	}
>>>>>>> 4ddce912
}

func makeErrorStatus(reason string, args ...interface{}) *admissionv1beta1.AdmissionResponse {
	result := apierrors.NewBadRequest(fmt.Sprintf(reason, args...)).Status()
	return &admissionv1beta1.AdmissionResponse{
		Result:  &result,
		Allowed: false,
	}
}

func (ac *AdmissionController) admit(ctx context.Context, request *admissionv1beta1.AdmissionRequest) *admissionv1beta1.AdmissionResponse {
	logger := logging.FromContext(ctx)
	switch request.Operation {
	case admissionv1beta1.Create, admissionv1beta1.Update:
	default:
		logger.Infof("Unhandled webhook operation, letting it through %v", request.Operation)
		return &admissionv1beta1.AdmissionResponse{Allowed: true}
	}

	patchBytes, err := ac.mutate(ctx, request)
	if err != nil {
		return makeErrorStatus("mutation failed: %v", err)
	}
	logger.Infof("Kind: %q PatchBytes: %v", request.Kind, string(patchBytes))

	return &admissionv1beta1.AdmissionResponse{
		Patch:   patchBytes,
		Allowed: true,
		PatchType: func() *admissionv1beta1.PatchType {
			pt := admissionv1beta1.PatchTypeJSONPatch
			return &pt
		}(),
	}
}

func (ac *AdmissionController) mutate(ctx context.Context, req *admissionv1beta1.AdmissionRequest) ([]byte, error) {
	kind := req.Kind
	newBytes := req.Object.Raw
	oldBytes := req.OldObject.Raw
	// Why, oh why are these different types...
	gvk := schema.GroupVersionKind{
		Group:   kind.Group,
		Version: kind.Version,
		Kind:    kind.Kind,
	}

	logger := logging.FromContext(ctx)
	handler, ok := ac.Handlers[gvk]
	if !ok {
		logger.Errorf("Unhandled kind: %v", gvk)
		return nil, fmt.Errorf("unhandled kind: %v", gvk)
	}

	// nil values denote absence of `old` (create) or `new` (delete) objects.
	var oldObj, newObj GenericCRD

	if len(newBytes) != 0 {
		newObj = handler.DeepCopyObject().(GenericCRD)
		newDecoder := json.NewDecoder(bytes.NewBuffer(newBytes))
		if ac.DisallowUnknownFields {
			newDecoder.DisallowUnknownFields()
		}
		if err := newDecoder.Decode(&newObj); err != nil {
			return nil, fmt.Errorf("cannot decode incoming new object: %v", err)
		}
	}
	if len(oldBytes) != 0 {
		oldObj = handler.DeepCopyObject().(GenericCRD)
		oldDecoder := json.NewDecoder(bytes.NewBuffer(oldBytes))
		if ac.DisallowUnknownFields {
			oldDecoder.DisallowUnknownFields()
		}
		if err := oldDecoder.Decode(&oldObj); err != nil {
			return nil, fmt.Errorf("cannot decode incoming old object: %v", err)
		}
	}
	var patches duck.JSONPatch

	var err error
	// Skip this step if the type we're dealing with is a duck type, since it is inherently
	// incomplete and this will patch away all of the unspecified fields.
	if _, ok := newObj.(duck.Populatable); !ok {
		// Add these before defaulting fields, otherwise defaulting may cause an illegal patch
		// because it expects the round tripped through Golang fields to be present already.
		rtp, err := roundTripPatch(newBytes, newObj)
		if err != nil {
			return nil, fmt.Errorf("cannot create patch for round tripped newBytes: %v", err)
		}
		patches = append(patches, rtp...)
	}

	// Set up the context for defaulting and validation
	if oldObj != nil {
		// Copy the old object and set defaults so that we don't reject our own
		// defaulting done earlier in the webhook.
		oldObj = oldObj.DeepCopyObject().(GenericCRD)
		oldObj.SetDefaults(ctx)

		s, ok := oldObj.(apis.HasSpec)
		if ok {
			SetUserInfoAnnotations(s, ctx, req.Resource.Group)
		}

		if req.SubResource == "" {
			ctx = apis.WithinUpdate(ctx, oldObj)
		} else {
			ctx = apis.WithinSubResourceUpdate(ctx, oldObj, req.SubResource)
		}
	} else {
		ctx = apis.WithinCreate(ctx)
	}
	ctx = apis.WithUserInfo(ctx, &req.UserInfo)

	// Default the new object.
	if patches, err = setDefaults(ctx, patches, newObj); err != nil {
		logger.Errorw("Failed the resource specific defaulter", zap.Error(err))
		// Return the error message as-is to give the defaulter callback
		// discretion over (our portion of) the message that the user sees.
		return nil, err
	}

	if patches, err = ac.setUserInfoAnnotations(ctx, patches, newObj, req.Resource.Group); err != nil {
		logger.Errorw("Failed the resource user info annotator", zap.Error(err))
		return nil, err
	}

	// None of the validators will accept a nil value for newObj.
	if newObj == nil {
		return nil, errMissingNewObject
	}
	if err := validate(ctx, newObj); err != nil {
		logger.Errorw("Failed the resource specific validation", zap.Error(err))
		// Return the error message as-is to give the validation callback
		// discretion over (our portion of) the message that the user sees.
		return nil, err
	}

	return json.Marshal(patches)
}

func (ac *AdmissionController) setUserInfoAnnotations(ctx context.Context, patches duck.JSONPatch, new GenericCRD, groupName string) (duck.JSONPatch, error) {
	if new == nil {
		return patches, nil
	}
	nh, ok := new.(apis.HasSpec)
	if !ok {
		return patches, nil
	}

	b, a := new.DeepCopyObject().(apis.HasSpec), nh

	SetUserInfoAnnotations(nh, ctx, groupName)

	patch, err := duck.CreatePatch(b, a)
	if err != nil {
		return nil, err
	}
	return append(patches, patch...), nil
}

// roundTripPatch generates the JSONPatch that corresponds to round tripping the given bytes through
// the Golang type (JSON -> Golang type -> JSON). Because it is not always true that
// bytes == json.Marshal(json.Unmarshal(bytes)).
//
// For example, if bytes did not contain a 'spec' field and the Golang type specifies its 'spec'
// field without omitempty, then by round tripping through the Golang type, we would have added
// `'spec': {}`.
func roundTripPatch(bytes []byte, unmarshalled interface{}) (duck.JSONPatch, error) {
	if unmarshalled == nil {
		return duck.JSONPatch{}, nil
	}
	marshaledBytes, err := json.Marshal(unmarshalled)
	if err != nil {
		return nil, fmt.Errorf("cannot marshal interface: %v", err)
	}
	return jsonpatch.CreatePatch(bytes, marshaledBytes)
}

func generateSecret(ctx context.Context, options *ControllerOptions) (*corev1.Secret, error) {
	serverKey, serverCert, caCert, err := CreateCerts(ctx, options.ServiceName, options.Namespace)
	if err != nil {
		return nil, err
	}
	return &corev1.Secret{
		ObjectMeta: metav1.ObjectMeta{
			Name:      options.SecretName,
			Namespace: options.Namespace,
		},
		Data: map[string][]byte{
			secretServerKey:  serverKey,
			secretServerCert: serverCert,
			secretCACert:     caCert,
		},
	}, nil
}<|MERGE_RESOLUTION|>--- conflicted
+++ resolved
@@ -118,11 +118,10 @@
 // AdmissionController implements the external admission webhook for validation of
 // pilot configuration.
 type AdmissionController struct {
-	Client        kubernetes.Interface
-	Options       ControllerOptions
-	Handlers      map[schema.GroupVersionKind]GenericCRD
-	Logger        *zap.SugaredLogger
-	StatsReporter StatsReporter
+	Client   kubernetes.Interface
+	Options  ControllerOptions
+	Handlers map[schema.GroupVersionKind]GenericCRD
+	Logger   *zap.SugaredLogger
 
 	WithContext           func(context.Context) context.Context
 	DisallowUnknownFields bool
@@ -486,15 +485,10 @@
 		return
 	}
 
-<<<<<<< HEAD
-	// Only report valid requests
-	ac.StatsReporter.ReportRequest(review.Request, response.Response, time.Since(ttStart))
-=======
 	if ac.Options.StatsReporter != nil {
 		// Only report valid requests
 		ac.Options.StatsReporter.ReportRequest(review.Request, response.Response, time.Since(ttStart))
 	}
->>>>>>> 4ddce912
 }
 
 func makeErrorStatus(reason string, args ...interface{}) *admissionv1beta1.AdmissionResponse {
