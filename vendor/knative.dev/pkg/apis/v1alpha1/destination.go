/*
Copyright 2019 The Knative Authors

Licensed under the Apache License, Version 2.0 (the "License");
you may not use this file except in compliance with the License.
You may obtain a copy of the License at

    http://www.apache.org/licenses/LICENSE-2.0

Unless required by applicable law or agreed to in writing, software
distributed under the License is distributed on an "AS IS" BASIS,
WITHOUT WARRANTIES OR CONDITIONS OF ANY KIND, either express or implied.
See the License for the specific language governing permissions and
limitations under the License.
*/

package v1alpha1

import (
	"context"

	corev1 "k8s.io/api/core/v1"
	"knative.dev/pkg/apis"
)

// Destination represents a target of an invocation over HTTP.
type Destination struct {
	// Ref points to an Addressable.
	// +optional
	Ref *corev1.ObjectReference `json:"ref,omitempty"`

	// +optional
	DeprecatedAPIVersion string `json:"apiVersion,omitempty"`

	// +optional
	DeprecatedKind string `json:"kind,omitempty"`

	// +optional
	DeprecatedName string `json:"name,omitempty"`

	// +optional
	DeprecatedNamespace string `json:"namespace,omitempty"`

	// URI can be an absolute URL(non-empty scheme and non-empty host) pointing to the target or a relative URI. Relative URIs will be resolved using the base URI retrieved from Ref.
	// +optional
	URI *apis.URL `json:"uri,omitempty"`
}

func (dest *Destination) Validate(ctx context.Context) *apis.FieldError {
	if dest == nil {
		return nil
	}
	return ValidateDestination(*dest, true).ViaField(apis.CurrentField)
}

<<<<<<< HEAD
func (d *Destination) GetRef() corev1.ObjectReference {
	//TODO
	return *d.Ref
}

func ValidateDestination(dest Destination) *apis.FieldError {
	var deprecatedObjectReference *corev1.ObjectReference
	if dest.DeprecatedAPIVersion == "" && dest.DeprecatedKind == "" && dest.DeprecatedName == "" && dest.DeprecatedNamespace == "" {
		deprecatedObjectReference = nil
	} else {
		deprecatedObjectReference = &corev1.ObjectReference{
			Kind:       dest.DeprecatedKind,
			APIVersion: dest.DeprecatedAPIVersion,
			Name:       dest.DeprecatedName,
			Namespace:  dest.DeprecatedNamespace,
=======
func (dest *Destination) ValidateDisallowDeprecated(ctx context.Context) *apis.FieldError {
	if dest == nil {
		return nil
	}
	return ValidateDestination(*dest, false).ViaField(apis.CurrentField)
}

// ValidateDestination validates Destination and either allows or disallows
// Deprecated* fields depending on the flag.
func ValidateDestination(dest Destination, allowDeprecatedFields bool) *apis.FieldError {
	if !allowDeprecatedFields {
		var errs *apis.FieldError
		if dest.DeprecatedAPIVersion != "" {
			errs = errs.Also(apis.ErrInvalidValue("apiVersion is not allowed here, it's a deprecated value", "apiVersion"))
		}
		if dest.DeprecatedKind != "" {
			errs = errs.Also(apis.ErrInvalidValue("kind is not allowed here, it's a deprecated value", "kind"))
		}
		if dest.DeprecatedName != "" {
			errs = errs.Also(apis.ErrInvalidValue("name is not allowed here, it's a deprecated value", "name"))
		}
		if dest.DeprecatedNamespace != "" {
			errs = errs.Also(apis.ErrInvalidValue("namespace is not allowed here, it's a deprecated value", "namespace"))
		}
		if errs != nil {
			return errs
>>>>>>> 710f048a
		}
	}

	deprecatedObjectReference := dest.deprecatedObjectReference()
	if dest.Ref != nil && deprecatedObjectReference != nil {
		return apis.ErrGeneric("Ref and [apiVersion, kind, name] can't be both present", "[apiVersion, kind, name]", "ref")
	}

	var ref *corev1.ObjectReference
	if dest.Ref != nil {
		ref = dest.Ref
	} else {
		ref = deprecatedObjectReference
	}
	if ref == nil && dest.URI == nil {
		return apis.ErrGeneric("expected at least one, got none", "[apiVersion, kind, name]", "ref", "uri")
	}

	if ref != nil && dest.URI != nil && dest.URI.URL().IsAbs() {
		return apis.ErrGeneric("Absolute URI is not allowed when Ref or [apiVersion, kind, name] is present", "[apiVersion, kind, name]", "ref", "uri")
	}
	// IsAbs() check whether the URL has a non-empty scheme. Besides the non-empty scheme, we also require dest.URI has a non-empty host
	if ref == nil && dest.URI != nil && (!dest.URI.URL().IsAbs() || dest.URI.Host == "") {
		return apis.ErrInvalidValue("Relative URI is not allowed when Ref and [apiVersion, kind, name] is absent", "uri")
	}
	if ref != nil && dest.URI == nil {
		if dest.Ref != nil {
			return validateDestinationRef(*ref).ViaField("ref")
		} else {
			return validateDestinationRef(*ref)
		}
	}
	return nil
}

<<<<<<< HEAD
=======
func (dest Destination) deprecatedObjectReference() *corev1.ObjectReference {
	if dest.DeprecatedAPIVersion == "" && dest.DeprecatedKind == "" && dest.DeprecatedName == "" && dest.DeprecatedNamespace == "" {
		return nil
	}
	return &corev1.ObjectReference{
		Kind:       dest.DeprecatedKind,
		APIVersion: dest.DeprecatedAPIVersion,
		Name:       dest.DeprecatedName,
		Namespace:  dest.DeprecatedNamespace,
	}
}

// GetRef gets the ObjectReference from this Destination, if one is present. If no ref is present,
// then nil is returned.
// Note: this mostly exists to abstract away the deprecated ObjectReference fields. Once they are
// removed, then this method should probably be removed too.
func (dest *Destination) GetRef() *corev1.ObjectReference {
	if dest == nil {
		return nil
	}
	if dest.Ref != nil {
		return dest.Ref
	}
	if ref := dest.deprecatedObjectReference(); ref != nil {
		return ref
	}
	return nil
}

>>>>>>> 710f048a
func validateDestinationRef(ref corev1.ObjectReference) *apis.FieldError {
	// Check the object.
	var errs *apis.FieldError
	// Required Fields
	if ref.Name == "" {
		errs = errs.Also(apis.ErrMissingField("name"))
	}
	if ref.APIVersion == "" {
		errs = errs.Also(apis.ErrMissingField("apiVersion"))
	}
	if ref.Kind == "" {
		errs = errs.Also(apis.ErrMissingField("kind"))
	}

	return errs
}<|MERGE_RESOLUTION|>--- conflicted
+++ resolved
@@ -53,23 +53,6 @@
 	return ValidateDestination(*dest, true).ViaField(apis.CurrentField)
 }
 
-<<<<<<< HEAD
-func (d *Destination) GetRef() corev1.ObjectReference {
-	//TODO
-	return *d.Ref
-}
-
-func ValidateDestination(dest Destination) *apis.FieldError {
-	var deprecatedObjectReference *corev1.ObjectReference
-	if dest.DeprecatedAPIVersion == "" && dest.DeprecatedKind == "" && dest.DeprecatedName == "" && dest.DeprecatedNamespace == "" {
-		deprecatedObjectReference = nil
-	} else {
-		deprecatedObjectReference = &corev1.ObjectReference{
-			Kind:       dest.DeprecatedKind,
-			APIVersion: dest.DeprecatedAPIVersion,
-			Name:       dest.DeprecatedName,
-			Namespace:  dest.DeprecatedNamespace,
-=======
 func (dest *Destination) ValidateDisallowDeprecated(ctx context.Context) *apis.FieldError {
 	if dest == nil {
 		return nil
@@ -96,7 +79,6 @@
 		}
 		if errs != nil {
 			return errs
->>>>>>> 710f048a
 		}
 	}
 
@@ -132,8 +114,6 @@
 	return nil
 }
 
-<<<<<<< HEAD
-=======
 func (dest Destination) deprecatedObjectReference() *corev1.ObjectReference {
 	if dest.DeprecatedAPIVersion == "" && dest.DeprecatedKind == "" && dest.DeprecatedName == "" && dest.DeprecatedNamespace == "" {
 		return nil
@@ -163,7 +143,6 @@
 	return nil
 }
 
->>>>>>> 710f048a
 func validateDestinationRef(ref corev1.ObjectReference) *apis.FieldError {
 	// Check the object.
 	var errs *apis.FieldError
