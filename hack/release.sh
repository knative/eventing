--- conflicted
+++ resolved
@@ -19,22 +19,6 @@
 
 source $(dirname $0)/../vendor/knative.dev/hack/release.sh
 
-<<<<<<< HEAD
-=======
-readonly EVENTING_CORE_YAML="eventing-core.yaml"
-readonly EVENTING_CRDS_YAML="eventing-crds.yaml"
-readonly SUGAR_CONTROLLER_YAML="eventing-sugar-controller.yaml"
-readonly MT_CHANNEL_BROKER_YAML="mt-channel-broker.yaml"
-readonly IN_MEMORY_CHANNEL="in-memory-channel.yaml"
-readonly POST_INSTALL="eventing-post-install-jobs.yaml"
-
-declare -A RELEASES
-RELEASES=(
-  ["eventing.yaml"]="${EVENTING_CORE_YAML} ${MT_CHANNEL_BROKER_YAML} ${IN_MEMORY_CHANNEL}"
-)
-readonly RELEASES
-
->>>>>>> 1648d90f
 function build_release() {
   # Run `generate-yamls.sh`, which should be versioned with the
   # branch since the detail of building may change over time.
@@ -46,47 +30,6 @@
     # Copy the generated YAML files to the repo root dir if not publishing.
     cp ${ARTIFACTS_TO_PUBLISH} ${REPO_ROOT_DIR}
   fi
-<<<<<<< HEAD
-=======
-
-  # Build the components
-  echo "Building Knative Eventing"
-  # Create eventing core yaml
-  ko resolve ${KO_FLAGS} -R -f config/core/ | "${LABEL_YAML_CMD[@]}" > "${EVENTING_CORE_YAML}"
-
-  # Create eventing crds yaml
-  ko resolve ${KO_FLAGS} -f config/core/resources/ | "${LABEL_YAML_CMD[@]}" > "${EVENTING_CRDS_YAML}"
-
-  # Create sugar controller yaml
-  ko resolve ${KO_FLAGS} -f config/sugar/ | "${LABEL_YAML_CMD[@]}" > "${SUGAR_CONTROLLER_YAML}"
-
-  # Create mt channel broker yaml
-  ko resolve ${KO_FLAGS} -f config/brokers/mt-channel-broker/ | "${LABEL_YAML_CMD[@]}" > "${MT_CHANNEL_BROKER_YAML}"
-
-  # Create in memory channel yaml
-  ko resolve ${KO_FLAGS} -f config/channels/in-memory-channel/ | "${LABEL_YAML_CMD[@]}" > "${IN_MEMORY_CHANNEL}"
-
-  local all_yamls=(${EVENTING_CORE_YAML} ${EVENTING_CRDS_YAML} ${SUGAR_CONTROLLER_YAML} ${MT_CHANNEL_BROKER_YAML} ${IN_MEMORY_CHANNEL})
-
-  # # Template for POST_INSTALL usage:
-  # # Create vX.Y.Z post-install job yaml.
-  # ko resolve ${KO_FLAGS} -f config/post-install/vX.Y.Z/ | "${LABEL_YAML_CMD[@]}" > "${POST_INSTALL}"
-  # # If used, add  ${POST_INSTALL} to all_yamls,
-  # all_yamls+=(${POST_INSTALL})
-
-  # Assemble the release
-  for yaml in "${!RELEASES[@]}"; do
-    echo "Assembling Knative Eventing - ${yaml}"
-    echo "" > ${yaml}
-    for component in ${RELEASES[${yaml}]}; do
-      echo "---" >> ${yaml}
-      echo "# ${component}" >> ${yaml}
-      cat ${component} >> ${yaml}
-    done
-    all_yamls+=(${yaml})
-  done
-  ARTIFACTS_TO_PUBLISH="${all_yamls[@]}"
->>>>>>> 1648d90f
 }
 
 main $@