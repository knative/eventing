#!/usr/bin/env bash

# Copyright 2020 The Knative Authors
#
# Licensed under the Apache License, Version 2.0 (the "License");
# you may not use this file except in compliance with the License.
# You may obtain a copy of the License at
#
#     http://www.apache.org/licenses/LICENSE-2.0
#
# Unless required by applicable law or agreed to in writing, software
# distributed under the License is distributed on an "AS IS" BASIS,
# WITHOUT WARRANTIES OR CONDITIONS OF ANY KIND, either express or implied.
# See the License for the specific language governing permissions and
# limitations under the License.

readonly ROOT_DIR=$(dirname "$0")/..
source "${ROOT_DIR}/vendor/knative.dev/test-infra/scripts/library.sh"

set -o errexit
set -o nounset
set -o pipefail

<<<<<<< HEAD
cd "${ROOT_DIR}"
=======
export GO111MODULE=on

# This controls the release branch we track.
VERSION="master"

cd ${ROOT_DIR}
>>>>>>> 3354e646

# The list of dependencies that we track at HEAD and periodically
# float forward in this repository.
FLOATING_DEPS=(
  "knative.dev/test-infra@${VERSION}"
  "knative.dev/pkg@${VERSION}"
)

# Parse flags to determine any we should pass to dep.
GO_GET=0
while [[ $# -ne 0 ]]; do
  parameter=$1
  case ${parameter} in
    --upgrade) GO_GET=1 ;;
    *) abort "unknown option ${parameter}" ;;
  esac
  shift
done
readonly GO_GET

if (( GO_GET )); then
  go get -d ${FLOATING_DEPS[@]}
fi

# Prune modules.
go mod tidy
go mod vendor

<<<<<<< HEAD
find vendor/ -name 'OWNERS' -delete
find vendor/ -name 'OWNERS_ALIASES' -delete
find vendor/ -name 'BUILD' -delete
find vendor/ -name 'BUILD.bazel' -delete

update_licenses third_party/VENDOR-LICENSE \
  $(find . -name "*.go" | grep -v vendor | xargs grep "package main" | cut -d: -f1 | xargs -n1 dirname | uniq)

# HACK HACK HACK
# The only way we found to create a consistent Trace tree without any missing Spans is to
# artificially set the SpanId. See pkg/tracing/traceparent.go for more details.
# Produced with:
# git diff origin/master HEAD -- vendor/go.opencensus.io/trace/trace.go > ./hack/set-span-id.patch
git apply ${REPO_ROOT_DIR}/hack/set-span-id.patch
=======
rm -rf $(find vendor/ -name 'OWNERS')
rm -rf $(find vendor/ -name '*_test.go')

export GOFLAGS=-mod=vendor

update_licenses third_party/VENDOR-LICENSE "./..."
>>>>>>> 3354e646
<|MERGE_RESOLUTION|>--- conflicted
+++ resolved
@@ -21,16 +21,12 @@
 set -o nounset
 set -o pipefail
 
-<<<<<<< HEAD
-cd "${ROOT_DIR}"
-=======
 export GO111MODULE=on
 
 # This controls the release branch we track.
 VERSION="master"
 
-cd ${ROOT_DIR}
->>>>>>> 3354e646
+cd "${ROOT_DIR}"
 
 # The list of dependencies that we track at HEAD and periodically
 # float forward in this repository.
@@ -59,26 +55,9 @@
 go mod tidy
 go mod vendor
 
-<<<<<<< HEAD
 find vendor/ -name 'OWNERS' -delete
-find vendor/ -name 'OWNERS_ALIASES' -delete
-find vendor/ -name 'BUILD' -delete
-find vendor/ -name 'BUILD.bazel' -delete
-
-update_licenses third_party/VENDOR-LICENSE \
-  $(find . -name "*.go" | grep -v vendor | xargs grep "package main" | cut -d: -f1 | xargs -n1 dirname | uniq)
-
-# HACK HACK HACK
-# The only way we found to create a consistent Trace tree without any missing Spans is to
-# artificially set the SpanId. See pkg/tracing/traceparent.go for more details.
-# Produced with:
-# git diff origin/master HEAD -- vendor/go.opencensus.io/trace/trace.go > ./hack/set-span-id.patch
-git apply ${REPO_ROOT_DIR}/hack/set-span-id.patch
-=======
-rm -rf $(find vendor/ -name 'OWNERS')
-rm -rf $(find vendor/ -name '*_test.go')
+find vendor/ -name '*_test.go'-delete
 
 export GOFLAGS=-mod=vendor
 
-update_licenses third_party/VENDOR-LICENSE "./..."
->>>>>>> 3354e646
+update_licenses third_party/VENDOR-LICENSE "./..."