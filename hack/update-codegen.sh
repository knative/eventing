#!/bin/bash

# Copyright 2018 Google, Inc. All rights reserved.
#
# Licensed under the Apache License, Version 2.0 (the "License");
# you may not use this file except in compliance with the License.
# You may obtain a copy of the License at
#
#     http://www.apache.org/licenses/LICENSE-2.0
#
# Unless required by applicable law or agreed to in writing, software
# distributed under the License is distributed on an "AS IS" BASIS,
# WITHOUT WARRANTIES OR CONDITIONS OF ANY KIND, either express or implied.
# See the License for the specific language governing permissions and
# limitations under the License.

set -o errexit
set -o nounset
set -o pipefail

SCRIPT_ROOT=$(dirname ${BASH_SOURCE})/..
CODEGEN_PKG=${CODEGEN_PKG:-$(cd ${SCRIPT_ROOT}; ls -d -1 ./vendor/k8s.io/code-generator 2>/dev/null || echo ../../../k8s.io/code-generator)}

# generate the code with:
# --output-base    because this script should also be able to run inside the vendor dir of
#                  k8s.io/kubernetes. The output-base is needed for the generators to output into the vendor dir
#                  instead of the $GOPATH directly. For normal projects this can be dropped.
${CODEGEN_PKG}/generate-groups.sh "deepcopy,client,informer,lister" \
  github.com/knative/eventing/pkg/client github.com/knative/eventing/pkg/apis \
<<<<<<< HEAD
  "channels:v1alpha1 eventing:v1alpha1 istio:v1alpha2" \
=======
  feeds:v1alpha1 \
>>>>>>> 2eb06063
  --go-header-file ${SCRIPT_ROOT}/hack/boilerplate/boilerplate.go.txt

# Make sure our dependencies are up-to-date
${SCRIPT_ROOT}/hack/update-deps.sh<|MERGE_RESOLUTION|>--- conflicted
+++ resolved
@@ -27,11 +27,7 @@
 #                  instead of the $GOPATH directly. For normal projects this can be dropped.
 ${CODEGEN_PKG}/generate-groups.sh "deepcopy,client,informer,lister" \
   github.com/knative/eventing/pkg/client github.com/knative/eventing/pkg/apis \
-<<<<<<< HEAD
-  "channels:v1alpha1 eventing:v1alpha1 istio:v1alpha2" \
-=======
-  feeds:v1alpha1 \
->>>>>>> 2eb06063
+  "channels:v1alpha1 feeds:v1alpha1 istio:v1alpha2" \
   --go-header-file ${SCRIPT_ROOT}/hack/boilerplate/boilerplate.go.txt
 
 # Make sure our dependencies are up-to-date
