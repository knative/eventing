/*
 * Copyright 2019 The Knative Authors
 *
 * Licensed under the Apache License, Version 2.0 (the "License");
 * you may not use this file except in compliance with the License.
 * You may obtain a copy of the License at
 *
 *      http://www.apache.org/licenses/LICENSE-2.0
 *
 * Unless required by applicable law or agreed to in writing, software
 * distributed under the License is distributed on an "AS IS" BASIS,
 * WITHOUT WARRANTIES OR CONDITIONS OF ANY KIND, either express or implied.
 * See the License for the specific language governing permissions and
 * limitations under the License.
 */

package main

import (
	"context"
	"errors"
	"flag"
	"fmt"
	"log"
	"net/http"
	"net/url"
	"reflect"
	"sync"
	"time"

	// Uncomment the following line to load the gcp plugin (only required to authenticate against GKE clusters).
	// _ "k8s.io/client-go/plugin/pkg/client/auth/gcp"

	cloudevents "github.com/cloudevents/sdk-go"
<<<<<<< HEAD
	cehttp "github.com/cloudevents/sdk-go/pkg/cloudevents/transport/http"
=======
	"github.com/kelseyhightower/envconfig"
>>>>>>> cf52ba8c
	eventingv1alpha1 "github.com/knative/eventing/pkg/apis/eventing/v1alpha1"
	"github.com/knative/eventing/pkg/broker"
	"github.com/knative/eventing/pkg/provisioners"
	"github.com/knative/eventing/pkg/tracing"
	"github.com/knative/eventing/pkg/utils"
	"github.com/knative/pkg/configmap"
	"github.com/knative/pkg/signals"
	pkgtracing "github.com/knative/pkg/tracing"
	"go.opencensus.io/exporter/prometheus"
	"go.opencensus.io/stats"
	"go.opencensus.io/stats/view"
	"go.opencensus.io/tag"
	"go.uber.org/zap"
	"k8s.io/client-go/kubernetes"
	"sigs.k8s.io/controller-runtime/pkg/client/config"
	"sigs.k8s.io/controller-runtime/pkg/manager"
	crlog "sigs.k8s.io/controller-runtime/pkg/runtime/log"
)

const (
	NAMESPACE = "NAMESPACE"
)

type envConfig struct {
	Broker  string `envconfig:"BROKER" required:"true"`
	Channel string `envconfig:"CHANNEL" required:"true"`
}

var (
	defaultTTL = 255

	metricsPort = 9090

	writeTimeout    = 1 * time.Minute
	shutdownTimeout = 1 * time.Minute

	wg sync.WaitGroup
)

func main() {
	logConfig := provisioners.NewLoggingConfig()
	logger := provisioners.NewProvisionerLoggerFromConfig(logConfig).Desugar()
	defer logger.Sync()
	flag.Parse()
	crlog.SetLogger(crlog.ZapLogger(false))

	logger.Info("Starting...")

	mgr, err := manager.New(config.GetConfigOrDie(), manager.Options{})
	if err != nil {
		logger.Fatal("Error starting up.", zap.Error(err))
	}

	if err = eventingv1alpha1.AddToScheme(mgr.GetScheme()); err != nil {
		logger.Fatal("Unable to add eventingv1alpha1 scheme", zap.Error(err))
	}

<<<<<<< HEAD
	brokerName := utils.GetRequiredEnvOrFatal("BROKER")

	channelURI := &url.URL{
		Scheme: "http",
		Host:   utils.GetRequiredEnvOrFatal("CHANNEL"),
=======
	var env envConfig
	if err := envconfig.Process("", &env); err != nil {
		logger.Fatal("Failed to process env var", zap.Error(err))
	}

	channelURI := &url.URL{
		Scheme: "http",
		Host:   env.Channel,
>>>>>>> cf52ba8c
		Path:   "/",
	}

	kc := kubernetes.NewForConfigOrDie(mgr.GetConfig())
	configMapWatcher := configmap.NewInformedWatcher(kc, utils.GetRequiredEnvOrFatal(NAMESPACE))

	if err = tracing.SetupDynamicZipkinPublishing(logger.Sugar(), configMapWatcher, utils.GetRequiredEnvOrFatal("ZIPKIN_SERVICE_NAME")); err != nil {
		logger.Fatal("Error setting up Zipkin publishing", zap.Error(err))
	}

	httpTransport, err := cloudevents.NewHTTPTransport(cloudevents.WithBinaryEncoding(), cehttp.WithMiddleware(pkgtracing.HTTPSpanMiddleware))
	if err != nil {
		logger.Fatal("Unable to create CE transport", zap.Error(err))
	}
	ceClient, err := cloudevents.NewClient(httpTransport, cloudevents.WithTimeNow(), cloudevents.WithUUIDs())
	if err != nil {
		logger.Fatal("Unable to create CE client", zap.Error(err))
	}
	h := &handler{
		logger:     logger,
		ceClient:   ceClient,
		channelURI: channelURI,
		brokerName: env.Broker,
	}

	// Run the event handler with the manager.
	err = mgr.Add(h)
	if err != nil {
		logger.Fatal("Unable to add handler", zap.Error(err))
	}

	// Metrics
	e, err := prometheus.NewExporter(prometheus.Options{Namespace: metricsNamespace})
	if err != nil {
		logger.Fatal("Unable to create Prometheus exporter", zap.Error(err))
	}
	view.RegisterExporter(e)
	sm := http.NewServeMux()
	sm.Handle("/metrics", e)
	metricsSrv := &http.Server{
		Addr:         fmt.Sprintf(":%d", metricsPort),
		Handler:      e,
		ErrorLog:     zap.NewStdLog(logger),
		WriteTimeout: writeTimeout,
	}

	err = mgr.Add(&utils.RunnableServer{
		Server:          metricsSrv,
		ShutdownTimeout: shutdownTimeout,
		WaitGroup:       &wg,
	})
	if err != nil {
		logger.Fatal("Unable to add metrics runnableServer", zap.Error(err))
	}

	// Set up signals so we handle the first shutdown signal gracefully.
	stopCh := signals.SetupSignalHandler()

	// configMapWatcher does not block, so start it first.
	if err = configMapWatcher.Start(stopCh); err != nil {
		logger.Fatal("Failed to start ConfigMap watcher", zap.Error(err))
	}

	// Start blocks forever.
	if err = mgr.Start(stopCh); err != nil {
		logger.Error("manager.Start() returned an error", zap.Error(err))
	}
	logger.Info("Exiting...")

	// TODO Gracefully shutdown the ingress server. CloudEvents SDK doesn't seem
	// to let us do that today.
	go func() {
		<-time.After(shutdownTimeout)
		log.Fatalf("Shutdown took longer than %v", shutdownTimeout)
	}()

	// Wait for runnables to stop. This blocks indefinitely, but the above
	// goroutine will exit the process if it takes longer than shutdownTimeout.
	wg.Wait()
	logger.Info("Done.")
}

type handler struct {
	logger     *zap.Logger
	ceClient   cloudevents.Client
	channelURI *url.URL
	brokerName string
}

func (h *handler) Start(stopCh <-chan struct{}) error {
	ctx, cancel := context.WithCancel(context.Background())
	defer cancel()

	errCh := make(chan error, 1)
	go func() {
		errCh <- h.ceClient.StartReceiver(ctx, h.serveHTTP)
	}()

	// Stop either if the receiver stops (sending to errCh) or if stopCh is closed.
	select {
	case err := <-errCh:
		return err
	case <-stopCh:
		break
	}

	// stopCh has been closed, we need to gracefully shutdown h.ceClient. cancel() will start its
	// shutdown, if it hasn't finished in a reasonable amount of time, just return an error.
	cancel()
	select {
	case err := <-errCh:
		return err
	case <-time.After(shutdownTimeout):
		return errors.New("timeout shutting down ceClient")
	}
}

func (h *handler) serveHTTP(ctx context.Context, event cloudevents.Event, resp *cloudevents.EventResponse) error {
	tctx := cloudevents.HTTPTransportContextFrom(ctx)
	if tctx.Method != http.MethodPost {
		resp.Status = http.StatusMethodNotAllowed
		return nil
	}

	// tctx.URI is actually the path...
	if tctx.URI != "/" {
		resp.Status = http.StatusNotFound
		return nil
	}

	ctx, _ = tag.New(ctx, tag.Insert(TagBroker, h.brokerName))
	defer func() {
		stats.Record(ctx, MeasureMessagesTotal.M(1))
	}()

	send := h.decrementTTL(&event)
	if !send {
		ctx, _ = tag.New(ctx, tag.Insert(TagResult, "droppedDueToTTL"))
		return nil
	}

	// TODO Filter.

	ctx, _ = tag.New(ctx, tag.Insert(TagResult, "dispatched"))
	return h.sendEvent(ctx, tctx, event)
}

func (h *handler) sendEvent(ctx context.Context, tctx cloudevents.HTTPTransportContext, event cloudevents.Event) error {
	sendingCTX := broker.SendingContext(ctx, tctx, h.channelURI)

	startTS := time.Now()
	defer func() {
		dispatchTimeMS := int64(time.Now().Sub(startTS) / time.Millisecond)
		stats.Record(sendingCTX, MeasureDispatchTime.M(dispatchTimeMS))
	}()

	_, err := h.ceClient.Send(sendingCTX, event)
	if err != nil {
		sendingCTX, _ = tag.New(sendingCTX, tag.Insert(TagResult, "error"))
	} else {
		sendingCTX, _ = tag.New(sendingCTX, tag.Insert(TagResult, "ok"))
	}
	return err
}

func (h *handler) decrementTTL(event *cloudevents.Event) bool {
	ttl := h.getTTLToSet(event)
	if ttl <= 0 {
		// TODO send to some form of dead letter queue rather than dropping.
		h.logger.Error("Dropping message due to TTL", zap.Any("event", event))
		return false
	}

	var err error
	event.Context, err = broker.SetTTL(event.Context, ttl)
	if err != nil {
		h.logger.Error("failed to set TTL", zap.Error(err))
	}
	return true
}

func (h *handler) getTTLToSet(event *cloudevents.Event) int {
	ttlInterface, present := event.Context.AsV02().Extensions[broker.V02TTLAttribute]
	if !present {
		h.logger.Debug("No TTL found, defaulting")
		return defaultTTL
	}
	// This should be a JSON number, which json.Unmarshalls as a float64.
	ttl, ok := ttlInterface.(float64)
	if !ok {
		h.logger.Info("TTL attribute wasn't a float64, defaulting", zap.Any("ttlInterface", ttlInterface), zap.Any("typeOf(ttlInterface)", reflect.TypeOf(ttlInterface)))
	}
	return int(ttl) - 1
}<|MERGE_RESOLUTION|>--- conflicted
+++ resolved
@@ -32,11 +32,8 @@
 	// _ "k8s.io/client-go/plugin/pkg/client/auth/gcp"
 
 	cloudevents "github.com/cloudevents/sdk-go"
-<<<<<<< HEAD
 	cehttp "github.com/cloudevents/sdk-go/pkg/cloudevents/transport/http"
-=======
 	"github.com/kelseyhightower/envconfig"
->>>>>>> cf52ba8c
 	eventingv1alpha1 "github.com/knative/eventing/pkg/apis/eventing/v1alpha1"
 	"github.com/knative/eventing/pkg/broker"
 	"github.com/knative/eventing/pkg/provisioners"
@@ -61,8 +58,11 @@
 )
 
 type envConfig struct {
-	Broker  string `envconfig:"BROKER" required:"true"`
-	Channel string `envconfig:"CHANNEL" required:"true"`
+	Broker    string `envconfig:"BROKER" required:"true"`
+	Channel   string `envconfig:"CHANNEL" required:"true"`
+	Namespace string `envconfig:"NAMESPACE" required:"true"`
+
+	ZipkinServiceName string `envconfig:"ZIPKIN_SERVICE_NAME" required:"true"`
 }
 
 var (
@@ -94,13 +94,6 @@
 		logger.Fatal("Unable to add eventingv1alpha1 scheme", zap.Error(err))
 	}
 
-<<<<<<< HEAD
-	brokerName := utils.GetRequiredEnvOrFatal("BROKER")
-
-	channelURI := &url.URL{
-		Scheme: "http",
-		Host:   utils.GetRequiredEnvOrFatal("CHANNEL"),
-=======
 	var env envConfig
 	if err := envconfig.Process("", &env); err != nil {
 		logger.Fatal("Failed to process env var", zap.Error(err))
@@ -109,14 +102,13 @@
 	channelURI := &url.URL{
 		Scheme: "http",
 		Host:   env.Channel,
->>>>>>> cf52ba8c
 		Path:   "/",
 	}
 
 	kc := kubernetes.NewForConfigOrDie(mgr.GetConfig())
-	configMapWatcher := configmap.NewInformedWatcher(kc, utils.GetRequiredEnvOrFatal(NAMESPACE))
-
-	if err = tracing.SetupDynamicZipkinPublishing(logger.Sugar(), configMapWatcher, utils.GetRequiredEnvOrFatal("ZIPKIN_SERVICE_NAME")); err != nil {
+	configMapWatcher := configmap.NewInformedWatcher(kc, env.Namespace)
+
+	if err = tracing.SetupDynamicZipkinPublishing(logger.Sugar(), configMapWatcher, env.ZipkinServiceName); err != nil {
 		logger.Fatal("Error setting up Zipkin publishing", zap.Error(err))
 	}
 
