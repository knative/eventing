--- conflicted
+++ resolved
@@ -25,11 +25,8 @@
 	"net/http"
 	"net/url"
 	"os"
-<<<<<<< HEAD
 	"reflect"
-=======
 	"sync"
->>>>>>> 07fef151
 	"time"
 
 	"github.com/cloudevents/sdk-go/pkg/cloudevents"
@@ -214,17 +211,16 @@
 		return nil
 	}
 
-<<<<<<< HEAD
-	send := h.decrementTTL(&event)
-	if !send {
-		return nil
-	}
-=======
 	ctx, _ = tag.New(ctx, tag.Insert(TagBroker, h.brokerName))
 	defer func() {
 		stats.Record(ctx, MeasureMessagesTotal.M(1))
 	}()
->>>>>>> 07fef151
+
+	send := h.decrementTTL(&event)
+	if !send {
+		ctx, _ = tag.New(ctx, tag.Insert(TagResult, "droppedDueToTTL"))
+		return nil
+	}
 
 	// TODO Filter.
 
