--- conflicted
+++ resolved
@@ -111,7 +111,6 @@
 		Path:   "/",
 	}
 
-<<<<<<< HEAD
 	client := mgr.GetClient()
 
 	policySpec := &eventingv1alpha1.IngressPolicySpec{
@@ -121,32 +120,16 @@
 
 	ingressPolicy := broker.NewPolicy(logger, client, policySpec, namespace, brokerName, true)
 
-	// Create an event handler.
-	ceHTTP, err := cehttp.New(cehttp.WithBinaryEncoding(), cehttp.WithPort(defaultPort))
-	if err != nil {
-		logger.Fatal("Unable to create CE transport", zap.Error(err))
-	}
-	ceClient, err := ceclient.New(ceHTTP)
-=======
 	ceClient, err := ceclient.NewDefault()
->>>>>>> c714032f
 	if err != nil {
 		logger.Fatal("Unable to create CE client", zap.Error(err))
 	}
 	h := &handler{
-<<<<<<< HEAD
 		logger:        logger,
 		ceClient:      ceClient,
-		ceHTTP:        ceHTTP,
 		channelURI:    channelURI,
 		brokerName:    brokerName,
 		ingressPolicy: ingressPolicy,
-=======
-		logger:     logger,
-		ceClient:   ceClient,
-		channelURI: channelURI,
-		brokerName: brokerName,
->>>>>>> c714032f
 	}
 
 	// Run the event handler with the manager.
@@ -201,19 +184,11 @@
 }
 
 type handler struct {
-<<<<<<< HEAD
 	logger        *zap.Logger
 	ceClient      ceclient.Client
-	ceHTTP        *cehttp.Transport
 	channelURI    *url.URL
 	brokerName    string
 	ingressPolicy *broker.IngressPolicy
-=======
-	logger     *zap.Logger
-	ceClient   ceclient.Client
-	channelURI *url.URL
-	brokerName string
->>>>>>> c714032f
 }
 
 func (h *handler) Start(stopCh <-chan struct{}) error {
