/*
 * Copyright 2019 The Knative Authors
 *
 * Licensed under the Apache License, Version 2.0 (the "License");
 * you may not use this file except in compliance with the License.
 * You may obtain a copy of the License at
 *
 *      http://www.apache.org/licenses/LICENSE-2.0
 *
 * Unless required by applicable law or agreed to in writing, software
 * distributed under the License is distributed on an "AS IS" BASIS,
 * WITHOUT WARRANTIES OR CONDITIONS OF ANY KIND, either express or implied.
 * See the License for the specific language governing permissions and
 * limitations under the License.
 */

package main

import (
	"context"
	"errors"
	"flag"
	"fmt"
	"log"
	"net/http"
	"net/url"
	"reflect"
	"sync"
	"time"

<<<<<<< HEAD
	"github.com/cloudevents/sdk-go"
=======
	"github.com/cloudevents/sdk-go/pkg/cloudevents"
	ceclient "github.com/cloudevents/sdk-go/pkg/cloudevents/client"
	cehttp "github.com/cloudevents/sdk-go/pkg/cloudevents/transport/http"
	"github.com/kelseyhightower/envconfig"
>>>>>>> 004b28a8
	eventingv1alpha1 "github.com/knative/eventing/pkg/apis/eventing/v1alpha1"
	"github.com/knative/eventing/pkg/broker"
	"github.com/knative/eventing/pkg/provisioners"
	"github.com/knative/eventing/pkg/utils"
	"github.com/knative/pkg/signals"
	"go.opencensus.io/exporter/prometheus"
	"go.opencensus.io/stats"
	"go.opencensus.io/stats/view"
	"go.opencensus.io/tag"
	"go.uber.org/zap"
	"sigs.k8s.io/controller-runtime/pkg/client/config"
	"sigs.k8s.io/controller-runtime/pkg/manager"
	crlog "sigs.k8s.io/controller-runtime/pkg/runtime/log"
	// Uncomment the following line to load the gcp plugin (only required to authenticate against GKE clusters).
	// _ "k8s.io/client-go/plugin/pkg/client/auth/gcp"
)

var (
	defaultTTL = 255

	metricsPort = 9090

	writeTimeout    = 1 * time.Minute
	shutdownTimeout = 1 * time.Minute

	wg sync.WaitGroup
)

type envConfig struct {
	// Channel where to send the cloudevents.
	Channel string `envconfig:"CHANNEL"`

	// Broker name for this ingress.
	Broker string `envconfig:"BROKER" required:"true"`

	// Namespace of this ingress.
	Namespace string `envconfig:"NAMESPACE" required:"true"`

	// To indicate whether the ingress should allow any event.
	AllowAny bool `envconfig:"ALLOW_ANY" required:"true"`

	// To indicate whether the ingress should auto-register unknown events.
	AutoAdd bool `envconfig:"AUTO_ADD" required:"true"`
}

func main() {
	logConfig := provisioners.NewLoggingConfig()
	logger := provisioners.NewProvisionerLoggerFromConfig(logConfig).Desugar()
	defer logger.Sync()
	flag.Parse()
	crlog.SetLogger(crlog.ZapLogger(false))

	var env envConfig
	if err := envconfig.Process("", &env); err != nil {
		log.Fatal("Failed to process env var", zap.Error(err))
	}

	logger.Info("Starting...")

	namespace := env.Namespace

	mgr, err := manager.New(config.GetConfigOrDie(), manager.Options{
		Namespace: namespace,
	})
	if err != nil {
		logger.Fatal("Error starting up.", zap.Error(err))
	}

	if err = eventingv1alpha1.AddToScheme(mgr.GetScheme()); err != nil {
		logger.Fatal("Unable to add eventingv1alpha1 scheme", zap.Error(err))
	}

	brokerName := env.Broker

	channelURI := &url.URL{
		Scheme: "http",
		Host:   env.Channel,
		Path:   "/",
	}

<<<<<<< HEAD
	ceClient, err := cloudevents.NewDefaultClient()
=======
	client := mgr.GetClient()

	policySpec := &eventingv1alpha1.IngressPolicySpec{
		AllowAny: env.AllowAny,
		AutoAdd:  env.AutoAdd,
	}

	ingressPolicy := broker.NewPolicy(logger, client, policySpec, namespace, brokerName, true)

	ceClient, err := ceclient.NewDefault()
>>>>>>> 004b28a8
	if err != nil {
		logger.Fatal("Unable to create CE client", zap.Error(err))
	}
	h := &handler{
		logger:        logger,
		ceClient:      ceClient,
		channelURI:    channelURI,
		brokerName:    brokerName,
		ingressPolicy: ingressPolicy,
	}

	// Run the event handler with the manager.
	err = mgr.Add(h)
	if err != nil {
		logger.Fatal("Unable to add handler", zap.Error(err))
	}

	// Metrics
	e, err := prometheus.NewExporter(prometheus.Options{Namespace: metricsNamespace})
	if err != nil {
		logger.Fatal("Unable to create Prometheus exporter", zap.Error(err))
	}
	view.RegisterExporter(e)
	sm := http.NewServeMux()
	sm.Handle("/metrics", e)
	metricsSrv := &http.Server{
		Addr:         fmt.Sprintf(":%d", metricsPort),
		Handler:      e,
		ErrorLog:     zap.NewStdLog(logger),
		WriteTimeout: writeTimeout,
	}

	err = mgr.Add(&utils.RunnableServer{
		Server:          metricsSrv,
		ShutdownTimeout: shutdownTimeout,
		WaitGroup:       &wg,
	})
	if err != nil {
		logger.Fatal("Unable to add metrics runnableServer", zap.Error(err))
	}

	// Set up signals so we handle the first shutdown signal gracefully.
	stopCh := signals.SetupSignalHandler()
	// Start blocks forever.
	if err = mgr.Start(stopCh); err != nil {
		logger.Error("manager.Start() returned an error", zap.Error(err))
	}
	logger.Info("Exiting...")

	// TODO Gracefully shutdown the ingress server. CloudEvents SDK doesn't seem
	// to let us do that today.
	go func() {
		<-time.After(shutdownTimeout)
		log.Fatalf("Shutdown took longer than %v", shutdownTimeout)
	}()

	// Wait for runnables to stop. This blocks indefinitely, but the above
	// goroutine will exit the process if it takes longer than shutdownTimeout.
	wg.Wait()
	logger.Info("Done.")
}

type handler struct {
<<<<<<< HEAD
	logger     *zap.Logger
	ceClient   cloudevents.Client
	channelURI *url.URL
	brokerName string
=======
	logger        *zap.Logger
	ceClient      ceclient.Client
	channelURI    *url.URL
	brokerName    string
	ingressPolicy *broker.IngressPolicy
>>>>>>> 004b28a8
}

func (h *handler) Start(stopCh <-chan struct{}) error {
	ctx, cancel := context.WithCancel(context.Background())
	defer cancel()

	errCh := make(chan error, 1)
	go func() {
		errCh <- h.ceClient.StartReceiver(ctx, h.serveHTTP)
	}()

	// Stop either if the receiver stops (sending to errCh) or if stopCh is closed.
	select {
	case err := <-errCh:
		return err
	case <-stopCh:
		break
	}

	// stopCh has been closed, we need to gracefully shutdown h.ceClient. cancel() will start its
	// shutdown, if it hasn't finished in a reasonable amount of time, just return an error.
	cancel()
	select {
	case err := <-errCh:
		return err
	case <-time.After(shutdownTimeout):
		return errors.New("timeout shutting down ceClient")
	}
}

func (h *handler) serveHTTP(ctx context.Context, event cloudevents.Event, resp *cloudevents.EventResponse) error {
	tctx := cloudevents.HTTPTransportContextFrom(ctx)
	if tctx.Method != http.MethodPost {
		resp.Status = http.StatusMethodNotAllowed
		return nil
	}

	// tctx.URI is actually the path...
	if tctx.URI != "/" {
		resp.Status = http.StatusNotFound
		return nil
	}

	ctx, _ = tag.New(ctx, tag.Insert(TagBroker, h.brokerName))
	defer func() {
		stats.Record(ctx, MeasureMessagesTotal.M(1))
	}()

	send := h.decrementTTL(&event)
	if !send {
		ctx, _ = tag.New(ctx, tag.Insert(TagResult, "droppedDueToTTL"))
		return nil
	}

	if h.allowEvent(ctx, event) {
		ctx, _ = tag.New(ctx, tag.Insert(TagResult, "dispatched"))
		return h.sendEvent(ctx, tctx, event)
	}
	return nil
}

func (h *handler) allowEvent(ctx context.Context, event cloudevents.Event) bool {
	return h.ingressPolicy.AllowEvent(ctx, event)
}

func (h *handler) sendEvent(ctx context.Context, tctx cloudevents.HTTPTransportContext, event cloudevents.Event) error {
	sendingCTX := broker.SendingContext(ctx, tctx, h.channelURI)

	startTS := time.Now()
	defer func() {
		dispatchTimeMS := int64(time.Now().Sub(startTS) / time.Millisecond)
		stats.Record(sendingCTX, MeasureDispatchTime.M(dispatchTimeMS))
	}()

	_, err := h.ceClient.Send(sendingCTX, event)
	if err != nil {
		sendingCTX, _ = tag.New(sendingCTX, tag.Insert(TagResult, "error"))
	} else {
		sendingCTX, _ = tag.New(sendingCTX, tag.Insert(TagResult, "ok"))
	}
	return err
}

func (h *handler) decrementTTL(event *cloudevents.Event) bool {
	ttl := h.getTTLToSet(event)
	if ttl <= 0 {
		// TODO send to some form of dead letter queue rather than dropping.
		h.logger.Error("Dropping message due to TTL", zap.Any("event", event))
		return false
	}

	var err error
	event.Context, err = broker.SetTTL(event.Context, ttl)
	if err != nil {
		h.logger.Error("failed to set TTL", zap.Error(err))
	}
	return true
}

func (h *handler) getTTLToSet(event *cloudevents.Event) int {
	ttlInterface, present := event.Context.AsV02().Extensions[broker.V02TTLAttribute]
	if !present {
		h.logger.Debug("No TTL found, defaulting")
		return defaultTTL
	}
	// This should be a JSON number, which json.Unmarshalls as a float64.
	ttl, ok := ttlInterface.(float64)
	if !ok {
		h.logger.Info("TTL attribute wasn't a float64, defaulting", zap.Any("ttlInterface", ttlInterface), zap.Any("typeOf(ttlInterface)", reflect.TypeOf(ttlInterface)))
	}
	return int(ttl) - 1
}<|MERGE_RESOLUTION|>--- conflicted
+++ resolved
@@ -28,14 +28,8 @@
 	"sync"
 	"time"
 
-<<<<<<< HEAD
-	"github.com/cloudevents/sdk-go"
-=======
-	"github.com/cloudevents/sdk-go/pkg/cloudevents"
-	ceclient "github.com/cloudevents/sdk-go/pkg/cloudevents/client"
-	cehttp "github.com/cloudevents/sdk-go/pkg/cloudevents/transport/http"
+	cloudevents "github.com/cloudevents/sdk-go"
 	"github.com/kelseyhightower/envconfig"
->>>>>>> 004b28a8
 	eventingv1alpha1 "github.com/knative/eventing/pkg/apis/eventing/v1alpha1"
 	"github.com/knative/eventing/pkg/broker"
 	"github.com/knative/eventing/pkg/provisioners"
@@ -116,9 +110,6 @@
 		Path:   "/",
 	}
 
-<<<<<<< HEAD
-	ceClient, err := cloudevents.NewDefaultClient()
-=======
 	client := mgr.GetClient()
 
 	policySpec := &eventingv1alpha1.IngressPolicySpec{
@@ -128,8 +119,7 @@
 
 	ingressPolicy := broker.NewPolicy(logger, client, policySpec, namespace, brokerName, true)
 
-	ceClient, err := ceclient.NewDefault()
->>>>>>> 004b28a8
+	ceClient, err := cloudevents.NewDefaultClient()
 	if err != nil {
 		logger.Fatal("Unable to create CE client", zap.Error(err))
 	}
@@ -193,18 +183,11 @@
 }
 
 type handler struct {
-<<<<<<< HEAD
-	logger     *zap.Logger
-	ceClient   cloudevents.Client
-	channelURI *url.URL
-	brokerName string
-=======
 	logger        *zap.Logger
-	ceClient      ceclient.Client
+	ceClient      cloudevents.Client
 	channelURI    *url.URL
 	brokerName    string
 	ingressPolicy *broker.IngressPolicy
->>>>>>> 004b28a8
 }
 
 func (h *handler) Start(stopCh <-chan struct{}) error {
