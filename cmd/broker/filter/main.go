/*
 * Copyright 2019 The Knative Authors
 *
 * Licensed under the Apache License, Version 2.0 (the "License");
 * you may not use this file except in compliance with the License.
 * You may obtain a copy of the License at
 *
 *      http://www.apache.org/licenses/LICENSE-2.0
 *
 * Unless required by applicable law or agreed to in writing, software
 * distributed under the License is distributed on an "AS IS" BASIS,
 * WITHOUT WARRANTIES OR CONDITIONS OF ANY KIND, either express or implied.
 * See the License for the specific language governing permissions and
 * limitations under the License.
 */

package main

import (
	"flag"
	"log"
	"time"

	"github.com/kelseyhightower/envconfig"
	"go.opencensus.io/stats/view"
	"go.uber.org/zap"

	"knative.dev/eventing/cmd/broker"
	"knative.dev/eventing/pkg/broker/filter"
	cmpresources "knative.dev/eventing/pkg/reconciler/configmappropagation/resources"
	namespaceresources "knative.dev/eventing/pkg/reconciler/namespace/resources"
	"knative.dev/eventing/pkg/tracing"
	kubeclient "knative.dev/pkg/client/injection/kube/client"
	"knative.dev/pkg/configmap"
	"knative.dev/pkg/controller"
	"knative.dev/pkg/injection"
	"knative.dev/pkg/logging"
	"knative.dev/pkg/metrics"
	"knative.dev/pkg/signals"
	tracingconfig "knative.dev/pkg/tracing/config"

	"knative.dev/pkg/injection/sharedmain"

	eventingv1alpha1 "knative.dev/eventing/pkg/client/clientset/versioned"
	eventinginformers "knative.dev/eventing/pkg/client/informers/externalversions"
)

var (
	masterURL  = flag.String("master", "", "The address of the Kubernetes API server. Overrides any value in kubeconfig. Only required if out-of-cluster.")
	kubeconfig = flag.String("kubeconfig", "", "Path to a kubeconfig. Only required if out-of-cluster.")
)

const (
	defaultMetricsPort = 9092
	component          = "broker_filter"
)

type envConfig struct {
	Broker        string `envconfig:"BROKER" required:"true"`
	Namespace     string `envconfig:"NAMESPACE" required:"true"`
	PodName       string `split_words:"true" required:"true"`
	ContainerName string `split_words:"true" required:"true"`
}

func main() {
	flag.Parse()

	ctx := signals.NewContext()

	// Report stats on Go memory usage every 30 seconds.
	msp := metrics.NewMemStatsAll()
	msp.Start(ctx, 30*time.Second)
	if err := view.Register(msp.DefaultViews()...); err != nil {
		log.Fatalf("Error exporting go memstats view: %v", err)
	}

	cfg, err := sharedmain.GetConfig(*masterURL, *kubeconfig)
	if err != nil {
		log.Fatal("Error building kubeconfig", err)
	}

	var env envConfig
	if err := envconfig.Process("", &env); err != nil {
		log.Fatal("Failed to process env var", zap.Error(err))
	}

	ctx, _ = injection.Default.SetupInformers(ctx, cfg)
	kubeClient := kubeclient.Get(ctx)

	loggingConfigMapName := cmpresources.MakeCopyConfigMapName(namespaceresources.DefaultConfigMapPropagationName, logging.ConfigMapName())
	metricsConfigMapName := cmpresources.MakeCopyConfigMapName(namespaceresources.DefaultConfigMapPropagationName, metrics.ConfigMapName())

	loggingConfig, err := broker.GetLoggingConfig(ctx, env.Namespace, loggingConfigMapName)
	if err != nil {
		log.Fatal("Error loading/parsing logging configuration:", err)
	}
	sl, atomicLevel := logging.NewLoggerFromConfig(loggingConfig, component)
	logger := sl.Desugar()
	defer flush(sl)

	logger.Info("Starting the Broker Filter")

	eventingClient := eventingv1alpha1.NewForConfigOrDie(cfg)
	eventingFactory := eventinginformers.NewSharedInformerFactoryWithOptions(eventingClient,
		controller.GetResyncPeriod(ctx),
		eventinginformers.WithNamespace(env.Namespace))
	triggerInformer := eventingFactory.Eventing().V1alpha1().Triggers()

	// Watch the logging config map and dynamically update logging levels.
	configMapWatcher := configmap.NewInformedWatcher(kubeClient, env.Namespace)
	// Watch the observability config map and dynamically update metrics exporter.
<<<<<<< HEAD
	configMapWatcher.Watch(metricsConfigMapName, metrics.UpdateExporterFromConfigMap(component, sl))
=======
	updateFunc, err := metrics.UpdateExporterFromConfigMapWithOpts(metrics.ExporterOptions{
		Component:      component,
		PrometheusPort: defaultMetricsPort,
	}, sl)
	if err != nil {
		logger.Fatal("Failed to create metrics exporter update function", zap.Error(err))
	}
	configMapWatcher.Watch(metrics.ConfigMapName(), updateFunc)
>>>>>>> 3f690097
	// TODO change the component name to broker once Stackdriver metrics are approved.
	// Watch the observability config map and dynamically update request logs.
	configMapWatcher.Watch(loggingConfigMapName, logging.UpdateLevelFromConfigMap(sl, atomicLevel, component))

	bin := tracing.BrokerFilterName(tracing.BrokerFilterNameArgs{
		Namespace:  env.Namespace,
		BrokerName: env.Broker,
	})
	if err = tracing.SetupDynamicPublishing(sl, configMapWatcher, bin,
		cmpresources.MakeCopyConfigMapName(namespaceresources.DefaultConfigMapPropagationName, tracingconfig.ConfigName)); err != nil {
		logger.Fatal("Error setting up trace publishing", zap.Error(err))
	}

	reporter := filter.NewStatsReporter(env.PodName, env.ContainerName)

	// We are running both the receiver (takes messages in from the Broker) and the dispatcher (send
	// the messages to the triggers' subscribers) in this binary.
	handler, err := filter.NewHandler(logger, triggerInformer.Lister().Triggers(env.Namespace), reporter)
	if err != nil {
		logger.Fatal("Error creating Handler", zap.Error(err))
	}

	// configMapWatcher does not block, so start it first.
	if err = configMapWatcher.Start(ctx.Done()); err != nil {
		logger.Warn("Failed to start ConfigMap watcher", zap.Error(err))
	}

	// Start all of the informers and wait for them to sync.
	logger.Info("Starting informer.")

	go eventingFactory.Start(ctx.Done())
	eventingFactory.WaitForCacheSync(ctx.Done())

	// Start blocks forever.
	logger.Info("Filter starting...")

	err = handler.Start(ctx)
	if err != nil {
		logger.Fatal("handler.Start() returned an error", zap.Error(err))
	}
	logger.Info("Exiting...")
}

func flush(logger *zap.SugaredLogger) {
	_ = logger.Sync()
	metrics.FlushExporter()
}<|MERGE_RESOLUTION|>--- conflicted
+++ resolved
@@ -109,9 +109,6 @@
 	// Watch the logging config map and dynamically update logging levels.
 	configMapWatcher := configmap.NewInformedWatcher(kubeClient, env.Namespace)
 	// Watch the observability config map and dynamically update metrics exporter.
-<<<<<<< HEAD
-	configMapWatcher.Watch(metricsConfigMapName, metrics.UpdateExporterFromConfigMap(component, sl))
-=======
 	updateFunc, err := metrics.UpdateExporterFromConfigMapWithOpts(metrics.ExporterOptions{
 		Component:      component,
 		PrometheusPort: defaultMetricsPort,
@@ -119,8 +116,7 @@
 	if err != nil {
 		logger.Fatal("Failed to create metrics exporter update function", zap.Error(err))
 	}
-	configMapWatcher.Watch(metrics.ConfigMapName(), updateFunc)
->>>>>>> 3f690097
+	configMapWatcher.Watch(metricsConfigMapName, updateFunc)
 	// TODO change the component name to broker once Stackdriver metrics are approved.
 	// Watch the observability config map and dynamically update request logs.
 	configMapWatcher.Watch(loggingConfigMapName, logging.UpdateLevelFromConfigMap(sl, atomicLevel, component))
