/*
 * Copyright 2019 The Knative Authors
 *
 * Licensed under the Apache License, Version 2.0 (the "License");
 * you may not use this file except in compliance with the License.
 * You may obtain a copy of the License at
 *
 *      http://www.apache.org/licenses/LICENSE-2.0
 *
 * Unless required by applicable law or agreed to in writing, software
 * distributed under the License is distributed on an "AS IS" BASIS,
 * WITHOUT WARRANTIES OR CONDITIONS OF ANY KIND, either express or implied.
 * See the License for the specific language governing permissions and
 * limitations under the License.
 */

package main

import (
	"flag"
<<<<<<< HEAD
	"fmt"
	"log"
	"net/http"
	"os"
	"sync"
	"time"
=======
>>>>>>> 9671dda4

	"github.com/kelseyhightower/envconfig"
	eventingv1alpha1 "github.com/knative/eventing/pkg/apis/eventing/v1alpha1"
	"github.com/knative/eventing/pkg/broker"
	"github.com/knative/eventing/pkg/provisioners"
<<<<<<< HEAD
	"github.com/knative/eventing/pkg/utils"
=======
	"github.com/knative/eventing/pkg/tracing"
	"github.com/knative/pkg/configmap"
>>>>>>> 9671dda4
	"github.com/knative/pkg/signals"
	"go.opencensus.io/exporter/prometheus"
	"go.opencensus.io/stats/view"
	"go.uber.org/zap"
	"go.uber.org/zap/zapcore"
	"k8s.io/client-go/kubernetes"
	"sigs.k8s.io/controller-runtime/pkg/client/config"
	"sigs.k8s.io/controller-runtime/pkg/manager"
)

type envConfig struct {
	Broker    string `envconfig:"BROKER" required:"true"`
	Namespace string `envconfig:"NAMESPACE" required:"true"`
}

var (
	metricsPort = 9090

	writeTimeout    = 1 * time.Minute
	shutdownTimeout = 1 * time.Minute

	wg sync.WaitGroup
)

func main() {
	logConfig := provisioners.NewLoggingConfig()
	logConfig.LoggingLevel["provisioner"] = zapcore.DebugLevel
	logger := provisioners.NewProvisionerLoggerFromConfig(logConfig).Desugar()
	defer logger.Sync()

	flag.Parse()

	logger.Info("Starting...")

	var env envConfig
	if err := envconfig.Process("", &env); err != nil {
		logger.Fatal("Failed to process env var", zap.Error(err))
	}

	mgr, err := manager.New(config.GetConfigOrDie(), manager.Options{
		Namespace: env.Namespace,
	})
	if err != nil {
		logger.Fatal("Error starting up.", zap.Error(err))
	}

	if err = eventingv1alpha1.AddToScheme(mgr.GetScheme()); err != nil {
		logger.Fatal("Unable to add eventingv1alpha1 scheme", zap.Error(err))
	}

	kc := kubernetes.NewForConfigOrDie(mgr.GetConfig())
	configMapWatcher := configmap.NewInformedWatcher(kc, env.Namespace)

	zipkinServiceName := tracing.BrokerFilterName(tracing.BrokerFilterNameArgs{
		Namespace:  env.Namespace,
		BrokerName: env.Broker,
	})
	if err = tracing.SetupDynamicZipkinPublishing(logger.Sugar(), configMapWatcher, zipkinServiceName); err != nil {
		logger.Fatal("Error setting up Zipkin publishing", zap.Error(err))
	}

	// We are running both the receiver (takes messages in from the Broker) and the dispatcher (send
	// the messages to the triggers' subscribers) in this binary.
	receiver, err := broker.New(logger, mgr.GetClient())
	if err != nil {
		logger.Fatal("Error creating Receiver", zap.Error(err))
	}
	err = mgr.Add(receiver)
	if err != nil {
		logger.Fatal("Unable to start the receiver", zap.Error(err), zap.Any("receiver", receiver))
	}

	// Metrics
	e, err := prometheus.NewExporter(prometheus.Options{})
	if err != nil {
		logger.Fatal("Unable to create Prometheus exporter", zap.Error(err))
	}
	view.RegisterExporter(e)
	sm := http.NewServeMux()
	sm.Handle("/metrics", e)
	metricsSrv := &http.Server{
		Addr:         fmt.Sprintf(":%d", metricsPort),
		Handler:      e,
		ErrorLog:     zap.NewStdLog(logger),
		WriteTimeout: writeTimeout,
	}

	err = mgr.Add(&utils.RunnableServer{
		Server:          metricsSrv,
		ShutdownTimeout: shutdownTimeout,
		WaitGroup:       &wg,
	})
	if err != nil {
		logger.Fatal("Unable to add metrics runnableServer", zap.Error(err))
	}

	// Set up signals so we handle the first shutdown signal gracefully.
	stopCh := signals.SetupSignalHandler()

	// configMapWatcher does not block, so start it first.
	if err = configMapWatcher.Start(stopCh); err != nil {
		logger.Fatal("Failed to start ConfigMap watcher", zap.Error(err))
	}

	// Start blocks forever.
	logger.Info("Manager starting...")
	err = mgr.Start(stopCh)
	if err != nil {
		logger.Fatal("Manager.Start() returned an error", zap.Error(err))
	}
	logger.Info("Exiting...")
<<<<<<< HEAD

	// TODO Gracefully shutdown the filter server. CloudEvents SDK doesn't seem
	// to let us do that today.
	go func() {
		<-time.After(shutdownTimeout)
		log.Fatalf("Shutdown took longer than %v", shutdownTimeout)
	}()

	// Wait for runnables to stop. This blocks indefinitely, but the above
	// goroutine will exit the process if it takes longer than shutdownTimeout.
	wg.Wait()
	logger.Info("Done.")
}

func getRequiredEnv(envKey string) string {
	val, defined := os.LookupEnv(envKey)
	if !defined {
		log.Fatalf("required environment variable not defined '%s'", envKey)
	}
	return val
=======
>>>>>>> 9671dda4
}<|MERGE_RESOLUTION|>--- conflicted
+++ resolved
@@ -18,26 +18,19 @@
 
 import (
 	"flag"
-<<<<<<< HEAD
 	"fmt"
 	"log"
 	"net/http"
-	"os"
 	"sync"
 	"time"
-=======
->>>>>>> 9671dda4
 
 	"github.com/kelseyhightower/envconfig"
 	eventingv1alpha1 "github.com/knative/eventing/pkg/apis/eventing/v1alpha1"
 	"github.com/knative/eventing/pkg/broker"
 	"github.com/knative/eventing/pkg/provisioners"
-<<<<<<< HEAD
+	"github.com/knative/eventing/pkg/tracing"
 	"github.com/knative/eventing/pkg/utils"
-=======
-	"github.com/knative/eventing/pkg/tracing"
 	"github.com/knative/pkg/configmap"
->>>>>>> 9671dda4
 	"github.com/knative/pkg/signals"
 	"go.opencensus.io/exporter/prometheus"
 	"go.opencensus.io/stats/view"
@@ -149,7 +142,6 @@
 		logger.Fatal("Manager.Start() returned an error", zap.Error(err))
 	}
 	logger.Info("Exiting...")
-<<<<<<< HEAD
 
 	// TODO Gracefully shutdown the filter server. CloudEvents SDK doesn't seem
 	// to let us do that today.
@@ -162,14 +154,4 @@
 	// goroutine will exit the process if it takes longer than shutdownTimeout.
 	wg.Wait()
 	logger.Info("Done.")
-}
-
-func getRequiredEnv(envKey string) string {
-	val, defined := os.LookupEnv(envKey)
-	if !defined {
-		log.Fatalf("required environment variable not defined '%s'", envKey)
-	}
-	return val
-=======
->>>>>>> 9671dda4
 }