/*
Copyright 2019 The Knative Authors

Licensed under the Apache License, Version 2.0 (the "License");
you may not use this file except in compliance with the License.
You may obtain a copy of the License at

    http://www.apache.org/licenses/LICENSE-2.0

Unless required by applicable law or agreed to in writing, software
distributed under the License is distributed on an "AS IS" BASIS,
WITHOUT WARRANTIES OR CONDITIONS OF ANY KIND, either express or implied.
See the License for the specific language governing permissions and
limitations under the License.
*/

package main

import (
	"context"
	"fmt"
	"log"

	"github.com/google/uuid"
	"github.com/kelseyhightower/envconfig"
	"go.uber.org/zap"
	kubeclient "knative.dev/pkg/client/injection/kube/client"
	configmap "knative.dev/pkg/configmap/informer"
	"knative.dev/pkg/controller"
	"knative.dev/pkg/injection"
	"knative.dev/pkg/kmeta"
	"knative.dev/pkg/logging"
	"knative.dev/pkg/metrics"
	"knative.dev/pkg/signals"
	"knative.dev/pkg/system"
	"knative.dev/pkg/tracing"
	tracingconfig "knative.dev/pkg/tracing/config"

	"knative.dev/eventing/cmd/broker"
	"knative.dev/eventing/pkg/apis/feature"
	"knative.dev/eventing/pkg/broker/filter"
	eventingclientset "knative.dev/eventing/pkg/client/clientset/versioned"
	eventinginformers "knative.dev/eventing/pkg/client/informers/externalversions"
	"knative.dev/eventing/pkg/reconciler/names"
)

const (
	defaultMetricsPort = 9092
	component          = "mt_broker_filter"
)

type envConfig struct {
	Namespace string `envconfig:"NAMESPACE" required:"true"`
	// TODO: change this environment variable to something like "PodGroupName".
	PodName            string `envconfig:"POD_NAME" required:"true"`
	ContainerName      string `envconfig:"CONTAINER_NAME" required:"true"`
	Port               int    `envconfig:"FILTER_PORT" default:"8080"`
	IgnoreResponseBody bool   `envconfig:"IGNORE_RESPONSE_BODY" default:"false"`
}

func main() {
	ctx := signals.NewContext()

	// Report stats on Go memory usage every 30 seconds.
	metrics.MemStatsOrDie(ctx)

	cfg := injection.ParseAndGetRESTConfigOrDie()

	var env envConfig
	if err := envconfig.Process("", &env); err != nil {
		log.Fatal("Failed to process env var", zap.Error(err))
	}

	ctx, _ = injection.Default.SetupInformers(ctx, cfg)
	kubeClient := kubeclient.Get(ctx)

	loggingConfig, err := broker.GetLoggingConfig(ctx, system.Namespace(), logging.ConfigMapName())
	if err != nil {
		log.Fatal("Error loading/parsing logging configuration:", err)
	}
	sl, atomicLevel := logging.NewLoggerFromConfig(loggingConfig, component)
	logger := sl.Desugar()
	defer flush(sl)

	logger.Info("Starting the Broker Filter")

	eventingClient := eventingclientset.NewForConfigOrDie(cfg)
	eventingFactory := eventinginformers.NewSharedInformerFactory(eventingClient,
		controller.GetResyncPeriod(ctx))
	triggerInformer := eventingFactory.Eventing().V1().Triggers()

	// Watch the logging config map and dynamically update logging levels.
	configMapWatcher := configmap.NewInformedWatcher(kubeClient, system.Namespace())
	// Watch the observability config map and dynamically update metrics exporter.
	updateFunc, err := metrics.UpdateExporterFromConfigMapWithOpts(ctx, metrics.ExporterOptions{
		Component:      component,
		PrometheusPort: defaultMetricsPort,
	}, sl)
	if err != nil {
		logger.Fatal("Failed to create metrics exporter update function", zap.Error(err))
	}
	configMapWatcher.Watch(metrics.ConfigMapName(), updateFunc)
	// TODO change the component name to broker once Stackdriver metrics are approved.
	// Watch the observability config map and dynamically update request logs.
	configMapWatcher.Watch(logging.ConfigMapName(), logging.UpdateLevelFromConfigMap(sl, atomicLevel, component))

	featureStore := feature.NewStore(logging.FromContext(ctx).Named("feature-config-store"))
	featureStore.WatchConfigs(configMapWatcher)

	// Decorate contexts with the current state of the feature config.
	ctxFunc := func(ctx context.Context) context.Context {
		return featureStore.ToContext(ctx)
	}

	bin := fmt.Sprintf("%s.%s", names.BrokerFilterName, system.Namespace())
	if err = tracing.SetupDynamicPublishing(sl, configMapWatcher, bin, tracingconfig.ConfigName); err != nil {
		logger.Fatal("Error setting up trace publishing", zap.Error(err))
	}

	reporter := filter.NewStatsReporter(env.ContainerName, kmeta.ChildName(env.PodName, uuid.New().String()))

	// We are running both the receiver (takes messages in from the Broker) and the dispatcher (send
	// the messages to the triggers' subscribers) in this binary.
<<<<<<< HEAD
	handler, err := filter.NewHandler(logger, triggerInformer.Lister(), reporter, env.Port, ctxFunc)
=======
	handler, err := filter.NewHandler(logger, triggerInformer.Lister(), reporter, env.Port, env.IgnoreResponseBody)
>>>>>>> 54f6b98c
	if err != nil {
		logger.Fatal("Error creating Handler", zap.Error(err))
	}

	// configMapWatcher does not block, so start it first.
	if err = configMapWatcher.Start(ctx.Done()); err != nil {
		logger.Warn("Failed to start ConfigMap watcher", zap.Error(err))
	}

	// Start all of the informers and wait for them to sync.
	logger.Info("Starting informer.")

	go eventingFactory.Start(ctx.Done())
	eventingFactory.WaitForCacheSync(ctx.Done())

	// Start blocks forever.
	logger.Info("Filter starting...")

	err = handler.Start(ctx)
	if err != nil {
		logger.Fatal("handler.Start() returned an error", zap.Error(err))
	}
	logger.Info("Exiting...")
}

func flush(logger *zap.SugaredLogger) {
	_ = logger.Sync()
	metrics.FlushExporter()
}<|MERGE_RESOLUTION|>--- conflicted
+++ resolved
@@ -121,11 +121,7 @@
 
 	// We are running both the receiver (takes messages in from the Broker) and the dispatcher (send
 	// the messages to the triggers' subscribers) in this binary.
-<<<<<<< HEAD
-	handler, err := filter.NewHandler(logger, triggerInformer.Lister(), reporter, env.Port, ctxFunc)
-=======
-	handler, err := filter.NewHandler(logger, triggerInformer.Lister(), reporter, env.Port, env.IgnoreResponseBody)
->>>>>>> 54f6b98c
+	handler, err := filter.NewHandler(logger, triggerInformer.Lister(), reporter, env.Port, ctxFunc, env.IgnoreResponseBody)
 	if err != nil {
 		logger.Fatal("Error creating Handler", zap.Error(err))
 	}
