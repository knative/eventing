--- conflicted
+++ resolved
@@ -86,14 +86,9 @@
 	sourcesv1alpha1.SchemeGroupVersion.WithKind("PingSource"):      &sourcesv1alpha1.PingSource{},
 	sourcesv1alpha1.SchemeGroupVersion.WithKind("SinkBinding"):     &sourcesv1alpha1.SinkBinding{},
 	// v1alpha2
-<<<<<<< HEAD
 	sourcesv1alpha2.SchemeGroupVersion.WithKind("ApiServerSource"): &sourcesv1alpha2.ApiServerSource{},
 	sourcesv1alpha2.SchemeGroupVersion.WithKind("PingSource"):      &sourcesv1alpha2.PingSource{},
 	sourcesv1alpha2.SchemeGroupVersion.WithKind("SinkBinding"):     &sourcesv1alpha2.SinkBinding{},
-=======
-	sourcesv1alpha2.SchemeGroupVersion.WithKind("PingSource"):  &sourcesv1alpha2.PingSource{},
-	sourcesv1alpha2.SchemeGroupVersion.WithKind("SinkBinding"): &sourcesv1alpha2.SinkBinding{},
->>>>>>> c38cf821
 
 	// For group sources.eventing.knative.dev.
 	// TODO(#2312): Remove this after v0.13.
@@ -314,7 +309,6 @@
 				},
 			},
 			// Sources
-<<<<<<< HEAD
 			sourcesv1alpha2.Kind("ApiServerSource"): {
 				DefinitionName: sources.ApiServerSourceResource.String(),
 				HubVersion:     sourcesv1alpha1_,
@@ -323,9 +317,6 @@
 					sourcesv1alpha2_: &sourcesv1alpha2.ApiServerSource{},
 				},
 			},
-=======
-			// TODO: ApiServerSource
->>>>>>> c38cf821
 			sourcesv1alpha2.Kind("PingSource"): {
 				DefinitionName: sources.PingSourceResource.String(),
 				HubVersion:     sourcesv1alpha1_,
