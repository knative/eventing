/*
Copyright 2018 The Knative Authors

Licensed under the Apache License, Version 2.0 (the "License");
you may not use this file except in compliance with the License.
You may obtain a copy of the License at

    http://www.apache.org/licenses/LICENSE-2.0

Unless required by applicable law or agreed to in writing, software
distributed under the License is distributed on an "AS IS" BASIS,
WITHOUT WARRANTIES OR CONDITIONS OF ANY KIND, either express or implied.
See the License for the specific language governing permissions and
limitations under the License.
*/

package main

import (
	"context"

	"k8s.io/apimachinery/pkg/runtime/schema"
	"k8s.io/apimachinery/pkg/types"
<<<<<<< HEAD
=======

>>>>>>> a6e6749a
	"knative.dev/eventing/pkg/defaultchannel"
	"knative.dev/eventing/pkg/logconfig"
	"knative.dev/eventing/pkg/reconciler/legacysinkbinding"
	"knative.dev/pkg/configmap"
	"knative.dev/pkg/controller"
	"knative.dev/pkg/injection/sharedmain"
	"knative.dev/pkg/logging"
	"knative.dev/pkg/signals"
	tracingconfig "knative.dev/pkg/tracing/config"
	"knative.dev/pkg/webhook"
	"knative.dev/pkg/webhook/certificates"
	"knative.dev/pkg/webhook/configmaps"
	"knative.dev/pkg/webhook/psbinding"
	"knative.dev/pkg/webhook/resourcesemantics"
	"knative.dev/pkg/webhook/resourcesemantics/conversion"
	"knative.dev/pkg/webhook/resourcesemantics/defaulting"
	"knative.dev/pkg/webhook/resourcesemantics/validation"

	configsv1alpha1 "knative.dev/eventing/pkg/apis/configs/v1alpha1"
	"knative.dev/eventing/pkg/apis/eventing"
	eventingv1alpha1 "knative.dev/eventing/pkg/apis/eventing/v1alpha1"
	eventingv1beta1 "knative.dev/eventing/pkg/apis/eventing/v1beta1"
	"knative.dev/eventing/pkg/apis/flows"
	flowsv1alpha1 "knative.dev/eventing/pkg/apis/flows/v1alpha1"
	flowsv1beta1 "knative.dev/eventing/pkg/apis/flows/v1beta1"
	legacysourcesv1alpha1 "knative.dev/eventing/pkg/apis/legacysources/v1alpha1"
	"knative.dev/eventing/pkg/apis/messaging"
	messagingv1alpha1 "knative.dev/eventing/pkg/apis/messaging/v1alpha1"
	messagingv1beta1 "knative.dev/eventing/pkg/apis/messaging/v1beta1"
	"knative.dev/eventing/pkg/apis/sources"
	sourcesv1alpha1 "knative.dev/eventing/pkg/apis/sources/v1alpha1"
	sourcesv1alpha2 "knative.dev/eventing/pkg/apis/sources/v1alpha2"
	"knative.dev/eventing/pkg/reconciler/sinkbinding"
)

var ourTypes = map[schema.GroupVersionKind]resourcesemantics.GenericCRD{
	// For group eventing.knative.dev.
	eventingv1alpha1.SchemeGroupVersion.WithKind("Broker"):    &eventingv1alpha1.Broker{},
	eventingv1alpha1.SchemeGroupVersion.WithKind("Trigger"):   &eventingv1alpha1.Trigger{},
	eventingv1alpha1.SchemeGroupVersion.WithKind("EventType"): &eventingv1alpha1.EventType{},
	eventingv1beta1.SchemeGroupVersion.WithKind("Broker"):     &eventingv1beta1.Broker{},
	eventingv1beta1.SchemeGroupVersion.WithKind("Trigger"):    &eventingv1beta1.Trigger{},
	eventingv1beta1.SchemeGroupVersion.WithKind("EventType"):  &eventingv1beta1.EventType{},

	// For group messaging.knative.dev.
	messagingv1alpha1.SchemeGroupVersion.WithKind("InMemoryChannel"): &messagingv1alpha1.InMemoryChannel{},
	messagingv1alpha1.SchemeGroupVersion.WithKind("Channel"):         &messagingv1alpha1.Channel{},
	messagingv1alpha1.SchemeGroupVersion.WithKind("Subscription"):    &messagingv1alpha1.Subscription{},
	messagingv1beta1.SchemeGroupVersion.WithKind("InMemoryChannel"):  &messagingv1beta1.InMemoryChannel{},
	messagingv1beta1.SchemeGroupVersion.WithKind("Channel"):          &messagingv1beta1.Channel{},
	messagingv1beta1.SchemeGroupVersion.WithKind("Subscription"):     &messagingv1beta1.Subscription{},

	// For group sources.knative.dev.
	sourcesv1alpha1.SchemeGroupVersion.WithKind("ApiServerSource"): &sourcesv1alpha1.ApiServerSource{},
	sourcesv1alpha1.SchemeGroupVersion.WithKind("PingSource"):      &sourcesv1alpha1.PingSource{},
	sourcesv1alpha2.SchemeGroupVersion.WithKind("PingSource"):      &sourcesv1alpha2.PingSource{},
	sourcesv1alpha1.SchemeGroupVersion.WithKind("SinkBinding"):     &sourcesv1alpha1.SinkBinding{},
	sourcesv1alpha2.SchemeGroupVersion.WithKind("SinkBinding"):     &sourcesv1alpha2.SinkBinding{},

	// For group sources.eventing.knative.dev.
	// TODO(#2312): Remove this after v0.13.
	legacysourcesv1alpha1.SchemeGroupVersion.WithKind("ApiServerSource"): &legacysourcesv1alpha1.ApiServerSource{},
	legacysourcesv1alpha1.SchemeGroupVersion.WithKind("ContainerSource"): &legacysourcesv1alpha1.ContainerSource{},
	legacysourcesv1alpha1.SchemeGroupVersion.WithKind("SinkBinding"):     &legacysourcesv1alpha1.SinkBinding{},
	legacysourcesv1alpha1.SchemeGroupVersion.WithKind("CronJobSource"):   &legacysourcesv1alpha1.CronJobSource{},

	// For group flows.knative.dev
	flowsv1alpha1.SchemeGroupVersion.WithKind("Parallel"): &flowsv1alpha1.Parallel{},
	flowsv1alpha1.SchemeGroupVersion.WithKind("Sequence"): &flowsv1alpha1.Sequence{},
	flowsv1beta1.SchemeGroupVersion.WithKind("Parallel"):  &flowsv1beta1.Parallel{},
	flowsv1beta1.SchemeGroupVersion.WithKind("Sequence"):  &flowsv1beta1.Sequence{},

	// For group configs.knative.dev
	configsv1alpha1.SchemeGroupVersion.WithKind("ConfigMapPropagation"): &configsv1alpha1.ConfigMapPropagation{},
}

func NewDefaultingAdmissionController(ctx context.Context, cmw configmap.Watcher) *controller.Impl {
	logger := logging.FromContext(ctx)

	// Decorate contexts with the current state of the config.
	ctxFunc := func(ctx context.Context) context.Context {
		return ctx
	}

	// Watch the default-ch-webhook ConfigMap and dynamically update the default
	// Channel CRD.
	// TODO(#2128): This should be persisted to context in the context function
	// above and fetched off of context by the api code.  See knative/serving's logic
	// around config-defaults for an example of this.
	chDefaulter := defaultchannel.New(logger.Desugar())
	messagingv1beta1.ChannelDefaulterSingleton = chDefaulter
	cmw.Watch(defaultchannel.ConfigMapName, chDefaulter.UpdateConfigMap)

	return defaulting.NewAdmissionController(ctx,

		// Name of the resource webhook.
		"webhook.eventing.knative.dev",

		// The path on which to serve the webhook.
		"/defaulting",

		// The resources to validate and default.
		ourTypes,

		// A function that infuses the context passed to Validate/SetDefaults with custom metadata.
		ctxFunc,

		// Whether to disallow unknown fields.
		true,
	)
}

func NewValidationAdmissionController(ctx context.Context, cmw configmap.Watcher) *controller.Impl {
	return validation.NewAdmissionController(ctx,

		// Name of the resource webhook.
		"validation.webhook.eventing.knative.dev",

		// The path on which to serve the webhook.
		"/resource-validation",

		// The resources to validate and default.
		ourTypes,

		// A function that infuses the context passed to Validate/SetDefaults with custom metadata.
		func(ctx context.Context) context.Context {
			// return v1.WithUpgradeViaDefaulting(store.ToContext(ctx))
			return ctx
		},

		// Whether to disallow unknown fields.
		true,
	)
}

func NewConfigValidationController(ctx context.Context, cmw configmap.Watcher) *controller.Impl {
	return configmaps.NewAdmissionController(ctx,

		// Name of the configmap webhook.
		"config.webhook.eventing.knative.dev",

		// The path on which to serve the webhook.
		"/config-validation",

		// The configmaps to validate.
		configmap.Constructors{
			tracingconfig.ConfigName: tracingconfig.NewTracingConfigFromConfigMap,
			// metrics.ConfigMapName():   metricsconfig.NewObservabilityConfigFromConfigMap,
			logging.ConfigMapName(): logging.NewConfigFromConfigMap,
		},
	)
}

func NewSinkBindingWebhook(ctx context.Context, cmw configmap.Watcher) *controller.Impl {
	sbresolver := sinkbinding.WithContextFactory(ctx, func(types.NamespacedName) {})

	return psbinding.NewAdmissionController(ctx,

		// Name of the resource webhook.
		"sinkbindings.webhook.sources.knative.dev",

		// The path on which to serve the webhook.
		"/sinkbindings",

		// How to get all the Bindables for configuring the mutating webhook.
		sinkbinding.ListAll,

		// How to setup the context prior to invoking Do/Undo.
		sbresolver,
	)
}

// TODO(#2312): Remove this after v0.13.
func NewLegacySinkBindingWebhook(ctx context.Context, cmw configmap.Watcher) *controller.Impl {
	sbresolver := legacysinkbinding.WithContextFactory(ctx, func(types.NamespacedName) {})

	return psbinding.NewAdmissionController(ctx,

		// Name of the resource webhook.
		"legacysinkbindings.webhook.sources.knative.dev",

		// The path on which to serve the webhook.
		"/legacysinkbindings",

		// How to get all the Bindables for configuring the mutating webhook.
		legacysinkbinding.ListAll,

		// How to setup the context prior to invoking Do/Undo.
		sbresolver,
	)
}

func NewConversionController(ctx context.Context, cmw configmap.Watcher) *controller.Impl {
	var (
		eventingv1alpha1_  = eventingv1alpha1.SchemeGroupVersion.Version
		eventingv1beta1_   = eventingv1beta1.SchemeGroupVersion.Version
		messagingv1alpha1_ = messagingv1alpha1.SchemeGroupVersion.Version
		messagingv1beta1_  = messagingv1beta1.SchemeGroupVersion.Version
		flowsv1alpha1_     = flowsv1alpha1.SchemeGroupVersion.Version
		flowsv1beta1_      = flowsv1beta1.SchemeGroupVersion.Version
		sourcesv1alpha1_   = sourcesv1alpha1.SchemeGroupVersion.Version
		sourcesv1alpha2_   = sourcesv1alpha2.SchemeGroupVersion.Version
	)

	return conversion.NewConversionController(ctx,
		// The path on which to serve the webhook
		"/resource-conversion",

		// Specify the types of custom resource definitions that should be converted
		map[schema.GroupKind]conversion.GroupKindConversion{
			// eventing
			eventingv1beta1.Kind("Trigger"): {
				DefinitionName: eventing.TriggersResource.String(),
				HubVersion:     eventingv1alpha1_,
				Zygotes: map[string]conversion.ConvertibleObject{
					eventingv1alpha1_: &eventingv1alpha1.Trigger{},
					eventingv1beta1_:  &eventingv1beta1.Trigger{},
				},
			},
			eventingv1beta1.Kind("Broker"): {
				DefinitionName: eventing.BrokersResource.String(),
				HubVersion:     eventingv1alpha1_,
				Zygotes: map[string]conversion.ConvertibleObject{
					eventingv1alpha1_: &eventingv1alpha1.Broker{},
					eventingv1beta1_:  &eventingv1beta1.Broker{},
				},
			},
			eventingv1beta1.Kind("EventType"): {
				DefinitionName: eventing.EventTypesResource.String(),
				HubVersion:     eventingv1alpha1_,
				Zygotes: map[string]conversion.ConvertibleObject{
					eventingv1alpha1_: &eventingv1alpha1.EventType{},
					eventingv1beta1_:  &eventingv1beta1.EventType{},
				},
			},
			// messaging
			messagingv1beta1.Kind("Channel"): {
				DefinitionName: messaging.ChannelsResource.String(),
				HubVersion:     messagingv1alpha1_,
				Zygotes: map[string]conversion.ConvertibleObject{
					messagingv1alpha1_: &messagingv1alpha1.Channel{},
					messagingv1beta1_:  &messagingv1beta1.Channel{},
				},
			},
			messagingv1beta1.Kind("InMemoryChannel"): {
				DefinitionName: messaging.InMemoryChannelsResource.String(),
				HubVersion:     messagingv1alpha1_,
				Zygotes: map[string]conversion.ConvertibleObject{
					messagingv1alpha1_: &messagingv1alpha1.InMemoryChannel{},
					messagingv1beta1_:  &messagingv1beta1.InMemoryChannel{},
				},
			},
			// flows
			flowsv1beta1.Kind("Sequence"): {
				DefinitionName: flows.SequenceResource.String(),
				HubVersion:     flowsv1alpha1_,
				Zygotes: map[string]conversion.ConvertibleObject{
					flowsv1alpha1_: &flowsv1alpha1.Sequence{},
					flowsv1beta1_:  &flowsv1beta1.Sequence{},
				},
			},
			flowsv1beta1.Kind("Parallel"): {
				DefinitionName: flows.ParallelResource.String(),
				HubVersion:     flowsv1alpha1_,
				Zygotes: map[string]conversion.ConvertibleObject{
					flowsv1alpha1_: &flowsv1alpha1.Parallel{},
					flowsv1beta1_:  &flowsv1beta1.Parallel{},
				},
			},
			// Sources
<<<<<<< HEAD
			// TODO: ApiServerSource
=======
			//baseeventingv1beta1.Kind("ApiServerSource"): {
			//	DefinitionName: sources.ApiServerSourceResource.String(),
			//	HubVersion:     sourcesv1alpha1_,
			//	Zygotes: map[string]conversion.ConvertibleObject{
			//		sourcesv1alpha1_: &basesourcesv1alpha1.ApiServerSource{},
			//		sourcesv1alpha2_: &basesourcesv1alpha2.ApiServerSource{},
			//	},
			//},
>>>>>>> a6e6749a
			sourcesv1alpha2.Kind("PingSource"): {
				DefinitionName: sources.PingSourceResource.String(),
				HubVersion:     sourcesv1alpha1_,
				Zygotes: map[string]conversion.ConvertibleObject{
					sourcesv1alpha1_: &sourcesv1alpha1.PingSource{},
					sourcesv1alpha2_: &sourcesv1alpha2.PingSource{},
				},
			},
<<<<<<< HEAD
			sourcesv1alpha2.Kind("SinkBinding"): {
				DefinitionName: sources.SinkBindingResource.String(),
				HubVersion:     sourcesv1alpha1_,
				Zygotes: map[string]conversion.ConvertibleObject{
					sourcesv1alpha1_: &sourcesv1alpha1.SinkBinding{},
					sourcesv1alpha2_: &sourcesv1alpha2.SinkBinding{},
				},
			},
=======
			//baseeventingv1beta1.Kind("SinkBinding"): {
			//	DefinitionName: sources.SinkBindingResource.String(),
			//	HubVersion:     sourcesv1alpha1_,
			//	Zygotes: map[string]conversion.ConvertibleObject{
			//		sourcesv1alpha1_: &basesourcesv1alpha1.SinkBinding{},
			//		sourcesv1alpha2_: &basesourcesv1alpha2.SinkBinding{},
			//	},
			//},
>>>>>>> a6e6749a
		},

		// A function that infuses the context passed to ConvertTo/ConvertFrom/SetDefaults with custom metadata.
		func(ctx context.Context) context.Context {
			return ctx
		},
	)
}

func main() {
	// Set up a signal context with our webhook options
	ctx := webhook.WithOptions(signals.NewContext(), webhook.Options{
		ServiceName: logconfig.WebhookName(),
		Port:        8443,
		// SecretName must match the name of the Secret created in the configuration.
		SecretName: "eventing-webhook-certs",
	})

	sharedmain.WebhookMainWithContext(ctx, logconfig.WebhookName(),
		certificates.NewController,
		NewConfigValidationController,
		NewValidationAdmissionController,
		NewDefaultingAdmissionController,
		NewConversionController,

		// For each binding we have a controller and a binding webhook.
		sinkbinding.NewController, NewSinkBindingWebhook,
		// TODO(#2312): Remove this after v0.13.
		legacysinkbinding.NewController, NewLegacySinkBindingWebhook,
	)
}<|MERGE_RESOLUTION|>--- conflicted
+++ resolved
@@ -21,10 +21,7 @@
 
 	"k8s.io/apimachinery/pkg/runtime/schema"
 	"k8s.io/apimachinery/pkg/types"
-<<<<<<< HEAD
-=======
-
->>>>>>> a6e6749a
+
 	"knative.dev/eventing/pkg/defaultchannel"
 	"knative.dev/eventing/pkg/logconfig"
 	"knative.dev/eventing/pkg/reconciler/legacysinkbinding"
@@ -295,18 +292,7 @@
 				},
 			},
 			// Sources
-<<<<<<< HEAD
 			// TODO: ApiServerSource
-=======
-			//baseeventingv1beta1.Kind("ApiServerSource"): {
-			//	DefinitionName: sources.ApiServerSourceResource.String(),
-			//	HubVersion:     sourcesv1alpha1_,
-			//	Zygotes: map[string]conversion.ConvertibleObject{
-			//		sourcesv1alpha1_: &basesourcesv1alpha1.ApiServerSource{},
-			//		sourcesv1alpha2_: &basesourcesv1alpha2.ApiServerSource{},
-			//	},
-			//},
->>>>>>> a6e6749a
 			sourcesv1alpha2.Kind("PingSource"): {
 				DefinitionName: sources.PingSourceResource.String(),
 				HubVersion:     sourcesv1alpha1_,
@@ -315,7 +301,6 @@
 					sourcesv1alpha2_: &sourcesv1alpha2.PingSource{},
 				},
 			},
-<<<<<<< HEAD
 			sourcesv1alpha2.Kind("SinkBinding"): {
 				DefinitionName: sources.SinkBindingResource.String(),
 				HubVersion:     sourcesv1alpha1_,
@@ -324,16 +309,6 @@
 					sourcesv1alpha2_: &sourcesv1alpha2.SinkBinding{},
 				},
 			},
-=======
-			//baseeventingv1beta1.Kind("SinkBinding"): {
-			//	DefinitionName: sources.SinkBindingResource.String(),
-			//	HubVersion:     sourcesv1alpha1_,
-			//	Zygotes: map[string]conversion.ConvertibleObject{
-			//		sourcesv1alpha1_: &basesourcesv1alpha1.SinkBinding{},
-			//		sourcesv1alpha2_: &basesourcesv1alpha2.SinkBinding{},
-			//	},
-			//},
->>>>>>> a6e6749a
 		},
 
 		// A function that infuses the context passed to ConvertTo/ConvertFrom/SetDefaults with custom metadata.
