/*
Copyright 2019 The Knative Authors

Licensed under the Apache License, Version 2.0 (the "License");
you may not use this file except in compliance with the License.
You may obtain a copy of the License at

    http://www.apache.org/licenses/LICENSE-2.0

Unless required by applicable law or agreed to in writing, software
distributed under the License is distributed on an "AS IS" BASIS,
WITHOUT WARRANTIES OR CONDITIONS OF ANY KIND, either express or implied.
See the License for the specific language governing permissions and
limitations under the License.
*/

package main

import (
	"flag"
	"github.com/knative/eventing/pkg/reconciler/containersource"
	"k8s.io/client-go/tools/clientcmd"
	"log"

	// Uncomment the following line to load the gcp plugin (only required to authenticate against GKE clusters).
	_ "k8s.io/client-go/plugin/pkg/client/auth/gcp"

	kubeinformers "k8s.io/client-go/informers"
	"k8s.io/client-go/rest"

	informers "github.com/knative/eventing/pkg/client/informers/externalversions"
	"github.com/knative/eventing/pkg/logconfig"
	"github.com/knative/eventing/pkg/logging"
	"github.com/knative/eventing/pkg/reconciler"
	"github.com/knative/eventing/pkg/reconciler/cronjobsource"
	"github.com/knative/pkg/configmap"
	kncontroller "github.com/knative/pkg/controller"
	"github.com/knative/pkg/logging/logkey"
	"github.com/knative/pkg/signals"
	"go.uber.org/zap"
)

var (
	hardcodedLoggingConfig = flag.Bool("hardCodedLoggingConfig", false, "If true, use the hard coded logging config. It is intended to be used only when debugging outside a Kubernetes cluster.")
	masterURL              = flag.String("master", "", "The address of the Kubernetes API server. Overrides any value in kubeconfig. Only required if out-of-cluster.")
	kubeconfig             = flag.String("kubeconfig", "", "Path to a kubeconfig. Only required if out-of-cluster.")
)

func main() {
	flag.Parse()

	logger, atomicLevel := setupLogger()
	defer logger.Sync()
	logger = logger.With(zap.String(logkey.ControllerType, logconfig.SourcesController))

	// set up signals so we handle the first shutdown signal gracefully
	stopCh := signals.SetupSignalHandler()

	cfg, err := clientcmd.BuildConfigFromFlags(*masterURL, *kubeconfig)
	if err != nil {
		logger.Fatalw("Error building kubeconfig", zap.Error(err))
	}

	logger = logger.With(zap.String("controller/impl", "pkg"))
	logger.Info("Starting the controller")

	const numControllers = 2
	cfg.QPS = numControllers * rest.DefaultQPS
	cfg.Burst = numControllers * rest.DefaultBurst
	opt := reconciler.NewOptionsOrDie(cfg, logger, stopCh)

	kubeInformerFactory := kubeinformers.NewSharedInformerFactory(opt.KubeClientSet, opt.ResyncPeriod)
	eventingInformerFactory := informers.NewSharedInformerFactory(opt.EventingClientSet, opt.ResyncPeriod)

	// Eventing
	cronJobSourceInformer := eventingInformerFactory.Sources().V1alpha1().CronJobSources()
	containerSourceInformer := eventingInformerFactory.Sources().V1alpha1().ContainerSources()

	// Kube
	deploymentInformer := kubeInformerFactory.Apps().V1().Deployments()

	// Build all of our controllers, with the clients constructed above.
	// Add new controllers to this array.
	// You also need to modify numControllers above to match this.
	controllers := [...]*kncontroller.Impl{
		cronjobsource.NewController(
			opt,
			cronJobSourceInformer,
			deploymentInformer,
		),
		containersource.NewController(
			opt,
			containerSourceInformer,
			deploymentInformer,
		),
	}
	// This line asserts at compile time that the length of controllers is equal to numControllers.
	// It is based on https://go101.org/article/tips.html#assert-at-compile-time, which notes that
	// var _ [N-M]int
	// asserts at compile time that N >= M, which we can use to establish equality of N and M:
	// (N >= M) && (M >= N) => (N == M)
	var _ [numControllers - len(controllers)][len(controllers) - numControllers]int

	// Watch the logging config map and dynamically update logging levels.
	opt.ConfigMapWatcher.Watch(logconfig.ConfigMapName(), logging.UpdateLevelFromConfigMap(logger, atomicLevel, logconfig.SourcesController))
	// TODO: Watch the observability config map and dynamically update metrics exporter.
	//opt.ConfigMapWatcher.Watch(metrics.ObservabilityConfigName, metrics.UpdateExporterFromConfigMap(component, logger))
	if err := opt.ConfigMapWatcher.Start(stopCh); err != nil {
		logger.Fatalw("failed to start configuration manager", zap.Error(err))
	}

	// Start all of the informers and wait for them to sync.
	logger.Info("Starting informers.")
	if err := kncontroller.StartInformers(
		stopCh,
		// Eventing
		cronJobSourceInformer.Informer(),
		containerSourceInformer.Informer(),
		// Kube
		deploymentInformer.Informer(),
	); err != nil {
		logger.Fatalf("Failed to start informers: %v", err)
	}

	// Start all of the controllers.
	logger.Info("Starting controllers.")
<<<<<<< HEAD
	kncontroller.StartAll(stopCh, controllers...)
=======
	go kncontroller.StartAll(stopCh, controllers[:]...)

	<-stopCh
>>>>>>> c67c6808
}

func setupLogger() (*zap.SugaredLogger, zap.AtomicLevel) {
	// Set up our logger.
	loggingConfigMap := getLoggingConfigOrDie()
	loggingConfig, err := logging.NewConfigFromMap(loggingConfigMap)
	if err != nil {
		log.Fatalf("Error parsing logging configuration: %v", err)
	}
	return logging.NewLoggerFromConfig(loggingConfig, logconfig.Controller)
}

func getLoggingConfigOrDie() map[string]string {
	if hardcodedLoggingConfig != nil && *hardcodedLoggingConfig {
		return map[string]string{
			"loglevel.controller": "info",
			"zap-logger-config": `
				{
					"level": "info",
					"development": false,
					"outputPaths": ["stdout"],
					"errorOutputPaths": ["stderr"],
					"encoding": "json",
					"encoderConfig": {
					"timeKey": "ts",
					"levelKey": "level",
					"nameKey": "logger",
					"callerKey": "caller",
					"messageKey": "msg",
					"stacktraceKey": "stacktrace",
					"lineEnding": "",
					"levelEncoder": "",
					"timeEncoder": "iso8601",
					"durationEncoder": "",
					"callerEncoder": ""
				}`,
		}
	} else {
		cm, err := configmap.Load("/etc/config-logging")
		if err != nil {
			log.Fatalf("Error loading logging configuration: %v", err)
		}
		return cm
	}
}<|MERGE_RESOLUTION|>--- conflicted
+++ resolved
@@ -124,13 +124,8 @@
 
 	// Start all of the controllers.
 	logger.Info("Starting controllers.")
-<<<<<<< HEAD
-	kncontroller.StartAll(stopCh, controllers...)
-=======
-	go kncontroller.StartAll(stopCh, controllers[:]...)
 
-	<-stopCh
->>>>>>> c67c6808
+	kncontroller.StartAll(stopCh, controllers[:]...)
 }
 
 func setupLogger() (*zap.SugaredLogger, zap.AtomicLevel) {
