--- conflicted
+++ resolved
@@ -32,7 +32,12 @@
 	"github.com/knative/eventing/pkg/logging"
 	"github.com/knative/eventing/pkg/metrics"
 	"github.com/knative/eventing/pkg/reconciler"
+	"github.com/knative/eventing/pkg/reconciler/broker"
+	"github.com/knative/eventing/pkg/reconciler/channel"
+	"github.com/knative/eventing/pkg/reconciler/eventtype"
+	"github.com/knative/eventing/pkg/reconciler/namespace"
 	"github.com/knative/eventing/pkg/reconciler/subscription"
+	"github.com/knative/eventing/pkg/reconciler/trigger"
 	"github.com/knative/pkg/configmap"
 	kncontroller "github.com/knative/pkg/controller"
 	pkgmetrics "github.com/knative/pkg/metrics"
@@ -121,47 +126,6 @@
 			addressableInformer,
 			customResourceDefinitionInformer,
 		),
-<<<<<<< HEAD
-		// namespace.NewController(
-		// 	opt,
-		// 	namespaceInformer,
-		// 	serviceAccountInformer,
-		// 	roleBindingInformer,
-		// 	brokerInformer,
-		// ),
-		// channel.NewController(
-		// 	opt,
-		// 	channelInformer,
-		// ),
-		// trigger.NewController(
-		// 	opt,
-		// 	triggerInformer,
-		// 	channelInformer,
-		// 	subscriptionInformer,
-		// 	brokerInformer,
-		// 	serviceInformer,
-		// 	addressableInformer,
-		// ),
-		// broker.NewController(
-		// 	opt,
-		// 	brokerInformer,
-		// 	subscriptionInformer,
-		// 	channelInformer,
-		// 	serviceInformer,
-		// 	deploymentInformer,
-		// 	broker.ReconcilerArgs{
-		// 		IngressImage:              getRequiredEnv("BROKER_INGRESS_IMAGE"),
-		// 		IngressServiceAccountName: getRequiredEnv("BROKER_INGRESS_SERVICE_ACCOUNT"),
-		// 		FilterImage:               getRequiredEnv("BROKER_FILTER_IMAGE"),
-		// 		FilterServiceAccountName:  getRequiredEnv("BROKER_FILTER_SERVICE_ACCOUNT"),
-		// 	},
-		// ),
-		// eventtype.NewController(
-		// 	opt,
-		// 	eventTypeInformer,
-		// 	brokerInformer,
-		// ),
-=======
 		namespace.NewController(
 			opt,
 			namespaceInformer,
@@ -201,7 +165,6 @@
 			eventTypeInformer,
 			brokerInformer,
 		),
->>>>>>> 60486fed
 	}
 	// This line asserts at compile time that the length of controllers is equal to numControllers.
 	// It is based on https://go101.org/article/tips.html#assert-at-compile-time, which notes that
