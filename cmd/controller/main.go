--- conflicted
+++ resolved
@@ -28,6 +28,7 @@
 	kubeinformers "k8s.io/client-go/informers"
 	"k8s.io/client-go/kubernetes"
 	"k8s.io/client-go/rest"
+
 	// Uncomment the following line to load the gcp plugin (only required to authenticate against GKE clusters).
 	_ "k8s.io/client-go/plugin/pkg/client/auth/gcp"
 
@@ -36,18 +37,11 @@
 	"github.com/knative/eventing/pkg/logconfig"
 	"github.com/knative/eventing/pkg/logging"
 	"github.com/knative/eventing/pkg/reconciler"
-<<<<<<< HEAD
 	"github.com/knative/eventing/pkg/reconciler/namespace"
-	"github.com/knative/eventing/pkg/reconciler/v1alpha1/broker"
-	"github.com/knative/eventing/pkg/reconciler/v1alpha1/channel"
-	"github.com/knative/eventing/pkg/reconciler/v1alpha1/trigger"
-=======
 	"github.com/knative/eventing/pkg/reconciler/subscription"
 	"github.com/knative/eventing/pkg/reconciler/trigger"
 	"github.com/knative/eventing/pkg/reconciler/v1alpha1/broker"
 	"github.com/knative/eventing/pkg/reconciler/v1alpha1/channel"
-	"github.com/knative/eventing/pkg/reconciler/v1alpha1/namespace"
->>>>>>> 5f9198cc
 	istiov1alpha3 "github.com/knative/pkg/apis/istio/v1alpha3"
 	"github.com/knative/pkg/configmap"
 	kncontroller "github.com/knative/pkg/controller"
@@ -102,7 +96,7 @@
 	logger = logger.With(zap.String("controller/impl", "pkg"))
 	logger.Info("Starting the controller")
 
-	const numControllers = 2
+	const numControllers = 3
 	cfg.QPS = numControllers * rest.DefaultQPS
 	cfg.Burst = numControllers * rest.DefaultBurst
 	opt := reconciler.NewOptionsOrDie(cfg, logger, stopCh)
@@ -129,11 +123,10 @@
 			opt,
 			subscriptionInformer,
 		),
-<<<<<<< HEAD
 		namespace.NewController(
 			opt,
 			coreNamespaceInformer,
-=======
+		),
 		trigger.NewController(
 			opt,
 			triggerInformer,
@@ -141,7 +134,6 @@
 			subscriptionInformer,
 			brokerInformer,
 			coreServiceInformer,
->>>>>>> 5f9198cc
 		),
 	}
 	if len(controllers) != numControllers {
@@ -162,14 +154,11 @@
 		stopCh,
 		subscriptionInformer.Informer(),
 		configMapInformer.Informer(),
-<<<<<<< HEAD
 		coreNamespaceInformer.Informer(),
-=======
 		triggerInformer.Informer(),
 		channelInformer.Informer(),
 		brokerInformer.Informer(),
 		coreServiceInformer.Informer(),
->>>>>>> 5f9198cc
 	); err != nil {
 		logger.Fatalf("Failed to start informers: %v", err)
 	}
@@ -224,11 +213,6 @@
 				FilterImage:               getRequiredEnv("BROKER_FILTER_IMAGE"),
 				FilterServiceAccountName:  getRequiredEnv("BROKER_FILTER_SERVICE_ACCOUNT"),
 			}),
-<<<<<<< HEAD
-		trigger.ProvideController,
-=======
-		namespace.ProvideController,
->>>>>>> 5f9198cc
 	}
 	for _, provider := range providers {
 		if _, err = provider(mgr, logger.Desugar()); err != nil {
