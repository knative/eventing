/*
Copyright 2018 The Knative Authors

Licensed under the Apache License, Version 2.0 (the "License");
you may not use this file except in compliance with the License.
You may obtain a copy of the License at

    http://www.apache.org/licenses/LICENSE-2.0

Unless required by applicable law or agreed to in writing, software
distributed under the License is distributed on an "AS IS" BASIS,
WITHOUT WARRANTIES OR CONDITIONS OF ANY KIND, either express or implied.
See the License for the specific language governing permissions and
limitations under the License.
*/

package main

import (
	"context"
	"flag"
	"github.com/knative/eventing/pkg/reconciler/cronjobsource"
	"log"
	"net/http"
	"os"
	"time"

	"k8s.io/apimachinery/pkg/runtime"
	kubeinformers "k8s.io/client-go/informers"
	"k8s.io/client-go/kubernetes"
	"k8s.io/client-go/rest"

	// Uncomment the following line to load the gcp plugin (only required to authenticate against GKE clusters).
	_ "k8s.io/client-go/plugin/pkg/client/auth/gcp"

	eventingv1alpha1 "github.com/knative/eventing/pkg/apis/eventing/v1alpha1"
	informers "github.com/knative/eventing/pkg/client/informers/externalversions"
	"github.com/knative/eventing/pkg/logconfig"
	"github.com/knative/eventing/pkg/logging"
	"github.com/knative/eventing/pkg/reconciler"
	"github.com/knative/eventing/pkg/reconciler/channel"
	"github.com/knative/eventing/pkg/reconciler/namespace"
	"github.com/knative/eventing/pkg/reconciler/subscription"
	"github.com/knative/eventing/pkg/reconciler/trigger"
	"github.com/knative/eventing/pkg/reconciler/v1alpha1/broker"
	istiov1alpha3 "github.com/knative/pkg/apis/istio/v1alpha3"
	"github.com/knative/pkg/configmap"
	kncontroller "github.com/knative/pkg/controller"
	"github.com/knative/pkg/logging/logkey"
	"github.com/knative/pkg/signals"
	"github.com/knative/pkg/system"
	"github.com/prometheus/client_golang/prometheus/promhttp"
	"go.uber.org/zap"
	controllerruntime "sigs.k8s.io/controller-runtime/pkg/client/config"
	"sigs.k8s.io/controller-runtime/pkg/controller"
	"sigs.k8s.io/controller-runtime/pkg/manager"
	logf "sigs.k8s.io/controller-runtime/pkg/runtime/log"
)

const (
	metricsScrapeAddr = ":9090"
	metricsScrapePath = "/metrics"
)

var (
	hardcodedLoggingConfig bool
)

// SchemeFunc adds types to a Scheme.
type SchemeFunc func(*runtime.Scheme) error

// ProvideFunc adds a controller to a Manager.
type ProvideFunc func(manager.Manager, *zap.Logger) (controller.Controller, error)

func main() {
	flag.Parse()
	logf.SetLogger(logf.ZapLogger(false))

	logger, atomicLevel := setupLogger()
	defer logger.Sync()
	logger = logger.With(zap.String(logkey.ControllerType, logconfig.Controller))

	// set up signals so we handle the first shutdown signal gracefully
	stopCh := signals.SetupSignalHandler()

	cfg, err := controllerruntime.GetConfig()
	if err != nil {
		logger.Fatalf("Error building kubeconfig: %v", err)
	}

	go startPkgController(stopCh, cfg, logger, atomicLevel)
	go startControllerRuntime(stopCh, cfg, logger, atomicLevel)
	<-stopCh
}

func startPkgController(stopCh <-chan struct{}, cfg *rest.Config, logger *zap.SugaredLogger, atomicLevel zap.AtomicLevel) {
	logger = logger.With(zap.String("controller/impl", "pkg"))
	logger.Info("Starting the controller")

	const numControllers = 4
	cfg.QPS = numControllers * rest.DefaultQPS
	cfg.Burst = numControllers * rest.DefaultBurst
	opt := reconciler.NewOptionsOrDie(cfg, logger, stopCh)

	kubeInformerFactory := kubeinformers.NewSharedInformerFactory(opt.KubeClientSet, opt.ResyncPeriod)
	eventingInformerFactory := informers.NewSharedInformerFactory(opt.EventingClientSet, opt.ResyncPeriod)

	// Eventing
	triggerInformer := eventingInformerFactory.Eventing().V1alpha1().Triggers()
	channelInformer := eventingInformerFactory.Eventing().V1alpha1().Channels()
	subscriptionInformer := eventingInformerFactory.Eventing().V1alpha1().Subscriptions()
	brokerInformer := eventingInformerFactory.Eventing().V1alpha1().Brokers()
<<<<<<< HEAD
	cronjobsourceInformer := eventingInformerFactory.Sources().V1alpha1().CronJobSources()

	// Kube
	coreServiceInformer := kubeInformerFactory.Core().V1().Services()
	deploymentInformer := kubeInformerFactory.Apps().V1().Deployments()
=======
	coreServiceInformer := kubeInformerFactory.Core().V1().Services()
	coreNamespaceInformer := kubeInformerFactory.Core().V1().Namespaces()
>>>>>>> f907a64d
	configMapInformer := kubeInformerFactory.Core().V1().ConfigMaps()

	// Build all of our controllers, with the clients constructed above.
	// Add new controllers to this array.
	// You also need to modify numControllers above to match this.
	controllers := []*kncontroller.Impl{
		subscription.NewController(
			opt,
			subscriptionInformer,
		),
		namespace.NewController(
			opt,
			coreNamespaceInformer,
		),
		channel.NewController(
			opt,
			channelInformer,
		),
		trigger.NewController(
			opt,
			triggerInformer,
			channelInformer,
			subscriptionInformer,
			brokerInformer,
			coreServiceInformer,
		),
		cronjobsource.NewController(
			opt,
			cronjobsourceInformer,
			deploymentInformer,
		),
	}
	if len(controllers) != numControllers {
		logger.Fatalf("Number of controllers and QPS settings mismatch: %d != %d", len(controllers), numControllers)
	}

	// Watch the logging config map and dynamically update logging levels.
	opt.ConfigMapWatcher.Watch(logconfig.ConfigMapName(), logging.UpdateLevelFromConfigMap(logger, atomicLevel, logconfig.Controller))
	// TODO: Watch the observability config map and dynamically update metrics exporter.
	//opt.ConfigMapWatcher.Watch(metrics.ObservabilityConfigName, metrics.UpdateExporterFromConfigMap(component, logger))
	if err := opt.ConfigMapWatcher.Start(stopCh); err != nil {
		logger.Fatalw("failed to start configuration manager", zap.Error(err))
	}

	// Start all of the informers and wait for them to sync.
	logger.Info("Starting informers.")
	if err := kncontroller.StartInformers(
		stopCh,
<<<<<<< HEAD
		// Eventing
		brokerInformer.Informer(),
		channelInformer.Informer(),
		cronjobsourceInformer.Informer(),
		subscriptionInformer.Informer(),
=======
		subscriptionInformer.Informer(),
		configMapInformer.Informer(),
		coreNamespaceInformer.Informer(),
>>>>>>> f907a64d
		triggerInformer.Informer(),
		// Kube
		configMapInformer.Informer(),
		coreServiceInformer.Informer(),
		deploymentInformer.Informer(),
	); err != nil {
		logger.Fatalf("Failed to start informers: %v", err)
	}

	// Start all of the controllers.
	logger.Info("Starting controllers.")
	go kncontroller.StartAll(stopCh, controllers...)
}

// TODO: remove after done integrating all controllers.
func startControllerRuntime(stopCh <-chan struct{}, cfg *rest.Config, logger *zap.SugaredLogger, atomicLevel zap.AtomicLevel) {
	logger = logger.With(zap.String("controller/impl", "cr"))
	logger.Info("Starting the controller")

	kubeClient, err := kubernetes.NewForConfig(cfg)
	if err != nil {
		logger.Fatalf("Error building kubernetes clientset: %v", err)
	}

	// Watch the logging config map and dynamically update logging levels.
	configMapWatcher := configmap.NewInformedWatcher(kubeClient, system.Namespace())
	configMapWatcher.Watch(logconfig.ConfigMapName(), logging.UpdateLevelFromConfigMap(logger, atomicLevel, logconfig.Controller))
	if err = configMapWatcher.Start(stopCh); err != nil {
		logger.Fatalf("Failed to start controller config map watcher: %v", err)
	}

	// Setup a Manager
	mgr, err := manager.New(cfg, manager.Options{})
	if err != nil {
		logger.Fatalf("Failed to create manager: %v", err)
	}

	// Add custom types to this array to get them into the manager's scheme.
	schemeFuncs := []SchemeFunc{
		istiov1alpha3.AddToScheme,
		eventingv1alpha1.AddToScheme,
	}
	for _, schemeFunc := range schemeFuncs {
		if err = schemeFunc(mgr.GetScheme()); err != nil {
			logger.Fatalf("Error adding type to manager's scheme: %v", err)
		}
	}

	// Add each controller's ProvideController func to this list to have the
	// manager run it.
	providers := []ProvideFunc{
		broker.ProvideController(
			broker.ReconcilerArgs{
				IngressImage:              getRequiredEnv("BROKER_INGRESS_IMAGE"),
				IngressServiceAccountName: getRequiredEnv("BROKER_INGRESS_SERVICE_ACCOUNT"),
				FilterImage:               getRequiredEnv("BROKER_FILTER_IMAGE"),
				FilterServiceAccountName:  getRequiredEnv("BROKER_FILTER_SERVICE_ACCOUNT"),
			}),
	}
	for _, provider := range providers {
		if _, err = provider(mgr, logger.Desugar()); err != nil {
			logger.Fatalf("Error adding controller to manager: %v", err)
		}
	}

	// Start the Manager
	go func() {
		if localErr := mgr.Start(stopCh); localErr != nil {
			logger.Fatalf("Error starting manager: %v", localErr)
		}
	}()

	// Start the endpoint that Prometheus scraper talks to
	srv := &http.Server{Addr: metricsScrapeAddr}
	http.Handle(metricsScrapePath, promhttp.Handler())
	go func() {
		logger.Infof("Starting metrics listener at %s", metricsScrapeAddr)
		if localErr := srv.ListenAndServe(); localErr != nil {
			logger.Infof("HTTPserver: ListenAndServe() finished with error: %s", localErr)
		}
	}()

	<-stopCh

	// Close the http server gracefully
	ctx, cancel := context.WithTimeout(context.Background(), 5*time.Second)
	defer cancel()
	srv.Shutdown(ctx)
}

func init() {
	flag.BoolVar(&hardcodedLoggingConfig, "hardCodedLoggingConfig", false, "If true, use the hard coded logging config. It is intended to be used only when debugging outside a Kubernetes cluster.")
}

func setupLogger() (*zap.SugaredLogger, zap.AtomicLevel) {
	// Set up our logger.
	loggingConfigMap := getLoggingConfigOrDie()
	loggingConfig, err := logging.NewConfigFromMap(loggingConfigMap)
	if err != nil {
		log.Fatalf("Error parsing logging configuration: %v", err)
	}
	return logging.NewLoggerFromConfig(loggingConfig, logconfig.Controller)
}

func getLoggingConfigOrDie() map[string]string {
	if hardcodedLoggingConfig {
		return map[string]string{
			"loglevel.controller": "info",
			"zap-logger-config": `
				{
					"level": "info",
					"development": false,
					"outputPaths": ["stdout"],
					"errorOutputPaths": ["stderr"],
					"encoding": "json",
					"encoderConfig": {
					"timeKey": "ts",
					"levelKey": "level",
					"nameKey": "logger",
					"callerKey": "caller",
					"messageKey": "msg",
					"stacktraceKey": "stacktrace",
					"lineEnding": "",
					"levelEncoder": "",
					"timeEncoder": "iso8601",
					"durationEncoder": "",
					"callerEncoder": ""
				}`,
		}
	} else {
		cm, err := configmap.Load("/etc/config-logging")
		if err != nil {
			log.Fatalf("Error loading logging configuration: %v", err)
		}
		return cm
	}
}

func getRequiredEnv(envKey string) string {
	val, defined := os.LookupEnv(envKey)
	if !defined {
		log.Fatalf("required environment variable not defined '%s'", envKey)
	}
	return val
}<|MERGE_RESOLUTION|>--- conflicted
+++ resolved
@@ -97,7 +97,7 @@
 	logger = logger.With(zap.String("controller/impl", "pkg"))
 	logger.Info("Starting the controller")
 
-	const numControllers = 4
+	const numControllers = 5
 	cfg.QPS = numControllers * rest.DefaultQPS
 	cfg.Burst = numControllers * rest.DefaultBurst
 	opt := reconciler.NewOptionsOrDie(cfg, logger, stopCh)
@@ -110,16 +110,12 @@
 	channelInformer := eventingInformerFactory.Eventing().V1alpha1().Channels()
 	subscriptionInformer := eventingInformerFactory.Eventing().V1alpha1().Subscriptions()
 	brokerInformer := eventingInformerFactory.Eventing().V1alpha1().Brokers()
-<<<<<<< HEAD
 	cronjobsourceInformer := eventingInformerFactory.Sources().V1alpha1().CronJobSources()
 
 	// Kube
 	coreServiceInformer := kubeInformerFactory.Core().V1().Services()
 	deploymentInformer := kubeInformerFactory.Apps().V1().Deployments()
-=======
-	coreServiceInformer := kubeInformerFactory.Core().V1().Services()
 	coreNamespaceInformer := kubeInformerFactory.Core().V1().Namespaces()
->>>>>>> f907a64d
 	configMapInformer := kubeInformerFactory.Core().V1().ConfigMaps()
 
 	// Build all of our controllers, with the clients constructed above.
@@ -168,22 +164,17 @@
 	logger.Info("Starting informers.")
 	if err := kncontroller.StartInformers(
 		stopCh,
-<<<<<<< HEAD
 		// Eventing
 		brokerInformer.Informer(),
 		channelInformer.Informer(),
 		cronjobsourceInformer.Informer(),
 		subscriptionInformer.Informer(),
-=======
-		subscriptionInformer.Informer(),
-		configMapInformer.Informer(),
-		coreNamespaceInformer.Informer(),
->>>>>>> f907a64d
 		triggerInformer.Informer(),
 		// Kube
 		configMapInformer.Informer(),
 		coreServiceInformer.Informer(),
 		deploymentInformer.Informer(),
+		coreNamespaceInformer.Informer(),
 	); err != nil {
 		logger.Fatalf("Failed to start informers: %v", err)
 	}
