# Resource Types

The API defines and provides a complete implementation for
[Subscription](spec.md#kind-subscription), and abstract resource definitions
for [Sources](spec.md#kind-source), [Channels](spec.md#kind-channel), and
[Providers](spec.md#kind-provisioner) which may be fulfilled by multiple
backing implementations (much like the Kubernetes Ingress resource).

- A **Subscription** describes the transformation of an event and optional
  forwarding of a returned event.

- A **Source** emits incoming events to a _Channel_.

- A **Channel** provides event persistance and fanout of events from a
  well-known input address to multiple outputs described by _Subscriptions_.

<!-- This image is sourced from https://drive.google.com/open?id=10mmXzDb8S_4_ZG_hcBr7s4HPISyBqcqeJLTXLwkilRc -->

![Resource Types Overview](images/resource-types-overview.svg)

- **Provisioners** implement strategies for realizing backing resources for
  different implementations of _Sources_ and _Channels_ currently active in the
  eventing system.

<!-- This image is sourced from https://drive.google.com/open?id=1o_0Xh5VjwpQ7Px08h_Q4qnaOdMjt4yCEPixRFwJQjh8 -->

![Resource Types Provisioners](images/resource-types-provisioner.svg)

With extendibility and compostability as a goal of Knative Eventing, the
eventing API defines several resources that can be reduced down to a well
understood contracts. These eventing resource interfaces may be fulfilled by
other Kubernetes objects and then composed in the same way as the concreate
objects. The interfaces are ([Sinkable](interfaces.md#sinkable),
[Channelable](interfaces.md#channelable),
[Targetable](interfaces.md#targetable)). For more details, see
[Interface Contracts](interfaces.md).

## Subscription

**Subscriptions** describe a flow of events from one event producer or
forwarder (typically, _Source_ or _Channel_) to the next (typically, a
_Channel_) through transformations (such as a Knative Service which processes
CloudEvents over HTTP). A _Subscription_ controller resolves the addresses of
transformations (`call`) and destination storage (`result`) through the
_Targetable_ and _Sinkable_ interface contracts, and writes the resolved
addresses to the _Channel_ in the `from` reference. _Subscriptions_ do not
need to specify both a transformation and a storage destination, but at least
one must be provided.

All event delivery linkage from a **Subscription** is 1:1 – only a single
`from`, `call`, and `result` may be provided.

For more details, see [Kind: Subscription](spec.md#kind-subscription).

## Source

**Source** represents incoming events from an external system, such as object
creation events in a specific storage bucket, database updates in a particular
table, or Kubernetes resource state changes. Because a _Source_ represents an
<<<<<<< HEAD
external system, it only produces events (and is therefore _Subscribable_ by
_Subscriptions_). _Source_ may include parameters such as specific resource
names, or credentials which should be used to establish the connection to the
external system. The set of allowed configuration parameters is described by
the _Provisioner_ which is referenced by the _Source_.
=======
external system, it only emits events to a _Channel_. A _Source_ may include `arguments`
such as specific resource names, event types, or credentials which should be used to
establish the connection to the external system. The set of allowed
configuration parameters is described by the _Provisioner_ which is referenced
by the _Source_.
>>>>>>> f502206c

Every _Source_ has exactly one _Channel_, ensuring that each _Source_ is responsible for a _single_ event delivery.

### Fanout Example

If we take Cloud PubSub as an example, the _Source_ resource would reference the topic name it wants to bind to. The _Provisioner_ for the _Source_ would create a PubSub subscription for it and the _Source_ starts receiving messages. If we also want to bind the **same** PubSub topic to multiple destinations, we will create a new _Source_ for **each** destination. In this model each new _Source_ will create an **independent** PubSub subscription to the **same** topic, ensuring that each Source is responsible for a single event delivery. The actual fanout is now pushed into the Cloud PubSub, yet still is resilient to failed deliveries.

For more details, see [Kind: Source](spec.md#kind-source).

## Channel

**Channel** provides an at least once event delivery mechanism which can fan
out received events to multiple destinations via _Subscriptions_. A _Channel_
has a single inbound _Sinkable_ interface which may accept events from multiple
_Subscriptions_ or even direct delivery from external systems. Different
_Channels_ may implement different degrees of persistence. Event delivery order
is dependent on the backing implementation of the _Channel_ provided by the
_Provisioner_.

Event selection on a _Channel_ is 1:N – a single _Channel_ may fan out to
multiple _Subscriptions_.

See [Kind: Channel](spec.md#kind-channel).

## Provisioner

**Provisioner** catalogs available implementations of event _Sources_ and
_Channels_. _Provisioners_ hold a JSON Schema that is used to validate the
_Source_ and _Channel_ input parameters. _Provisioners_ make it possible to
provide cluster wide defaults for the _Sources_ and _Channels_ they provision.

_Provisioners_ do not directly handle events. They are 1:N with _Sources_ and
_Channels_.

For more details, see [Kind: Provider](spec.md#kind-provisioner).

---

_Navigation_:

- [Motivation and goals](motivation.md)
- **Resource type overview**
- [Interface contracts](interfaces.md)
- [Object model specification](spec.md)<|MERGE_RESOLUTION|>--- conflicted
+++ resolved
@@ -57,19 +57,6 @@
 **Source** represents incoming events from an external system, such as object
 creation events in a specific storage bucket, database updates in a particular
 table, or Kubernetes resource state changes. Because a _Source_ represents an
-<<<<<<< HEAD
-external system, it only produces events (and is therefore _Subscribable_ by
-_Subscriptions_). _Source_ may include parameters such as specific resource
-names, or credentials which should be used to establish the connection to the
-external system. The set of allowed configuration parameters is described by
-the _Provisioner_ which is referenced by the _Source_.
-=======
-external system, it only emits events to a _Channel_. A _Source_ may include `arguments`
-such as specific resource names, event types, or credentials which should be used to
-establish the connection to the external system. The set of allowed
-configuration parameters is described by the _Provisioner_ which is referenced
-by the _Source_.
->>>>>>> f502206c
 
 Every _Source_ has exactly one _Channel_, ensuring that each _Source_ is responsible for a _single_ event delivery.
 
