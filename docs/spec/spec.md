--- conflicted
+++ resolved
@@ -106,11 +106,11 @@
 
 ### Life Cycle
 
-| Action | Reactions                                                                                                                                             | Constraints |
-| ------ | ----------------------------------------------------------------------------------------------------------------------------------------------------- | ----------- |
+| Action | Reactions                                                                                                                                           | Constraints |
+| ------ | --------------------------------------------------------------------------------------------------------------------------------------------------- | ----------- |
 | Create | The subscription controller adds the resolved URIs of `subscriber` and `reply` to the `subscribers` field in the `channel` _Subscribable_ resource. |             |
-| Update |                                                                                                                                                       |             |
-| Delete |                                                                                                                                                       |             |
+| Update |                                                                                                                                                     |             |
+| Delete |                                                                                                                                                     |             |
 
 ---
 
@@ -161,18 +161,11 @@
 
 ### ChannelSubscriberSpec
 
-<<<<<<< HEAD
-| Field       | Type            | Description                                                    | Constraints    |
-| ----------- | --------------- | -------------------------------------------------------------- | -------------- |
-| ref         | ObjectReference | The Subscription this ChannelSubscriberSpec was resolved from. |                |
-| callableURI | String          | The URI name of the endpoint for the call.                     | Must be a URL. |
-| sinkableURI | String          | The URI name of the endpoint for the result.                   | Must be a URL. |
-=======
-| Field         | Type   | Description                                      | Constraints    |
-| ------------- | ------ | ------------------------------------------------ | -------------- |
-| subscriberURI | String | The URI name of the endpoint for the subscriber. | Must be a URL. |
-| replyURI    | String | The URI name of the endpoint for the reply.      | Must be a URL. |
->>>>>>> 8589a29d
+| Field         | Type            | Description                                                    | Constraints    |
+| ------------- | --------------- | -------------------------------------------------------------- | -------------- |
+| ref           | ObjectReference | The Subscription this ChannelSubscriberSpec was resolved from. |                |
+| subscriberURI | String          | The URI name of the endpoint for the subscriber.               | Must be a URL. |
+| replyURI      | String          | The URI name of the endpoint for the reply.                    | Must be a URL. |
 
 ### ReplyStrategy
 
