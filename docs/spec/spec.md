# Object Model

Knative ships with several objects which implement useful sets of
[interfaces](interfaces.md). It is expected that additional objects which
implement these interfaces will be added over time. For context, see the
[overview](overview.md) and [motivations](motivation.md) sections.

These are Kubernetes resources that been introduced using Custom Resource
Definitions. They will have the expected _ObjectMeta_, _Spec_, _Status_ fields.
This document details our _Spec_ and _Status_ customizations.

- [Trigger](#kind-trigger)
- [Broker](#kind-broker)
- [Channel](#kind-channel)
- [Subscription](#kind-subscription)

## kind: Trigger

### group: eventing.knative.dev/v1alpha1

_A Trigger represents a subscriber of events with a filter for a specific
broker._

### Object Schema

#### Spec

<<<<<<< HEAD
| Field        | Type          | Description                                                                                                                                                                | Constraints |
| ------------ | ------------- | -------------------------------------------------------------------------------------------------------------------------------------------------------------------------- | ----------- |
| broker       | String        | Broker is the broker that this trigger receives events from. Defaults to 'default'.                                                                                        |             |
| filter       | TriggerFilter | Filter is the filter to apply against all events from the Broker. Only events that pass this filter will be sent to the Subscriber. Defaults to subscribing to all events. |             |
| subscriber\* | Destination   | Subscriber is the object resolved into a uri that receives events from the Broker that pass the Filter.                                                                    |             |
=======
| Field        | Type                 | Description                                                                                                                                                                | Constraints |
| ------------ | -------------------- | -------------------------------------------------------------------------------------------------------------------------------------------------------------------------- | ----------- |
| broker       | String               | Broker is the broker that this trigger receives events from. Defaults to 'default'.                                                                                        |             |
| filter       | TriggerFilter        | Filter is the filter to apply against all events from the Broker. Only events that pass this filter will be sent to the Subscriber. Defaults to subscribing to all events. |             |
| subscriber\* | pkg/duck.Destination | Subscriber is the addressable that receives events from the Broker that pass the Filter.                                                                                   |             |
>>>>>>> b53d3fdb

\*: Required

#### Status

<<<<<<< HEAD
| Field              | Type       | Description                                                               | Constraints |
| ------------------ | ---------- | ------------------------------------------------------------------------- | ----------- |
| observedGeneration | int64      | The 'Generation' of the Broker that was last processed by the controller. |             |
| subscriberURI      | apis.URL   | Address of the subscribing endpoint.                                      |             |
| conditions         | Conditions | Trigger conditions.                                                       |             |
=======
| Field              | Type       | Description                                                                                          | Constraints |
| ------------------ | ---------- | ---------------------------------------------------------------------------------------------------- | ----------- |
| observedGeneration | int64      | The 'Generation' of the Broker that was last processed by the controller.                            |             |
| subscriberURI      | string     | URI of the subscribing endpoint which meets the [_Addressable_ contract](interfaces.md#addressable). |             |
| conditions         | Conditions | Trigger conditions.                                                                                  |             |
>>>>>>> b53d3fdb

##### Conditions

- **Ready.** True when the Trigger is provisioned and configuration is ready to
  deliver events to the subscriber.
- **BrokerExists.** True when the Broker exists and is ready.
- **Subscribed.** True when the subscriber is subscribed to the Broker.

#### Events

- TriggerReconciled
- TriggerReconcileFailed
- TriggerUpdateStatusFailed

---

## kind: Broker

### group: eventing.knative.dev/v1alpha1

_A Broker represents an event mesh. It logically receives events on its input
domain and forwards them to subscribers defined by one or more matching
Trigger._

### Object Schema

#### Spec

| Field           | Type        | Description                                                                                                     | Constraints                                  |
| --------------- | ----------- | --------------------------------------------------------------------------------------------------------------- | -------------------------------------------- |
| channelTemplate | ChannelSpec | The template used to create Channels internal to the Broker. Defaults to the default Channel for the namespace. | Only Channel and Arguments may be specified. |

#### Status

| Field              | Type        | Description                                                                                  | Constraints |
| ------------------ | ----------- | -------------------------------------------------------------------------------------------- | ----------- |
| observedGeneration | int64       | The 'Generation' of the Broker that was last processed by the controller.                    |             |
| address            | Addressable | Address of the endpoint which meets the [_Addressable_ contract](interfaces.md#addressable). |             |
| conditions         | Conditions  | Broker conditions.                                                                           |             |

##### Conditions

- **Ready.** True when the Broker is provisioned and ready to accept events.
- **Addressable.** True when the Broker has an resolved address in it's status.

#### Events

- BrokerReconciled
- BrokerUpdateStatusFailed

---

## kind: Channel

### group: messaging.knative.dev/v1alpha1

_A Channel logically receives events on its input domain and forwards them to
its subscribers. A custom channel implementation (other than the default
\_InMemoryChannel_) can be referenced via the _channelTemplate_. The concrete
channel CRD can also be instantiated directly.\_

### Object Schema

#### Spec

| Field                    | Type                  | Description                                                           | Constraints                            |
| ------------------------ | --------------------- | --------------------------------------------------------------------- | -------------------------------------- |
| channelTemplate          | ChannelTemplateSpec   | Specifies which channel CRD to use.                                   | Immutable                              |
| subscribable.subscribers | duck.SubscriberSpec[] | Information about subscriptions used to implement message forwarding. | Filled out by Subscription Controller. |

#### Metadata

#### Status

| Field      | Type            | Description                                                                                  | Constraints |
| ---------- | --------------- | -------------------------------------------------------------------------------------------- | ----------- |
| address    | Addressable     | Address of the endpoint which meets the [_Addressable_ contract](interfaces.md#addressable). |             |
| conditions | Conditions      | Channel conditions.                                                                          |             |
| channel    | ObjectReference | The actual ObjectReference to the Channel CRD backing this Channel.                          |             |

##### Conditions

- **BackingChannelReady.** True when the backing Channel CRD is ready.
- **Addressable.** True when the Channel meets the Addressable contract and has
  a non-empty hostname.
- **Ready.** True when the backing channel is ready to accept events.

#### Events

- ChannelReconcileError
- ChannelReconciled
- ChannelReadinessChanged
- ChannelUpdateStatusFailed

### Life Cycle

| Action | Reactions                                                                                                                                                             | Constraints                                                                               |
| ------ | --------------------------------------------------------------------------------------------------------------------------------------------------------------------- | ----------------------------------------------------------------------------------------- |
| Create | The Channel referenced will take ownership of the concrete Channel and begin provisioning the backing resources required for the Channel depending on implementation. | Only one Channel is allowed to be the Owner for a given Channel implementation (own CRD). |
| Update | The Channel will synchronize the Channel backing resources to reflect the update.                                                                                     |                                                                                           |
| Delete | The Channel will deprovision the backing resources if no longer required depending on the backing Channel implementation.                                             |                                                                                           |

---

## kind: Subscription

### group: eventing.knative.dev/v1alpha1

_Describes a linkage between a Channel and a Callable and/or Addressable
channel._

### Object Schema

#### Spec

<<<<<<< HEAD
| Field                  | Type        | Description                                                                       | Constraints        |
| ---------------------- | ----------- | --------------------------------------------------------------------------------- | ------------------ |
| channel\*              | ObjectRef   | The originating _Subscribable_ for the link.                                      | Must be a Channel. |
| subscriber<sup>1</sup> | Destination | Optional processing on the event. The result of subscriber will be sent to reply. |                    |
| reply<sup>1</sup>      | Destination | The continuation for the link.                                                    |                    |
=======
| Field                  | Type                 | Description                                                                       | Constraints        |
| ---------------------- | -------------------- | --------------------------------------------------------------------------------- | ------------------ |
| channel\*              | ObjectRef            | The originating _Subscribable_ for the link.                                      | Must be a Channel. |
| subscriber<sup>1</sup> | pkg/duck.Destination | Optional processing on the event. The result of subscriber will be sent to reply. |                    |
| reply<sup>1</sup>      | pkg/duck.Destination | The continuation for the link.                                                    |                    |
>>>>>>> b53d3fdb

\*: Required

1: At Least One(subscriber, reply)

#### Metadata

##### Owner References

- If a resource controller created this Subscription: Owned by the originating
  resource.

##### Conditions

- **Ready.**
- **FromReady.**
- **Resolved.** True if `channel`, `subscriber`, and `reply` all resolve into
  valid object references which implement the appropriate spec.

#### Events

- PublisherAcknowledged
- ActionFailed

### Life Cycle

| Action | Reactions                                                                                                                                           | Constraints |
| ------ | --------------------------------------------------------------------------------------------------------------------------------------------------- | ----------- |
| Create | The subscription controller adds the resolved URIs of `subscriber` and `reply` to the `subscribers` field in the `channel` _Subscribable_ resource. |             |
| Update |                                                                                                                                                     |             |
| Delete |                                                                                                                                                     |             |

---

## Shared Object Schema

### ChannelTemplateSpec

| Field      | Type         | Description                                         | Constraints |
| ---------- | ------------ | --------------------------------------------------- | ----------- |
| kind       | String       | The backing channel CRD                             |             |
| apiVersion | String       | API version of backing channel CRD                  |             |
| spec       | RawExtension | Spec to be passed to backing channel implementation |             |

### Destination

| Field           | Type            | Description | Constraints                   |
| --------------- | --------------- | ----------- | ----------------------------- |
| ref<sup>1</sup> | ObjectReference |             | Must adhere to _Addressable_. |
| uri<sup>1</sup> | apis.URL        |             |                               |

1: At least one (ref, uri).

### duck.SubscriberSpec

| Field         | Type     | Description                                                 | Constraints    |
| ------------- | -------- | ----------------------------------------------------------- | -------------- |
| uid           | String   | The Subscription UID this SubscriberSpec was resolved from. |                |
| subscriberURI | apis.URL | The URI name of the endpoint for the subscriber.            | Must be a URL. |
| replyURI      | apis.URL | The URI name of the endpoint for the reply.                 | Must be a URL. |

### pkg/duck.Destination

| Field           | Type            | Description                                                                                          | Constraints    |
| --------------- | --------------- | ---------------------------------------------------------------------------------------------------- | -------------- |
| ref<sup>1</sup> | ObjectReference | The Subscription UID this SubscriberSpec was resolved from.                                          |                |
| uri<sup>1</sup> | String          | Either an absolute URL (if ref is not specified). Resolved using the base URI from ref if specified. | Must be a URL. |

1: One or both (ref, uri), Required. If only uri is specified, it must be an
absolute URL. If both are specified, uri will be resolved using the base URI
retrieved from ref.

### ReplyStrategy

| Field     | Type      | Description                            | Constraints        |
| --------- | --------- | -------------------------------------- | ------------------ |
| channel\* | ObjectRef | The continuation Channel for the link. | Must be a Channel. |

\*: Required

### TriggerFilter

| Field      | Type              | Description                                                                         | Constraints |
| ---------- | ----------------- | ----------------------------------------------------------------------------------- | ----------- |
| attributes | map[string]string | A filter specifying which events match this trigger. Matches exactly on the fields. |             |<|MERGE_RESOLUTION|>--- conflicted
+++ resolved
@@ -25,37 +25,21 @@
 
 #### Spec
 
-<<<<<<< HEAD
-| Field        | Type          | Description                                                                                                                                                                | Constraints |
-| ------------ | ------------- | -------------------------------------------------------------------------------------------------------------------------------------------------------------------------- | ----------- |
-| broker       | String        | Broker is the broker that this trigger receives events from. Defaults to 'default'.                                                                                        |             |
-| filter       | TriggerFilter | Filter is the filter to apply against all events from the Broker. Only events that pass this filter will be sent to the Subscriber. Defaults to subscribing to all events. |             |
-| subscriber\* | Destination   | Subscriber is the object resolved into a uri that receives events from the Broker that pass the Filter.                                                                    |             |
-=======
 | Field        | Type                 | Description                                                                                                                                                                | Constraints |
 | ------------ | -------------------- | -------------------------------------------------------------------------------------------------------------------------------------------------------------------------- | ----------- |
 | broker       | String               | Broker is the broker that this trigger receives events from. Defaults to 'default'.                                                                                        |             |
 | filter       | TriggerFilter        | Filter is the filter to apply against all events from the Broker. Only events that pass this filter will be sent to the Subscriber. Defaults to subscribing to all events. |             |
 | subscriber\* | pkg/duck.Destination | Subscriber is the addressable that receives events from the Broker that pass the Filter.                                                                                   |             |
->>>>>>> b53d3fdb
 
 \*: Required
 
 #### Status
 
-<<<<<<< HEAD
 | Field              | Type       | Description                                                               | Constraints |
 | ------------------ | ---------- | ------------------------------------------------------------------------- | ----------- |
 | observedGeneration | int64      | The 'Generation' of the Broker that was last processed by the controller. |             |
 | subscriberURI      | apis.URL   | Address of the subscribing endpoint.                                      |             |
 | conditions         | Conditions | Trigger conditions.                                                       |             |
-=======
-| Field              | Type       | Description                                                                                          | Constraints |
-| ------------------ | ---------- | ---------------------------------------------------------------------------------------------------- | ----------- |
-| observedGeneration | int64      | The 'Generation' of the Broker that was last processed by the controller.                            |             |
-| subscriberURI      | string     | URI of the subscribing endpoint which meets the [_Addressable_ contract](interfaces.md#addressable). |             |
-| conditions         | Conditions | Trigger conditions.                                                                                  |             |
->>>>>>> b53d3fdb
 
 ##### Conditions
 
@@ -171,19 +155,11 @@
 
 #### Spec
 
-<<<<<<< HEAD
 | Field                  | Type        | Description                                                                       | Constraints        |
 | ---------------------- | ----------- | --------------------------------------------------------------------------------- | ------------------ |
 | channel\*              | ObjectRef   | The originating _Subscribable_ for the link.                                      | Must be a Channel. |
 | subscriber<sup>1</sup> | Destination | Optional processing on the event. The result of subscriber will be sent to reply. |                    |
 | reply<sup>1</sup>      | Destination | The continuation for the link.                                                    |                    |
-=======
-| Field                  | Type                 | Description                                                                       | Constraints        |
-| ---------------------- | -------------------- | --------------------------------------------------------------------------------- | ------------------ |
-| channel\*              | ObjectRef            | The originating _Subscribable_ for the link.                                      | Must be a Channel. |
-| subscriber<sup>1</sup> | pkg/duck.Destination | Optional processing on the event. The result of subscriber will be sent to reply. |                    |
-| reply<sup>1</sup>      | pkg/duck.Destination | The continuation for the link.                                                    |                    |
->>>>>>> b53d3fdb
 
 \*: Required
 
@@ -230,12 +206,14 @@
 
 ### Destination
 
-| Field           | Type            | Description | Constraints                   |
-| --------------- | --------------- | ----------- | ----------------------------- |
-| ref<sup>1</sup> | ObjectReference |             | Must adhere to _Addressable_. |
-| uri<sup>1</sup> | apis.URL        |             |                               |
-
-1: At least one (ref, uri).
+| Field           | Type            | Description                                                                                          | Constraints                   |
+| --------------- | --------------- | ---------------------------------------------------------------------------------------------------- | ----------------------------- |
+| ref<sup>1</sup> | ObjectReference | The Subscription UID this SubscriberSpec was resolved from.                                          | Must adhere to _Addressable_. |
+| uri<sup>1</sup> | apis.URL        | Either an absolute URL (if ref is not specified). Resolved using the base URI from ref if specified. | Must be a URL.                |
+
+1: One or both (ref, uri), Required. If only uri is specified, it must be an
+absolute URL. If both are specified, uri will be resolved using the base URI
+retrieved from ref.
 
 ### duck.SubscriberSpec
 
@@ -245,17 +223,6 @@
 | subscriberURI | apis.URL | The URI name of the endpoint for the subscriber.            | Must be a URL. |
 | replyURI      | apis.URL | The URI name of the endpoint for the reply.                 | Must be a URL. |
 
-### pkg/duck.Destination
-
-| Field           | Type            | Description                                                                                          | Constraints    |
-| --------------- | --------------- | ---------------------------------------------------------------------------------------------------- | -------------- |
-| ref<sup>1</sup> | ObjectReference | The Subscription UID this SubscriberSpec was resolved from.                                          |                |
-| uri<sup>1</sup> | String          | Either an absolute URL (if ref is not specified). Resolved using the base URI from ref if specified. | Must be a URL. |
-
-1: One or both (ref, uri), Required. If only uri is specified, it must be an
-absolute URL. If both are specified, uri will be resolved using the base URI
-retrieved from ref.
-
 ### ReplyStrategy
 
 | Field     | Type      | Description                            | Constraints        |
