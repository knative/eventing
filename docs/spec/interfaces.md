--- conflicted
+++ resolved
@@ -1,32 +1,5 @@
 # Interface Contracts
 
-<<<<<<< HEAD
-## Subscribable
-
-A **Subscribable** resource contains a list of subscribers and is responsible
-for delivering events to each of them. Subscriptions only allow Channels to be
-Subscribable (via `spec.channel` on the `Subscription`) at the moment, but this may
-be revisited with future experience.
-
-
-### Control Plane
-
-The **Subscribable** resource stores a list of resolved _Subscriptions_ in the
-resource's `spec.subscribers` field. The Subscription Controller is responsible
-for resolving any ObjectReferences (such as `subscriber` and `reply`) in the
-_Subscription_ to network addresses.
-
-### Data Plane
-
-**Subscribable** resources will attempt delivery to each of the _subscribers_
-at least once, and retry if the subscriber returns errors.
-
-<!--TODO(https://github.com/knative/eventing/issues/502) Expand the data plane definitions. -->
-
----
-
-=======
->>>>>>> 370145ff
 ## Targetable
 
 A **Targetable** resource represents an endpoint that receives events and
