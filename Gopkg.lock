--- conflicted
+++ resolved
@@ -70,14 +70,6 @@
   pruneopts = "NUT"
   revision = "44cc805cf13205b55f69e14bcb69867d1ae92f98"
   version = "v1.1.0"
-
-[[projects]]
-  digest = "1:1b91ae0dc69a41d4c2ed23ea5cffb721ea63f5037ca4b81e6d6771fbb8f45129"
-  name = "github.com/fsnotify/fsnotify"
-  packages = ["."]
-  pruneopts = "NUT"
-  revision = "c2828203cd70a50dcccfb2761f8b1f8ceef9a8e9"
-  version = "v1.4.7"
 
 [[projects]]
   digest = "1:81466b4218bf6adddac2572a30ac733a9255919bc2f470b4827a317bd4ee1756"
@@ -1060,7 +1052,6 @@
     "github.com/Shopify/sarama",
     "github.com/bsm/sarama-cluster",
     "github.com/davecgh/go-spew/spew",
-    "github.com/fsnotify/fsnotify",
     "github.com/golang/glog",
     "github.com/google/go-cmp/cmp",
     "github.com/google/go-cmp/cmp/cmpopts",
@@ -1085,11 +1076,7 @@
     "github.com/knative/serving/pkg/client/clientset/versioned/typed/serving/v1alpha1",
     "github.com/knative/test-infra",
     "github.com/prometheus/client_golang/prometheus/promhttp",
-<<<<<<< HEAD
-    "go.uber.org/atomic",
-=======
     "go.opencensus.io/trace",
->>>>>>> 0fd0e197
     "go.uber.org/zap",
     "go.uber.org/zap/zapcore",
     "golang.org/x/net/context",
@@ -1119,7 +1106,6 @@
     "k8s.io/apimachinery/pkg/util/sets/types",
     "k8s.io/apimachinery/pkg/util/validation",
     "k8s.io/apimachinery/pkg/util/wait",
-    "k8s.io/apimachinery/pkg/util/yaml",
     "k8s.io/apimachinery/pkg/watch",
     "k8s.io/client-go/discovery",
     "k8s.io/client-go/discovery/fake",
