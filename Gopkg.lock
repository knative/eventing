--- conflicted
+++ resolved
@@ -268,16 +268,11 @@
   revision = "5c1d8c8469d1ed34b2aecf4c2305b3a57fff2ee3"
 
 [[projects]]
-<<<<<<< HEAD
-  digest = "1:84794b3aec1c791e9b1882b1e403af130d711441b52f69765b20c519a16e2664"
-=======
-  digest = "1:89864a5a6728be62bc3397a082ad80cb84c4e0049f77606833037a647e47c74f"
->>>>>>> 01f95cb1
+  digest = "1:80b6398334023f7a0ca11aeb8b826eba2406f579a3707aeacbadeb466606c107"
   name = "github.com/knative/pkg"
   packages = [
     "apis",
     "apis/duck",
-    "apis/duck/util",
     "apis/duck/v1alpha1",
     "apis/istio",
     "apis/istio/authentication",
@@ -303,12 +298,7 @@
     "webhook",
   ]
   pruneopts = "NUT"
-<<<<<<< HEAD
-  revision = "18e88e39408fb349133463f8edf4e4fc69b19213"
-  source = "github.com/vaikas-google/pkg"
-=======
-  revision = "a133825579436877df315e7cb6d8aeba49b9f575"
->>>>>>> 01f95cb1
+  revision = "51f6214feeea1485dc8691a661d953fea1409402"
 
 [[projects]]
   digest = "1:63f3974f3afe3dc5b6a115c0d53b0897cd01be6880c4bf5d014fc69a95db6ed1"
@@ -1065,7 +1055,6 @@
     "github.com/google/uuid",
     "github.com/knative/pkg/apis",
     "github.com/knative/pkg/apis/duck",
-    "github.com/knative/pkg/apis/duck/util",
     "github.com/knative/pkg/apis/duck/v1alpha1",
     "github.com/knative/pkg/apis/istio/v1alpha3",
     "github.com/knative/pkg/client/clientset/versioned",
