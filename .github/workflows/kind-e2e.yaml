--- conflicted
+++ resolved
@@ -59,11 +59,7 @@
     - name: Set up Go
       uses: actions/setup-go@v2
       with:
-<<<<<<< HEAD
-        go-version: 1.19.x
-=======
         go-version: 1.20.x
->>>>>>> 034bec97
 
     - name: Install Dependencies
       working-directory: ./
