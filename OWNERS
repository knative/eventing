approvers:
- evankanderson
- grantr
<<<<<<< HEAD
- inlined
- n3wscott
- scothis
- vaikas-google
=======
- Harwayne
- vaikas-google

# Reviewers are suggested from the reviewers list first, then the approvers
# list. To add reviewers while spreading the load among existing approvers,
# copy the approvers to the reviewers list too.
reviewers:
- evankanderson
- grantr
- Harwayne
- vaikas-google
# Add reviewers below
- n3wscott
- matzew
>>>>>>> 76603c83
<|MERGE_RESOLUTION|>--- conflicted
+++ resolved
@@ -1,14 +1,9 @@
 approvers:
 - evankanderson
 - grantr
-<<<<<<< HEAD
-- inlined
-- n3wscott
-- scothis
-- vaikas-google
-=======
 - Harwayne
 - vaikas-google
+- n3wscott
 
 # Reviewers are suggested from the reviewers list first, then the approvers
 # list. To add reviewers while spreading the load among existing approvers,
@@ -18,7 +13,6 @@
 - grantr
 - Harwayne
 - vaikas-google
+- n3wscott
 # Add reviewers below
-- n3wscott
-- matzew
->>>>>>> 76603c83
+- matzew