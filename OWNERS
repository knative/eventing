# Approvers in this repo should also be added to the eventing-contrib
# approvers list.
approvers:
- evankanderson
- grantr
- Harwayne
<<<<<<< HEAD
=======
- vaikas-google
>>>>>>> 5770d34c
- vaikas
- n3wscott
- matzew
- nachocano

# Reviewers are suggested from the reviewers list first, then the approvers
# list. To add reviewers while spreading the load among existing approvers,
# copy the approvers to the reviewers list too.
reviewers:
- evankanderson
- grantr
- Harwayne
<<<<<<< HEAD
=======
- vaikas-google
>>>>>>> 5770d34c
- vaikas
- n3wscott
- matzew
- nachocano
# Add reviewers below
- lionelvillard<|MERGE_RESOLUTION|>--- conflicted
+++ resolved
@@ -4,10 +4,7 @@
 - evankanderson
 - grantr
 - Harwayne
-<<<<<<< HEAD
-=======
 - vaikas-google
->>>>>>> 5770d34c
 - vaikas
 - n3wscott
 - matzew
@@ -20,10 +17,7 @@
 - evankanderson
 - grantr
 - Harwayne
-<<<<<<< HEAD
-=======
 - vaikas-google
->>>>>>> 5770d34c
 - vaikas
 - n3wscott
 - matzew
